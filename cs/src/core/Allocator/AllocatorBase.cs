﻿// Copyright (c) Microsoft Corporation. All rights reserved.
// Licensed under the MIT license.

using System;
using System.Diagnostics;
using System.Runtime.CompilerServices;
using System.Runtime.InteropServices;
using System.Threading;
using System.Threading.Tasks;

namespace FASTER.core
{
    internal enum PMMFlushStatus : int { Flushed, InProgress };

    internal enum PMMCloseStatus : int { Closed, Open };

    [StructLayout(LayoutKind.Explicit)]
    internal struct FullPageStatus
    {
        [FieldOffset(0)]
        public long LastFlushedUntilAddress;
        [FieldOffset(8)]
        public long LastClosedUntilAddress;
        [FieldOffset(16)]
        public int Dirty;
    }

    [StructLayout(LayoutKind.Explicit)]
    internal struct PageOffset
    {
        [FieldOffset(0)]
        public int Offset;
        [FieldOffset(4)]
        public int Page;
        [FieldOffset(0)]
        public long PageAndOffset;
    }

    /// <summary>
    /// Base class for hybrid log memory allocator
    /// </summary>
    /// <typeparam name="Key"></typeparam>
    /// <typeparam name="Value"></typeparam>
    public abstract partial class AllocatorBase<Key, Value> : IDisposable
    {
        /// <summary>
        /// Epoch information
        /// </summary>
        protected readonly LightEpoch epoch;
        private readonly bool ownedEpoch;

        /// <summary>
        /// Comparer
        /// </summary>
        protected readonly IFasterEqualityComparer<Key> comparer;

        #region Protected size definitions
        /// <summary>
        /// Buffer size
        /// </summary>
        internal readonly int BufferSize;
        /// <summary>
        /// Log page size
        /// </summary>
        internal readonly int LogPageSizeBits;

        /// <summary>
        /// Page size
        /// </summary>
        internal readonly int PageSize;
        /// <summary>
        /// Page size mask
        /// </summary>
        internal readonly int PageSizeMask;
        /// <summary>
        /// Buffer size mask
        /// </summary>
        protected readonly int BufferSizeMask;
        /// <summary>
        /// Aligned page size in bytes
        /// </summary>
        protected readonly int AlignedPageSizeBytes;

        /// <summary>
        /// Total hybrid log size (bits)
        /// </summary>
        protected readonly int LogTotalSizeBits;
        /// <summary>
        /// Total hybrid log size (bytes)
        /// </summary>
        protected readonly long LogTotalSizeBytes;

        /// <summary>
        /// Segment size in bits
        /// </summary>
        protected readonly int LogSegmentSizeBits;
        /// <summary>
        /// Segment size
        /// </summary>
        protected readonly long SegmentSize;
        /// <summary>
        /// Segment buffer size
        /// </summary>
        protected readonly int SegmentBufferSize;

        /// <summary>
        /// How many pages do we leave empty in the in-memory buffer (between 0 and BufferSize-1)
        /// </summary>
        private int emptyPageCount;

        /// <summary>
        /// HeadOFfset lag address
        /// </summary>
        internal long HeadOffsetLagAddress;

        /// <summary>
        /// Log mutable fraction
        /// </summary>
        protected readonly double LogMutableFraction;
        /// <summary>
        /// ReadOnlyOffset lag (from tail)
        /// </summary>
        protected long ReadOnlyLagAddress;

        #endregion

        #region Public addresses
        /// <summary>
        /// Read-only address
        /// </summary>
        public long ReadOnlyAddress;

        /// <summary>
        /// Safe read-only address
        /// </summary>
        public long SafeReadOnlyAddress;

        /// <summary>
        /// Head address
        /// </summary>
        public long HeadAddress;

        /// <summary>
        ///  Safe head address
        /// </summary>
        public long SafeHeadAddress;

        /// <summary>
        /// Flushed until address
        /// </summary>
        public long FlushedUntilAddress;

        /// <summary>
        /// Flushed until address
        /// </summary>
        public long ClosedUntilAddress;

        /// <summary>
        /// Begin address
        /// </summary>
        public long BeginAddress;

        #endregion

        #region Protected device info
        /// <summary>
        /// Device
        /// </summary>
        protected readonly IDevice device;
        /// <summary>
        /// Sector size
        /// </summary>
        protected readonly int sectorSize;
        #endregion

        #region Private page metadata

        // Array that indicates the status of each buffer page
        internal readonly FullPageStatus[] PageStatusIndicator;
        internal readonly PendingFlushList[] PendingFlush;

        /// <summary>
        /// Global address of the current tail (next element to be allocated from the circular buffer) 
        /// </summary>
        private PageOffset TailPageOffset;

        /// <summary>
        /// Whether log is disposed
        /// </summary>
        private bool disposed = false;

        /// <summary>
        /// Whether device is a null device
        /// </summary>
        internal readonly bool IsNullDevice;

        #endregion

        /// <summary>
        /// Buffer pool
        /// </summary>
        internal SectorAlignedBufferPool bufferPool;

        /// <summary>
        /// Read cache
        /// </summary>
        protected readonly bool ReadCache = false;

        /// <summary>
        /// Read cache eviction callback
        /// </summary>
        protected readonly Action<long, long> EvictCallback = null;

        /// <summary>
        /// Flush callback
        /// </summary>
        protected readonly Action<CommitInfo> FlushCallback = null;

        /// <summary>
        /// Whether to preallocate log on initialization
        /// </summary>
        private readonly bool PreallocateLog = false;

        /// <summary>
        /// Error handling
        /// </summary>
        private readonly ErrorList errorList = new ErrorList();

        /// <summary>
        /// Observer for records entering read-only region
        /// </summary>
        internal IObserver<IFasterScanIterator<Key, Value>>[] OnReadOnlyObservers = Array.Empty<IObserver<IFasterScanIterator<Key, Value>>>();

        /// <summary>
        /// Observer for records getting evicted from memory (page closed)
        /// </summary>
        internal IObserver<IFasterScanIterator<Key, Value>>[] OnEvictionObservers = Array.Empty<IObserver<IFasterScanIterator<Key, Value>>>();

        // Observer membership locks
        private readonly object readOnlyObserverLock = new object();
        private readonly object evictionObserverLock = new object();

        /// <summary>
        /// The "event" to be waited on for flush completion by the initiator of an operation
        /// </summary>
        internal CompletionEvent FlushEvent;

        #region Abstract methods
        /// <summary>
        /// Initialize
        /// </summary>
        public abstract void Initialize();
        /// <summary>
        /// Get start logical address
        /// </summary>
        /// <param name="page"></param>
        /// <returns></returns>
        public abstract long GetStartLogicalAddress(long page);
        /// <summary>
        /// Get first valid logical address
        /// </summary>
        /// <param name="page"></param>
        /// <returns></returns>
        public abstract long GetFirstValidLogicalAddress(long page);
        /// <summary>
        /// Get physical address
        /// </summary>
        /// <param name="newLogicalAddress"></param>
        /// <returns></returns>
        public abstract long GetPhysicalAddress(long newLogicalAddress);
        /// <summary>
        /// Get address info
        /// </summary>
        /// <param name="physicalAddress"></param>
        /// <returns></returns>
        public abstract ref RecordInfo GetInfo(long physicalAddress);

        /// <summary>
        /// Get info from byte pointer
        /// </summary>
        /// <param name="ptr"></param>
        /// <returns></returns>
        public unsafe abstract ref RecordInfo GetInfoFromBytePointer(byte* ptr);

        /// <summary>
        /// Get key
        /// </summary>
        /// <param name="physicalAddress"></param>
        /// <returns></returns>
        public abstract ref Key GetKey(long physicalAddress);
        /// <summary>
        /// Get value
        /// </summary>
        /// <param name="physicalAddress"></param>
        /// <returns></returns>
        public abstract ref Value GetValue(long physicalAddress);
        /// <summary>
        /// Get value from address range
        /// </summary>
        /// <param name="physicalAddress"></param>
        /// <param name="endPhysicalAddress"></param>
        /// <returns></returns>
        public virtual ref Value GetValue(long physicalAddress, long endPhysicalAddress) => ref GetValue(physicalAddress);

        /// <summary>
        /// Get address info for key
        /// </summary>
        /// <param name="physicalAddress"></param>
        /// <returns></returns>
        public abstract unsafe AddressInfo* GetKeyAddressInfo(long physicalAddress);
        /// <summary>
        /// Get address info for value
        /// </summary>
        /// <param name="physicalAddress"></param>
        /// <returns></returns>
        public abstract unsafe AddressInfo* GetValueAddressInfo(long physicalAddress);

        /// <summary>
        /// Get record size
        /// </summary>
        /// <param name="physicalAddress"></param>
        /// <returns></returns>
        public abstract (int, int) GetRecordSize(long physicalAddress);

        /// <summary>
        /// Get record size
        /// </summary>
        /// <param name="physicalAddress"></param>
        /// <param name="input"></param>
        /// <param name="fasterSession"></param>
        /// <returns></returns>
        public abstract (int, int) GetRecordSize<Input, FasterSession>(long physicalAddress, ref Input input, FasterSession fasterSession)
            where FasterSession : IVariableLengthStruct<Value, Input>;

        /// <summary>
        /// Get number of bytes required
        /// </summary>
        /// <param name="physicalAddress"></param>
        /// <param name="availableBytes"></param>
        /// <returns></returns>
        public virtual int GetRequiredRecordSize(long physicalAddress, int availableBytes) => GetAverageRecordSize();

        /// <summary>
        /// Get average record size
        /// </summary>
        /// <returns></returns>
        public abstract int GetAverageRecordSize();

        /// <summary>
        /// Get size of fixed (known) part of record on the main log
        /// </summary>
        /// <returns></returns>
        public abstract int GetFixedRecordSize();

        /// <summary>
        /// Get initial record size
        /// </summary>
        /// <param name="key"></param>
        /// <param name="input"></param>
        /// <param name="fasterSession"></param>
        /// <returns></returns>
        public abstract (int, int) GetInitialRecordSize<Input, FasterSession>(ref Key key, ref Input input, FasterSession fasterSession)
            where FasterSession : IVariableLengthStruct<Value, Input>;

        /// <summary>
        /// Get record size
        /// </summary>
        /// <param name="key"></param>
        /// <param name="value"></param>
        /// <returns></returns>
        public abstract (int, int) GetRecordSize(ref Key key, ref Value value);

        /// <summary>
        /// Allocate page
        /// </summary>
        /// <param name="index"></param>
        internal abstract void AllocatePage(int index);
        /// <summary>
        /// Whether page is allocated
        /// </summary>
        /// <param name="pageIndex"></param>
        /// <returns></returns>
        internal abstract bool IsAllocated(int pageIndex);
        /// <summary>
        /// Populate page
        /// </summary>
        /// <param name="src"></param>
        /// <param name="required_bytes"></param>
        /// <param name="destinationPage"></param>
        internal abstract unsafe void PopulatePage(byte* src, int required_bytes, long destinationPage);
        /// <summary>
        /// Write async to device
        /// </summary>
        /// <typeparam name="TContext"></typeparam>
        /// <param name="startPage"></param>
        /// <param name="flushPage"></param>
        /// <param name="pageSize"></param>
        /// <param name="callback"></param>
        /// <param name="result"></param>
        /// <param name="device"></param>
        /// <param name="objectLogDevice"></param>
        /// <param name="localSegmentOffsets"></param>
        protected abstract void WriteAsyncToDevice<TContext>(long startPage, long flushPage, int pageSize, DeviceIOCompletionCallback callback, PageAsyncFlushResult<TContext> result, IDevice device, IDevice objectLogDevice, long[] localSegmentOffsets);

        /// <summary>
        /// Delta flush
        /// </summary>
        /// <param name="startAddress"></param>
        /// <param name="endAddress"></param>
        /// <param name="prevEndAddress"></param>
        /// <param name="version"></param>
        /// <param name="deltaLog"></param>
        internal unsafe virtual void AsyncFlushDeltaToDevice(long startAddress, long endAddress, long prevEndAddress, int version, DeltaLog deltaLog)
        {
            long startPage = GetPage(startAddress);
            long endPage = GetPage(endAddress);
            if (endAddress > GetStartLogicalAddress(endPage))
                endPage++;

            long prevEndPage = GetPage(prevEndAddress);

            deltaLog.Allocate(out int entryLength, out long destPhysicalAddress);
            int destOffset = 0;

            for (long p = startPage; p < endPage; p++)
            {
                // All RCU pages need to be added to delta
                // For IPU-only pages, prune based on dirty bit
                if ((p < prevEndPage || endAddress == prevEndAddress) && PageStatusIndicator[p % BufferSize].Dirty < version)
                    continue;

                var logicalAddress = p << LogPageSizeBits;
                var physicalAddress = GetPhysicalAddress(logicalAddress);
                var endPhysicalAddress = physicalAddress + PageSize;

                if (p == startPage)
                {
                    physicalAddress += (int)(startAddress & PageSizeMask);
                    logicalAddress += (int)(startAddress & PageSizeMask);
                }

                while (physicalAddress < endPhysicalAddress)
                {
                    ref var info = ref GetInfo(physicalAddress);
                    var (recordSize, alignedRecordSize) = GetRecordSize(physicalAddress);
                    if (info.Version == RecordInfo.GetShortVersion(version))
                    {
                        int size = sizeof(long) + sizeof(int) + alignedRecordSize;
                        if (destOffset + size > entryLength)
                        {
                            deltaLog.Seal(destOffset);
                            deltaLog.Allocate(out entryLength, out destPhysicalAddress);
                            destOffset = 0;
                            if (destOffset + size > entryLength)
                                throw new FasterException("Insufficient page size to write delta");
                        }
                        *((long*)(destPhysicalAddress + destOffset)) = logicalAddress;
                        destOffset += sizeof(long);
                        *((int*)(destPhysicalAddress + destOffset)) = alignedRecordSize;
                        destOffset += sizeof(int);
                        Buffer.MemoryCopy((void*)physicalAddress, (void*)(destPhysicalAddress + destOffset), alignedRecordSize, alignedRecordSize);
                        destOffset += alignedRecordSize;
                    }
                    physicalAddress += alignedRecordSize;
                    logicalAddress += alignedRecordSize;
                }
            }

            if (destOffset > 0)
                deltaLog.Seal(destOffset);
        }

        internal unsafe void ApplyDelta(DeltaLog log, long startPage, long endPage)
        {
            if (log == null) return;

            long startLogicalAddress = GetStartLogicalAddress(startPage);
            long endLogicalAddress = GetStartLogicalAddress(endPage);

            log.Reset();
            while (log.GetNext(out long physicalAddress, out int entryLength, out int type))
            {
                if (type != 0) continue; // consider only delta records
                long endAddress = physicalAddress + entryLength;
                while (physicalAddress < endAddress)
                {
                    long address = *(long*)physicalAddress;
                    physicalAddress += sizeof(long);
                    int size = *(int*)physicalAddress;
                    physicalAddress += sizeof(int);
                    if (address >= startLogicalAddress && address < endLogicalAddress)
                    {
                        var destination = GetPhysicalAddress(address);
                        Buffer.MemoryCopy((void*)physicalAddress, (void*)destination, size, size);
                    }
                    physicalAddress += size;
                }
            }
        }

        [MethodImpl(MethodImplOptions.AggressiveInlining)]
        internal void MarkPage(long logicalAddress, int version)
        {
            var offset = (logicalAddress >> LogPageSizeBits) % BufferSize;
            if (PageStatusIndicator[offset].Dirty < version)
                PageStatusIndicator[offset].Dirty = version;
        }

        [MethodImpl(MethodImplOptions.AggressiveInlining)]
        internal void MarkPageAtomic(long logicalAddress, int version)
        {
            var offset = (logicalAddress >> LogPageSizeBits) % BufferSize;
            Utility.MonotonicUpdate(ref PageStatusIndicator[offset].Dirty, version, out _);
        }

        internal void WriteAsync<TContext>(IntPtr alignedSourceAddress, ulong alignedDestinationAddress, uint numBytesToWrite,
                DeviceIOCompletionCallback callback, PageAsyncFlushResult<TContext> asyncResult,
                IDevice device)
        {
            if (asyncResult.partial)
            {
                // Write only required bytes within the page
                int aligned_start = (int)((asyncResult.fromAddress - (asyncResult.page << LogPageSizeBits)));
                aligned_start = (aligned_start / sectorSize) * sectorSize;

                int aligned_end = (int)((asyncResult.untilAddress - (asyncResult.page << LogPageSizeBits)));
                aligned_end = ((aligned_end + (sectorSize - 1)) & ~(sectorSize - 1));

                numBytesToWrite = (uint)(aligned_end - aligned_start);
                device.WriteAsync(alignedSourceAddress + aligned_start, alignedDestinationAddress + (ulong)aligned_start, numBytesToWrite, callback, asyncResult);
            }
            else
            {
                device.WriteAsync(alignedSourceAddress, alignedDestinationAddress,
                    numBytesToWrite, callback, asyncResult);
            }
        }


        /// <summary>
        /// Read objects to memory (async)
        /// </summary>
        /// <param name="fromLogical"></param>
        /// <param name="numBytes"></param>
        /// <param name="callback"></param>
        /// <param name="context"></param>
        /// <param name="result"></param>
        protected abstract unsafe void AsyncReadRecordObjectsToMemory(long fromLogical, int numBytes, DeviceIOCompletionCallback callback, AsyncIOContext<Key, Value> context, SectorAlignedMemory result = default);
        /// <summary>
        /// Read page (async)
        /// </summary>
        /// <typeparam name="TContext"></typeparam>
        /// <param name="alignedSourceAddress"></param>
        /// <param name="destinationPageIndex"></param>
        /// <param name="aligned_read_length"></param>
        /// <param name="callback"></param>
        /// <param name="asyncResult"></param>
        /// <param name="device"></param>
        /// <param name="objlogDevice"></param>
        protected abstract void ReadAsync<TContext>(ulong alignedSourceAddress, int destinationPageIndex, uint aligned_read_length, DeviceIOCompletionCallback callback, PageAsyncReadResult<TContext> asyncResult, IDevice device, IDevice objlogDevice);
        /// <summary>
        /// Clear page
        /// </summary>
        /// <param name="page">Page number to be cleared</param>
        /// <param name="offset">Offset to clear from (if partial clear)</param>
        internal abstract void ClearPage(long page, int offset = 0);

        internal abstract void FreePage(long page);

        /// <summary>
        /// Write page (async)
        /// </summary>
        /// <typeparam name="TContext"></typeparam>
        /// <param name="flushPage"></param>
        /// <param name="callback"></param>
        /// <param name="asyncResult"></param>
        protected abstract void WriteAsync<TContext>(long flushPage, DeviceIOCompletionCallback callback, PageAsyncFlushResult<TContext> asyncResult);
        /// <summary>
        /// Retrieve full record
        /// </summary>
        /// <param name="record"></param>
        /// <param name="ctx"></param>
        /// <returns></returns>
        protected abstract unsafe bool RetrievedFullRecord(byte* record, ref AsyncIOContext<Key, Value> ctx);

        /// <summary>
        /// Retrieve value from context
        /// </summary>
        /// <param name="ctx"></param>
        /// <returns></returns>
        public virtual ref Key GetContextRecordKey(ref AsyncIOContext<Key, Value> ctx) => ref ctx.key;

        /// <summary>
        /// Retrieve value from context
        /// </summary>
        /// <param name="ctx"></param>
        /// <returns></returns>
        public virtual ref Value GetContextRecordValue(ref AsyncIOContext<Key, Value> ctx) => ref ctx.value;

        /// <summary>
        /// Get heap container for pending key
        /// </summary>
        /// <param name="key"></param>
        /// <returns></returns>
        public abstract IHeapContainer<Key> GetKeyContainer(ref Key key);

        /// <summary>
        /// Get heap container for pending value
        /// </summary>
        /// <param name="value"></param>
        /// <returns></returns>
        public abstract IHeapContainer<Value> GetValueContainer(ref Value value);

        /// <summary>
        /// Copy value to context
        /// </summary>
        /// <param name="ctx"></param>
        /// <param name="value"></param>
        public virtual void PutContext(ref AsyncIOContext<Key, Value> ctx, ref Value value) => ctx.value = value;

        /// <summary>
        /// Whether key has objects
        /// </summary>
        /// <returns></returns>
        public abstract bool KeyHasObjects();

        /// <summary>
        /// Whether value has objects
        /// </summary>
        /// <returns></returns>
        public abstract bool ValueHasObjects();

        /// <summary>
        /// Get segment offsets
        /// </summary>
        /// <returns></returns>
        public abstract long[] GetSegmentOffsets();

        /// <summary>
        /// Pull-based scan interface for HLOG
        /// </summary>
        /// <param name="beginAddress"></param>
        /// <param name="endAddress"></param>
        /// <param name="scanBufferingMode"></param>
        /// <returns></returns>
        public abstract IFasterScanIterator<Key, Value> Scan(long beginAddress, long endAddress, ScanBufferingMode scanBufferingMode = ScanBufferingMode.DoublePageBuffering);

        /// <summary>
        /// Scan page guaranteed to be in memory
        /// </summary>
        /// <param name="beginAddress">Begin address</param>
        /// <param name="endAddress">End address</param>
        internal abstract void MemoryPageScan(long beginAddress, long endAddress);
        #endregion


        /// <summary>
        /// Instantiate base allocator
        /// </summary>
        /// <param name="settings"></param>
        /// <param name="comparer"></param>
        /// <param name="evictCallback"></param>
        /// <param name="epoch"></param>
        /// <param name="flushCallback"></param>
        public AllocatorBase(LogSettings settings, IFasterEqualityComparer<Key> comparer, Action<long, long> evictCallback, LightEpoch epoch, Action<CommitInfo> flushCallback)
        {
            if (settings.LogDevice == null)
            {
                throw new FasterException("LogSettings.LogDevice needs to be specified (e.g., use Devices.CreateLogDevice, AzureStorageDevice, or NullDevice)");
            }
            if (evictCallback != null)
            {
                ReadCache = true;
                EvictCallback = evictCallback;
            }
            FlushCallback = flushCallback;
            PreallocateLog = settings.PreallocateLog;
            this.FlushEvent.Initialize();

            if (settings.LogDevice is NullDevice)
                IsNullDevice = true;

            this.comparer = comparer;
            if (epoch == null)
            {
                this.epoch = new LightEpoch();
                ownedEpoch = true;
            }
            else
                this.epoch = epoch;

            settings.LogDevice.Initialize(1L << settings.SegmentSizeBits, epoch);
            settings.ObjectLogDevice?.Initialize(-1, epoch);

            // Page size
            LogPageSizeBits = settings.PageSizeBits;
            PageSize = 1 << LogPageSizeBits;
            PageSizeMask = PageSize - 1;

            // Total HLOG size
            LogTotalSizeBits = settings.MemorySizeBits;
            LogTotalSizeBytes = 1L << LogTotalSizeBits;
            BufferSize = (int)(LogTotalSizeBytes / (1L << LogPageSizeBits));
            BufferSizeMask = BufferSize - 1;

            LogMutableFraction = settings.MutableFraction;

            EmptyPageCount = 0;

            // Segment size
            LogSegmentSizeBits = settings.SegmentSizeBits;
            SegmentSize = 1L << LogSegmentSizeBits;
            SegmentBufferSize = 1 + (LogTotalSizeBytes / SegmentSize < 1 ? 1 : (int)(LogTotalSizeBytes / SegmentSize));

            if (SegmentSize < PageSize)
                throw new FasterException("Segment must be at least of page size");

            PageStatusIndicator = new FullPageStatus[BufferSize];

            if (!IsNullDevice)
            {
                PendingFlush = new PendingFlushList[BufferSize];
                for (int i = 0; i < BufferSize; i++)
                    PendingFlush[i] = new PendingFlushList();
            }
            device = settings.LogDevice;
            sectorSize = (int)device.SectorSize;

            if (PageSize < sectorSize)
                throw new FasterException($"Page size must be at least of device sector size ({sectorSize} bytes). Set PageSizeBits accordingly.");

            AlignedPageSizeBytes = ((PageSize + (sectorSize - 1)) & ~(sectorSize - 1));
        }

        /// <summary>
        /// Number of extra overflow pages allocated
        /// </summary>
        internal abstract int OverflowPageCount { get; }

        /// <summary>
        /// Initialize allocator
        /// </summary>
        /// <param name="firstValidAddress"></param>
        protected void Initialize(long firstValidAddress)
        {
            Debug.Assert(firstValidAddress <= PageSize);

            bufferPool = new SectorAlignedBufferPool(1, sectorSize);

            if (BufferSize > 0)
            {
                long tailPage = firstValidAddress >> LogPageSizeBits;
                int tailPageIndex = (int)(tailPage % BufferSize);
                AllocatePage(tailPageIndex);

                // Allocate next page as well
                int nextPageIndex = (int)(tailPage + 1) % BufferSize;
                if ((!IsAllocated(nextPageIndex)))
                {
                    AllocatePage(nextPageIndex);
                }
            }

            if (PreallocateLog)
            {
                for (int i = 0; i < BufferSize; i++)
                {
                    if ((!IsAllocated(i)))
                    {
                        AllocatePage(i);
                    }
                }
            }

            SafeReadOnlyAddress = firstValidAddress;
            ReadOnlyAddress = firstValidAddress;
            SafeHeadAddress = firstValidAddress;
            HeadAddress = firstValidAddress;
            ClosedUntilAddress = firstValidAddress;
            FlushedUntilAddress = firstValidAddress;
            BeginAddress = firstValidAddress;

            TailPageOffset.Page = (int)(firstValidAddress >> LogPageSizeBits);
            TailPageOffset.Offset = (int)(firstValidAddress & PageSizeMask);
        }

        /// <summary>
        /// Dispose allocator
        /// </summary>
        public virtual void Dispose()
        {
            disposed = true;

            if (ownedEpoch)
                epoch.Dispose();
            bufferPool.Free();

            this.OnCompleted();
        }

        /// <summary>
        /// Number of pages in circular buffer that are allocated
        /// </summary>
        public int AllocatedPageCount;

        /// <summary>
        /// How many pages do we leave empty in the in-memory buffer (between 0 and BufferSize-1)
        /// </summary>
        public int EmptyPageCount
        {
            get => emptyPageCount;

            set
            {
                // HeadOffset lag (from tail).
                var headOffsetLagSize = BufferSize - 1;
                if (value > headOffsetLagSize) return;
                if (value < 0) return;

                int oldEPC;
                lock (this) // linearize all setters of EmptyPageCount
                {
                    oldEPC = emptyPageCount;
                    emptyPageCount = value;
                    headOffsetLagSize -= emptyPageCount;

                    ReadOnlyLagAddress = (long)(LogMutableFraction * headOffsetLagSize) << LogPageSizeBits;
                    HeadOffsetLagAddress = (long)headOffsetLagSize << LogPageSizeBits;
                }

                // Force eviction now if empty page count has increased
                if (value >= oldEPC)
                {
                    bool prot = true;
                    if (!epoch.ThisInstanceProtected())
                        prot = false;

                    if (!prot) epoch.Resume();
                    try
                    {
                        var _tailAddress = GetTailAddress();
                        PageAlignedShiftReadOnlyAddress(_tailAddress);
                        PageAlignedShiftHeadAddress(_tailAddress);
                    }
                    finally
                    {
                        if (!prot) epoch.Suspend();
                    }
                }
            }
        }

        /// <summary>
        /// Delete in-memory portion of the log
        /// </summary>
        internal abstract void DeleteFromMemory();

        internal void AddReadOnlyObserver(IObserver<IFasterScanIterator<Key, Value>> observer)
            => AddObserver(ref OnReadOnlyObservers, observer, readOnlyObserverLock);
        internal void RemoveReadOnlyObserver(IObserver<IFasterScanIterator<Key, Value>> observer)
            => RemoveObserver(ref OnReadOnlyObservers, observer, readOnlyObserverLock);

        internal void AddEvictionObserver(IObserver<IFasterScanIterator<Key, Value>> observer)
            => AddObserver(ref OnEvictionObservers, observer, evictionObserverLock);
        internal void RemoveEvictionObserver(IObserver<IFasterScanIterator<Key, Value>> observer)
            => RemoveObserver(ref OnEvictionObservers, observer, evictionObserverLock);

        internal static void AddObserver(ref IObserver<IFasterScanIterator<Key, Value>>[] observers, IObserver<IFasterScanIterator<Key, Value>> observer, object lockObject)
        {
            lock (lockObject)
            {
                if (observers.Length == 0)
                {
                    observers = new[] { observer };
                    return;
                }
                var equatable = observer as IEquatable<IObserver<IFasterScanIterator<Key, Value>>>;
                foreach (var existing in observers)
                {
                    bool found = equatable is { } && existing is IEquatable<IObserver<IFasterScanIterator<Key, Value>>> existingEquatable
                        ? equatable.Equals(existingEquatable)
                        : observer.Equals(existing);
                    if (found)
                        return;
                }
                var vec = new IObserver<IFasterScanIterator<Key, Value>>[observers.Length + 1];
                Array.Copy(observers, vec, observers.Length);
                vec[observers.Length] = observer;
                observers = vec;
            }
        }

        internal static void RemoveObserver(ref IObserver<IFasterScanIterator<Key, Value>>[] observers, IObserver<IFasterScanIterator<Key, Value>> observer, object lockObject)
        {
            lock (lockObject)
            {
                if (observers.Length == 0)
                    return;
                var equatable = observer as IEquatable<IObserver<IFasterScanIterator<Key, Value>>>;
                for (var ii = 0; ii < observers.Length; ++ii)
                {
                    var existing = observers[ii];
                    bool found = equatable is { } && existing is IEquatable<IObserver<IFasterScanIterator<Key, Value>>> existingEquatable
                        ? equatable.Equals(existingEquatable)
                        : observer.Equals(existing);
                    if (found)
                    {
                        if (observers.Length == 1)
                        {
                            observers = Array.Empty<IObserver<IFasterScanIterator<Key, Value>>>();
                            return;
                        }
                        var vec = new IObserver<IFasterScanIterator<Key, Value>>[observers.Length - 1];
                        if (ii > 0)
                            Array.Copy(observers, vec, ii);
                        if (ii < observers.Length - 1)
                            Array.Copy(observers, ii + 1, vec, ii, observers.Length - ii - 1);
                        observers = vec;
                    }
                }
            }
        }

        void OnCompleted()
        {
            OnCompleted(ref this.OnReadOnlyObservers);
            OnCompleted(ref this.OnEvictionObservers);
        }

        internal static void OnCompleted(ref IObserver<IFasterScanIterator<Key, Value>>[] observers)
        {
            var localObservers = observers;
            if (localObservers is null || Interlocked.CompareExchange(ref observers, null, localObservers) != localObservers)
                return;
            foreach (var observer in localObservers)
                observer.OnCompleted();
        }

        /// <summary>
        /// Segment size
        /// </summary>
        /// <returns></returns>
        public long GetSegmentSize()
        {
            return SegmentSize;
        }

        /// <summary>
        /// Get tail address
        /// </summary>
        /// <returns></returns>
        public long GetTailAddress()
        {
            var local = TailPageOffset;
            if (local.Offset >= PageSize)
            {
                local.Page++;
                local.Offset = 0;
            }
            return ((long)local.Page << LogPageSizeBits) | (uint)local.Offset;
        }

        /// <summary>
        /// Get page
        /// </summary>
        /// <param name="logicalAddress"></param>
        /// <returns></returns>
        public long GetPage(long logicalAddress)
        {
            return (logicalAddress >> LogPageSizeBits);
        }

        /// <summary>
        /// Get page index for page
        /// </summary>
        /// <param name="page"></param>
        /// <returns></returns>
        public int GetPageIndexForPage(long page)
        {
            return (int)(page % BufferSize);
        }

        /// <summary>
        /// Get page index for address
        /// </summary>
        /// <param name="address"></param>
        /// <returns></returns>
        public int GetPageIndexForAddress(long address)
        {
            return (int)((address >> LogPageSizeBits) % BufferSize);
        }

        /// <summary>
        /// Get capacity (number of pages)
        /// </summary>
        /// <returns></returns>
        public int GetCapacityNumPages()
        {
            return BufferSize;
        }


        /// <summary>
        /// Get page size
        /// </summary>
        /// <returns></returns>
        public long GetPageSize()
        {
            return PageSize;
        }

        /// <summary>
        /// Get offset in page
        /// </summary>
        /// <param name="address"></param>
        /// <returns></returns>
        public long GetOffsetInPage(long address)
        {
            return address & PageSizeMask;
        }

        /// <summary>
        /// Get sector size for main hlog device
        /// </summary>
        /// <returns></returns>
        public int GetDeviceSectorSize()
        {
            return sectorSize;
        }

        /// <summary>
        /// Try allocate, no thread spinning allowed
        /// </summary>
        /// <param name="numSlots">Number of slots to allocate</param>
        /// <returns>The allocated logical address, or 0 in case of inability to allocate</returns>
        [MethodImpl(MethodImplOptions.AggressiveInlining)]
        public long TryAllocate(int numSlots = 1)
        {
            if (numSlots > PageSize)
                throw new FasterException("Entry does not fit on page");

            PageOffset localTailPageOffset = default;
            localTailPageOffset.PageAndOffset = TailPageOffset.PageAndOffset;

            // Necessary to check because threads keep retrying and we do not
            // want to overflow offset more than once per thread
            if (localTailPageOffset.Offset > PageSize)
            {
                if (NeedToWait(localTailPageOffset.Page + 1))
                    return 0; // RETRY_LATER
                return -1; // RETRY_NOW
            }

            // Determine insertion index.
            localTailPageOffset.PageAndOffset = Interlocked.Add(ref TailPageOffset.PageAndOffset, numSlots);

            int page = localTailPageOffset.Page;
            int offset = localTailPageOffset.Offset - numSlots;

            #region HANDLE PAGE OVERFLOW
            if (localTailPageOffset.Offset > PageSize)
            {
                int pageIndex = localTailPageOffset.Page + 1;

                // All overflow threads try to shift addresses
                long shiftAddress = ((long)pageIndex) << LogPageSizeBits;
                PageAlignedShiftReadOnlyAddress(shiftAddress);
                PageAlignedShiftHeadAddress(shiftAddress);

                if (offset > PageSize)
                {
                    if (NeedToWait(pageIndex))
                        return 0; // RETRY_LATER
                    return -1; // RETRY_NOW
                }

                if (NeedToWait(pageIndex))
                {
                    // Reset to end of page so that next attempt can retry
                    localTailPageOffset.Offset = PageSize;
                    Interlocked.Exchange(ref TailPageOffset.PageAndOffset, localTailPageOffset.PageAndOffset);
                    return 0; // RETRY_LATER
                }

                // The thread that "makes" the offset incorrect should allocate next page and set new tail
                if (CannotAllocate(pageIndex))
                {
                    // Reset to end of page so that next attempt can retry
                    localTailPageOffset.Offset = PageSize;
                    Interlocked.Exchange(ref TailPageOffset.PageAndOffset, localTailPageOffset.PageAndOffset);
                    return -1; // RETRY_NOW
                }

                // Allocate this page, if needed
                if (!IsAllocated(pageIndex % BufferSize))
                    AllocatePage(pageIndex % BufferSize);

                // Allocate next page in advance, if needed
                if (!IsAllocated((pageIndex + 1) % BufferSize))
                    AllocatePage((pageIndex + 1) % BufferSize);

                localTailPageOffset.Page++;
                localTailPageOffset.Offset = numSlots;
                TailPageOffset = localTailPageOffset;
                page++;
                offset = 0;
            }
            #endregion

            return (((long)page) << LogPageSizeBits) | ((long)offset);
        }

        /// <summary>
        /// Async wrapper for TryAllocate
        /// </summary>
        /// <param name="numSlots">Number of slots to allocate</param>
        /// <param name="token">Cancellation token</param>
        /// <returns>The allocated logical address</returns>
        [MethodImpl(MethodImplOptions.AggressiveInlining)]
        public async ValueTask<long> AllocateAsync(int numSlots = 1, CancellationToken token = default)
        {
            var spins = 0;
            while (true)
            {
                var flushEvent = this.FlushEvent;
                var logicalAddress = this.TryAllocate(numSlots);
                if (logicalAddress > 0)
                    return logicalAddress;
                if (logicalAddress == 0)
                {
                    if (spins++ < Constants.kFlushSpinCount)
                    {
                        Thread.Yield();
                        continue;
                    }
                    try
                    {
                        epoch.Suspend();
                        await flushEvent.WaitAsync(token).ConfigureAwait(false);
                    }
                    finally
                    {
                        epoch.Resume();
                    }
                }
                this.TryComplete();
                epoch.ProtectAndDrain();
                Thread.Yield();
            }
        }

        /// <summary>
        /// Try allocate, spin for RETRY_NOW case
        /// </summary>
        /// <param name="numSlots">Number of slots to allocate</param>
        /// <returns>The allocated logical address, or 0 in case of inability to allocate</returns>
        [MethodImpl(MethodImplOptions.AggressiveInlining)]
        public long TryAllocateRetryNow(int numSlots = 1)
        {
            long logicalAddress;
            while ((logicalAddress = TryAllocate(numSlots)) < 0)
                epoch.ProtectAndDrain();
            return logicalAddress;
        }


        private bool CannotAllocate(int page) => page >= BufferSize + (ClosedUntilAddress >> LogPageSizeBits);

        private bool NeedToWait(int page) => page >= BufferSize + (FlushedUntilAddress >> LogPageSizeBits);

        /// <summary>
        /// Used by applications to make the current state of the database immutable quickly
        /// </summary>
        /// <param name="tailAddress"></param>
        /// <param name="notifyDone"></param>
        public bool ShiftReadOnlyToTail(out long tailAddress, out SemaphoreSlim notifyDone)
        {
            notifyDone = null;
            tailAddress = GetTailAddress();
            long localTailAddress = tailAddress;
            long currentReadOnlyOffset = ReadOnlyAddress;
            if (Utility.MonotonicUpdate(ref ReadOnlyAddress, tailAddress, out long oldReadOnlyOffset))
            {
                notifyFlushedUntilAddressSemaphore = new SemaphoreSlim(0);
                notifyDone = notifyFlushedUntilAddressSemaphore;
                notifyFlushedUntilAddress = localTailAddress;
                epoch.BumpCurrentEpoch(() => OnPagesMarkedReadOnly(localTailAddress));
                return true;
            }
            return false;
        }

        /// <summary>
        /// Used by applications to move read-only forward
        /// </summary>
        /// <param name="newReadOnlyAddress"></param>
        public bool ShiftReadOnlyAddress(long newReadOnlyAddress)
        {
            if (Utility.MonotonicUpdate(ref ReadOnlyAddress, newReadOnlyAddress, out long oldReadOnlyOffset))
            {
                epoch.BumpCurrentEpoch(() => OnPagesMarkedReadOnly(newReadOnlyAddress));
                return true;
            }
            return false;
        }

        /// <summary>
        /// Shift begin address
        /// </summary>
        /// <param name="newBeginAddress"></param>
        public void ShiftBeginAddress(long newBeginAddress)
        {
            // First update the begin address
            if (!Utility.MonotonicUpdate(ref BeginAddress, newBeginAddress, out long oldBeginAddress))
                return;

            var b = oldBeginAddress >> LogSegmentSizeBits != newBeginAddress >> LogSegmentSizeBits;

            // Shift read-only address
            var flushEvent = FlushEvent;
            try
            {
                epoch.Resume();
                ShiftReadOnlyAddress(newBeginAddress);
            }
            finally
            {
                epoch.Suspend();
            }

            // Wait for flush to complete
            var spins = 0;
            while (true)
            {
                if (FlushedUntilAddress >= newBeginAddress)
                    break;
                if (++spins < Constants.kFlushSpinCount)
                {
                    Thread.Yield();
                    continue;
                }
                flushEvent.Wait();
                flushEvent = FlushEvent;
            }

            // Then shift head address
            var h = Utility.MonotonicUpdate(ref HeadAddress, newBeginAddress, out long old);

            if (h || b)
            {
                try
                {
                    epoch.Resume();
                    epoch.BumpCurrentEpoch(() =>
                    {
                        if (h)
                            OnPagesClosed(newBeginAddress);
                        if (b)
                            TruncateUntilAddress(newBeginAddress);
                    });
                }
                finally
                {
                    epoch.Suspend();
                }
            }
        }

        /// <summary>
        /// Wraps <see cref="IDevice.TruncateUntilAddress(long)"/> when an allocator potentially has to interact with multiple devices
        /// </summary>
        /// <param name="toAddress"></param>
        protected virtual void TruncateUntilAddress(long toAddress)
        {
            device.TruncateUntilAddress(toAddress);
        }

        internal virtual bool TryComplete()
        {
            return device.TryComplete();
        }

        /// <summary>
        /// Seal: make sure there are no longer any threads writing to the page
        /// Flush: send page to secondary store
        /// </summary>
        /// <param name="newSafeReadOnlyAddress"></param>
        public void OnPagesMarkedReadOnly(long newSafeReadOnlyAddress)
        {
            if (Utility.MonotonicUpdate(ref SafeReadOnlyAddress, newSafeReadOnlyAddress, out long oldSafeReadOnlyAddress))
            {
                Debug.WriteLine("SafeReadOnly shifted from {0:X} to {1:X}", oldSafeReadOnlyAddress, newSafeReadOnlyAddress);

                var localObservers = this.OnReadOnlyObservers;
                foreach (var observer in localObservers)
                {
<<<<<<< HEAD
                    // TODO: Parallelize OPMRO 
=======
                    // TODO: Parallelize OPMRO
>>>>>>> 32320de2
                    using var iter = Scan(oldSafeReadOnlyAddress, newSafeReadOnlyAddress, ScanBufferingMode.NoBuffering);
                    observer.OnNext(iter);
                }
                AsyncFlushPages(oldSafeReadOnlyAddress, newSafeReadOnlyAddress);
            }
        }

        /// <summary>
        /// Action to be performed for when all threads have 
        /// agreed that a page range is closed.
        /// </summary>
        /// <param name="newSafeHeadAddress"></param>
        public void OnPagesClosed(long newSafeHeadAddress)
        {
            if (Utility.MonotonicUpdate(ref SafeHeadAddress, newSafeHeadAddress, out long oldSafeHeadAddress))
            {
                Debug.WriteLine("SafeHeadOffset shifted from {0:X} to {1:X}", oldSafeHeadAddress, newSafeHeadAddress);

                // Also shift begin address if we are using a null storage device
                if (IsNullDevice)
                    Utility.MonotonicUpdate(ref BeginAddress, newSafeHeadAddress, out _);

                for (long closePageAddress = oldSafeHeadAddress & ~PageSizeMask; closePageAddress < newSafeHeadAddress; closePageAddress += PageSize)
                {
                    long start = oldSafeHeadAddress > closePageAddress ? oldSafeHeadAddress : closePageAddress;
                    long end = newSafeHeadAddress < closePageAddress + PageSize ? newSafeHeadAddress : closePageAddress + PageSize;
                    MemoryPageScan(start, end);

                    if (newSafeHeadAddress < closePageAddress + PageSize)
                    {
                        // Partial page - do not close
                        // Future work: clear partial page here
                        return;
                    }

                    int closePage = (int)(closePageAddress >> LogPageSizeBits);
                    int closePageIndex = closePage % BufferSize;

                    FreePage(closePage);

                    Utility.MonotonicUpdate(ref PageStatusIndicator[closePageIndex].LastClosedUntilAddress, closePageAddress + PageSize, out _);
                    ShiftClosedUntilAddress();
                    if (ClosedUntilAddress > FlushedUntilAddress)
                    {
                        throw new FasterException($"Closed address {ClosedUntilAddress} exceeds flushed address {FlushedUntilAddress}");
                    }
                }
            }
        }

        internal void DebugPrintAddresses(long closePageAddress)
        {
            var _flush = FlushedUntilAddress;
            var _readonly = ReadOnlyAddress;
            var _safereadonly = SafeReadOnlyAddress;
            var _tail = GetTailAddress();
            var _head = HeadAddress;
            var _safehead = SafeHeadAddress;

            Console.WriteLine("ClosePageAddress: {0}.{1}", GetPage(closePageAddress), GetOffsetInPage(closePageAddress));
            Console.WriteLine("FlushedUntil: {0}.{1}", GetPage(_flush), GetOffsetInPage(_flush));
            Console.WriteLine("Tail: {0}.{1}", GetPage(_tail), GetOffsetInPage(_tail));
            Console.WriteLine("Head: {0}.{1}", GetPage(_head), GetOffsetInPage(_head));
            Console.WriteLine("SafeHead: {0}.{1}", GetPage(_safehead), GetOffsetInPage(_safehead));
            Console.WriteLine("ReadOnly: {0}.{1}", GetPage(_readonly), GetOffsetInPage(_readonly));
            Console.WriteLine("SafeReadOnly: {0}.{1}", GetPage(_safereadonly), GetOffsetInPage(_safereadonly));
        }

        /// <summary>
        /// Called every time a new tail page is allocated. Here the read-only is 
        /// shifted only to page boundaries unlike ShiftReadOnlyToTail where shifting
        /// can happen to any fine-grained address.
        /// </summary>
        /// <param name="currentTailAddress"></param>
        private void PageAlignedShiftReadOnlyAddress(long currentTailAddress)
        {
            long currentReadOnlyAddress = ReadOnlyAddress;
            long pageAlignedTailAddress = currentTailAddress & ~PageSizeMask;
            long desiredReadOnlyAddress = (pageAlignedTailAddress - ReadOnlyLagAddress);
            if (Utility.MonotonicUpdate(ref ReadOnlyAddress, desiredReadOnlyAddress, out long oldReadOnlyAddress))
            {
                Debug.WriteLine("Allocate: Moving read-only offset from {0:X} to {1:X}", oldReadOnlyAddress, desiredReadOnlyAddress);
                epoch.BumpCurrentEpoch(() => OnPagesMarkedReadOnly(desiredReadOnlyAddress));
            }
        }

        /// <summary>
        /// Called whenever a new tail page is allocated or when the user is checking for a failed memory allocation
        /// Tries to shift head address based on the head offset lag size.
        /// </summary>
        /// <param name="currentTailAddress"></param>
        private void PageAlignedShiftHeadAddress(long currentTailAddress)
        {
            //obtain local values of variables that can change
            long currentHeadAddress = HeadAddress;
            long currentFlushedUntilAddress = FlushedUntilAddress;
            long pageAlignedTailAddress = currentTailAddress & ~PageSizeMask;
            long desiredHeadAddress = (pageAlignedTailAddress - HeadOffsetLagAddress);

            long newHeadAddress = desiredHeadAddress;
            if (currentFlushedUntilAddress < newHeadAddress)
            {
                newHeadAddress = currentFlushedUntilAddress;
            }
            newHeadAddress &= ~PageSizeMask;

            if (ReadCache && (newHeadAddress > HeadAddress))
                EvictCallback(HeadAddress, newHeadAddress);

            if (Utility.MonotonicUpdate(ref HeadAddress, newHeadAddress, out long oldHeadAddress))
            {
                Debug.WriteLine("Allocate: Moving head offset from {0:X} to {1:X}", oldHeadAddress, newHeadAddress);
                epoch.BumpCurrentEpoch(() => OnPagesClosed(newHeadAddress));
            }
        }

        /// <summary>
        /// Tries to shift head address to specified value
        /// </summary>
        /// <param name="desiredHeadAddress"></param>
        public long ShiftHeadAddress(long desiredHeadAddress)
        {
            //obtain local values of variables that can change
            long currentFlushedUntilAddress = FlushedUntilAddress;

            long newHeadAddress = desiredHeadAddress;
            if (currentFlushedUntilAddress < newHeadAddress)
            {
                newHeadAddress = currentFlushedUntilAddress;
            }

            if (ReadCache && (newHeadAddress > HeadAddress))
                EvictCallback(HeadAddress, newHeadAddress);

            if (Utility.MonotonicUpdate(ref HeadAddress, newHeadAddress, out long oldHeadAddress))
            {
                Debug.WriteLine("Allocate: Moving head offset from {0:X} to {1:X}", oldHeadAddress, newHeadAddress);
                epoch.BumpCurrentEpoch(() => OnPagesClosed(newHeadAddress));
            }
            return newHeadAddress;
        }

        /// <summary>
        /// Every async flush callback tries to update the flushed until address to the latest value possible
        /// Is there a better way to do this with enabling fine-grained addresses (not necessarily at page boundaries)?
        /// </summary>
        protected void ShiftFlushedUntilAddress()
        {
            long currentFlushedUntilAddress = FlushedUntilAddress;
            long page = GetPage(currentFlushedUntilAddress);

            bool update = false;
            long pageLastFlushedAddress = PageStatusIndicator[page % BufferSize].LastFlushedUntilAddress;
            while (pageLastFlushedAddress >= currentFlushedUntilAddress && currentFlushedUntilAddress >= (page << LogPageSizeBits))
            {
                currentFlushedUntilAddress = pageLastFlushedAddress;
                update = true;
                page++;
                pageLastFlushedAddress = PageStatusIndicator[page % BufferSize].LastFlushedUntilAddress;
            }

            if (update)
            {
                if (Utility.MonotonicUpdate(ref FlushedUntilAddress, currentFlushedUntilAddress, out long oldFlushedUntilAddress))
                {
                    uint errorCode = 0;
                    if (errorList.Count > 0)
                    {
                        errorCode = errorList.CheckAndWait(oldFlushedUntilAddress, currentFlushedUntilAddress);
                    }
                    FlushCallback?.Invoke(
                        new CommitInfo
                        {
                            FromAddress = oldFlushedUntilAddress,
                            UntilAddress = currentFlushedUntilAddress,
                            ErrorCode = errorCode
                        });

                    this.FlushEvent.Set();

                    if (errorList.Count > 0)
                    {
                        errorList.RemoveUntil(currentFlushedUntilAddress);
                    }

                    if ((oldFlushedUntilAddress < notifyFlushedUntilAddress) && (currentFlushedUntilAddress >= notifyFlushedUntilAddress))
                    {
                        notifyFlushedUntilAddressSemaphore.Release();
                    }
                }
            }
        }

        /// <summary>
        /// Shift ClosedUntil address
        /// </summary>
        protected void ShiftClosedUntilAddress()
        {
            long currentClosedUntilAddress = ClosedUntilAddress;
            long page = GetPage(currentClosedUntilAddress);

            bool update = false;
            long pageLastClosedAddress = PageStatusIndicator[page % BufferSize].LastClosedUntilAddress;
            while (pageLastClosedAddress >= currentClosedUntilAddress && currentClosedUntilAddress >= (page << LogPageSizeBits))
            {
                currentClosedUntilAddress = pageLastClosedAddress;
                update = true;
                page++;
                pageLastClosedAddress = PageStatusIndicator[(int)(page % BufferSize)].LastClosedUntilAddress;
            }

            if (update)
            {
                Utility.MonotonicUpdate(ref ClosedUntilAddress, currentClosedUntilAddress, out _);
            }
        }

        /// <summary>
        /// Address for notification of flushed-until
        /// </summary>
        public long notifyFlushedUntilAddress;

        /// <summary>
        /// Semaphore for notification of flushed-until
        /// </summary>
        public SemaphoreSlim notifyFlushedUntilAddressSemaphore;


        /// <summary>
        /// Reset for recovery
        /// </summary>
        /// <param name="tailAddress"></param>
        /// <param name="headAddress"></param>
        /// <param name="beginAddress"></param>
        /// <param name="readonlyAddress"></param>
        public void RecoveryReset(long tailAddress, long headAddress, long beginAddress, long readonlyAddress)
        {
            long tailPage = GetPage(tailAddress);
            long offsetInPage = GetOffsetInPage(tailAddress);
            TailPageOffset.Page = (int)tailPage;
            TailPageOffset.Offset = (int)offsetInPage;

            // Allocate current page if necessary
            var pageIndex = (TailPageOffset.Page % BufferSize);
            if (!IsAllocated(pageIndex))
                AllocatePage(pageIndex);

            // Allocate next page as well - this is an invariant in the allocator!
            var nextPageIndex = (pageIndex + 1) % BufferSize;
            if (!IsAllocated(nextPageIndex))
                AllocatePage(nextPageIndex);

            BeginAddress = beginAddress;
            HeadAddress = headAddress;
            SafeHeadAddress = headAddress;
            ClosedUntilAddress = headAddress;
            FlushedUntilAddress = readonlyAddress;
            ReadOnlyAddress = readonlyAddress;
            SafeReadOnlyAddress = readonlyAddress;

            // for the last page which contains tailoffset, it must be open
            pageIndex = GetPageIndexForAddress(tailAddress);

            // clear the last page starting from tail address
            ClearPage(pageIndex, (int)GetOffsetInPage(tailAddress));

            // Printing debug info
            Debug.WriteLine("******* Recovered HybridLog Stats *******");
            Debug.WriteLine("Head Address: {0}", HeadAddress);
            Debug.WriteLine("Safe Head Address: {0}", SafeHeadAddress);
            Debug.WriteLine("ReadOnly Address: {0}", ReadOnlyAddress);
            Debug.WriteLine("Safe ReadOnly Address: {0}", SafeReadOnlyAddress);
            Debug.WriteLine("Tail Address: {0}", tailAddress);
        }

        /// <summary>
        /// Invoked by users to obtain a record from disk. It uses sector aligned memory to read 
        /// the record efficiently into memory.
        /// </summary>
        /// <param name="fromLogical"></param>
        /// <param name="numBytes"></param>
        /// <param name="callback"></param>
        /// <param name="context"></param>
        /// 
        internal unsafe void AsyncReadRecordToMemory(long fromLogical, int numBytes, DeviceIOCompletionCallback callback, AsyncIOContext<Key, Value> context)
        {
            ulong fileOffset = (ulong)(AlignedPageSizeBytes * (fromLogical >> LogPageSizeBits) + (fromLogical & PageSizeMask));
            ulong alignedFileOffset = (ulong)(((long)fileOffset / sectorSize) * sectorSize);

            uint alignedReadLength = (uint)((long)fileOffset + numBytes - (long)alignedFileOffset);
            alignedReadLength = (uint)((alignedReadLength + (sectorSize - 1)) & ~(sectorSize - 1));

            var record = bufferPool.Get((int)alignedReadLength);
            record.valid_offset = (int)(fileOffset - alignedFileOffset);
            record.available_bytes = (int)(alignedReadLength - (fileOffset - alignedFileOffset));
            record.required_bytes = numBytes;

            var asyncResult = default(AsyncGetFromDiskResult<AsyncIOContext<Key, Value>>);
            asyncResult.context = context;
            asyncResult.context.record = record;
            device.ReadAsync(alignedFileOffset,
                        (IntPtr)asyncResult.context.record.aligned_pointer,
                        alignedReadLength,
                        callback,
                        asyncResult);
        }

        /// <summary>
        /// Read record to memory - simple version
        /// </summary>
        /// <param name="fromLogical"></param>
        /// <param name="numBytes"></param>
        /// <param name="callback"></param>
        /// <param name="context"></param>
        internal unsafe void AsyncReadRecordToMemory(long fromLogical, int numBytes, DeviceIOCompletionCallback callback, ref SimpleReadContext context)
        {
            ulong fileOffset = (ulong)(AlignedPageSizeBytes * (fromLogical >> LogPageSizeBits) + (fromLogical & PageSizeMask));
            ulong alignedFileOffset = (ulong)(((long)fileOffset / sectorSize) * sectorSize);

            uint alignedReadLength = (uint)((long)fileOffset + numBytes - (long)alignedFileOffset);
            alignedReadLength = (uint)((alignedReadLength + (sectorSize - 1)) & ~(sectorSize - 1));

            context.record = bufferPool.Get((int)alignedReadLength);
            context.record.valid_offset = (int)(fileOffset - alignedFileOffset);
            context.record.available_bytes = (int)(alignedReadLength - (fileOffset - alignedFileOffset));
            context.record.required_bytes = numBytes;

            device.ReadAsync(alignedFileOffset,
                        (IntPtr)context.record.aligned_pointer,
                        alignedReadLength,
                        callback,
                        context);
        }

        /// <summary>
        /// Read pages from specified device
        /// </summary>
        /// <typeparam name="TContext"></typeparam>
        /// <param name="readPageStart"></param>
        /// <param name="numPages"></param>
        /// <param name="untilAddress"></param>
        /// <param name="callback"></param>
        /// <param name="context"></param>
        /// <param name="devicePageOffset"></param>
        /// <param name="logDevice"></param>
        /// <param name="objectLogDevice"></param>
        public void AsyncReadPagesFromDevice<TContext>(
                                long readPageStart,
                                int numPages,
                                long untilAddress,
                                DeviceIOCompletionCallback callback,
                                TContext context,
                                long devicePageOffset = 0,
                                IDevice logDevice = null, IDevice objectLogDevice = null)
        {
            AsyncReadPagesFromDevice(readPageStart, numPages, untilAddress, callback, context,
                out _, devicePageOffset, logDevice, objectLogDevice);
        }

        /// <summary>
        /// Read pages from specified device
        /// </summary>
        /// <typeparam name="TContext"></typeparam>
        /// <param name="readPageStart"></param>
        /// <param name="numPages"></param>
        /// <param name="untilAddress"></param>
        /// <param name="callback"></param>
        /// <param name="context"></param>
        /// <param name="completed"></param>
        /// <param name="devicePageOffset"></param>
        /// <param name="device"></param>
        /// <param name="objectLogDevice"></param>
        private void AsyncReadPagesFromDevice<TContext>(
                                        long readPageStart,
                                        int numPages,
                                        long untilAddress,
                                        DeviceIOCompletionCallback callback,
                                        TContext context,
                                        out CountdownEvent completed,
                                        long devicePageOffset = 0,
                                        IDevice device = null, IDevice objectLogDevice = null)
        {
            var usedDevice = device;
            IDevice usedObjlogDevice = objectLogDevice;

            if (device == null)
            {
                usedDevice = this.device;
            }

            completed = new CountdownEvent(numPages);
            for (long readPage = readPageStart; readPage < (readPageStart + numPages); readPage++)
            {
                int pageIndex = (int)(readPage % BufferSize);
                if (!IsAllocated(pageIndex))
                {
                    // Allocate a new page
                    AllocatePage(pageIndex);
                }
                else
                {
                    ClearPage(readPage);
                }
                var asyncResult = new PageAsyncReadResult<TContext>()
                {
                    page = readPage,
                    offset = devicePageOffset,
                    context = context,
                    handle = completed,
                    maxPtr = PageSize
                };

                ulong offsetInFile = (ulong)(AlignedPageSizeBytes * readPage);
                uint readLength = (uint)AlignedPageSizeBytes;
                long adjustedUntilAddress = (AlignedPageSizeBytes * (untilAddress >> LogPageSizeBits) + (untilAddress & PageSizeMask));

                if (adjustedUntilAddress > 0 && ((adjustedUntilAddress - (long)offsetInFile) < PageSize))
                {
                    readLength = (uint)(adjustedUntilAddress - (long)offsetInFile);
                    asyncResult.maxPtr = readLength;
                    readLength = (uint)((readLength + (sectorSize - 1)) & ~(sectorSize - 1));
                }

                if (device != null)
                    offsetInFile = (ulong)(AlignedPageSizeBytes * (readPage - devicePageOffset));

                ReadAsync(offsetInFile, pageIndex, readLength, callback, asyncResult, usedDevice, usedObjlogDevice);
            }
        }

        /// <summary>
        /// Flush page range to disk
        /// Called when all threads have agreed that a page range is sealed.
        /// </summary>
        /// <param name="fromAddress"></param>
        /// <param name="untilAddress"></param>
        public void AsyncFlushPages(long fromAddress, long untilAddress)
        {
            long startPage = fromAddress >> LogPageSizeBits;
            long endPage = untilAddress >> LogPageSizeBits;
            int numPages = (int)(endPage - startPage);

            long offsetInStartPage = GetOffsetInPage(fromAddress);
            long offsetInEndPage = GetOffsetInPage(untilAddress);

            // Extra (partial) page being flushed
            if (offsetInEndPage > 0)
                numPages++;

            /* Request asynchronous writes to the device. If waitForPendingFlushComplete
             * is set, then a CountDownEvent is set in the callback handle.
             */
            for (long flushPage = startPage; flushPage < (startPage + numPages); flushPage++)
            {
                long pageStartAddress = flushPage << LogPageSizeBits;
                long pageEndAddress = (flushPage + 1) << LogPageSizeBits;

                var asyncResult = new PageAsyncFlushResult<Empty>
                {
                    page = flushPage,
                    count = 1,
                    partial = false,
                    fromAddress = pageStartAddress,
                    untilAddress = pageEndAddress
                };
                if (
                    ((fromAddress > pageStartAddress) && (fromAddress < pageEndAddress)) ||
                    ((untilAddress > pageStartAddress) && (untilAddress < pageEndAddress))
                    )
                {
                    asyncResult.partial = true;

                    if (untilAddress < pageEndAddress)
                        asyncResult.untilAddress = untilAddress;

                    if (fromAddress > pageStartAddress)
                        asyncResult.fromAddress = fromAddress;
                }

                if (asyncResult.untilAddress <= BeginAddress)
                {
                    // Short circuit as no flush needed
                    Utility.MonotonicUpdate(ref PageStatusIndicator[flushPage % BufferSize].LastFlushedUntilAddress, BeginAddress, out _);
                    ShiftFlushedUntilAddress();
                    continue;
                }

                if (IsNullDevice)
                {
                    // Short circuit as no flush needed
                    Utility.MonotonicUpdate(ref PageStatusIndicator[flushPage % BufferSize].LastFlushedUntilAddress, asyncResult.untilAddress, out _);
                    ShiftFlushedUntilAddress();
                    continue;
                }

                // Partial page starting point, need to wait until the
                // ongoing adjacent flush is completed to ensure correctness
                if (GetOffsetInPage(asyncResult.fromAddress) > 0)
                {
                    var index = GetPageIndexForAddress(asyncResult.fromAddress);

                    // Try to merge request with existing adjacent (earlier) pending requests
                    while (PendingFlush[index].RemovePreviousAdjacent(asyncResult.fromAddress, out var existingRequest))
                    {
                        asyncResult.fromAddress = existingRequest.fromAddress;
                    }

                    // Enqueue work in shared queue
                    if (PendingFlush[index].Add(asyncResult))
                    {
                        // Perform work from shared queue if possible
                        if (PendingFlush[index].RemoveNextAdjacent(FlushedUntilAddress, out PageAsyncFlushResult<Empty> request))
                        {
                            WriteAsync(request.fromAddress >> LogPageSizeBits, AsyncFlushPageCallback, request);
                        }
                    }
                    else
                    {
                        // Could not add to pending flush list, treat as a failed write
                        AsyncFlushPageCallback(1, 0, asyncResult);
                    }
                }
                else
                    WriteAsync(flushPage, AsyncFlushPageCallback, asyncResult);
            }
        }

        /// <summary>
        /// Flush pages asynchronously
        /// </summary>
        /// <typeparam name="TContext"></typeparam>
        /// <param name="flushPageStart"></param>
        /// <param name="numPages"></param>
        /// <param name="callback"></param>
        /// <param name="context"></param>
        public void AsyncFlushPages<TContext>(long flushPageStart, int numPages, DeviceIOCompletionCallback callback, TContext context)
        {
            for (long flushPage = flushPageStart; flushPage < (flushPageStart + numPages); flushPage++)
            {
                int pageIndex = GetPageIndexForPage(flushPage);
                var asyncResult = new PageAsyncFlushResult<TContext>()
                {
                    page = flushPage,
                    context = context,
                    count = 1,
                    partial = false,
                    untilAddress = (flushPage + 1) << LogPageSizeBits
                };

                WriteAsync(flushPage, callback, asyncResult);
            }
        }

        /// <summary>
        /// Flush pages from startPage (inclusive) to endPage (exclusive)
        /// to specified log device and obj device
        /// </summary>
        /// <param name="startPage"></param>
        /// <param name="endPage"></param>
        /// <param name="endLogicalAddress"></param>
        /// <param name="device"></param>
        /// <param name="objectLogDevice"></param>
        /// <param name="completedSemaphore"></param>
        public void AsyncFlushPagesToDevice(long startPage, long endPage, long endLogicalAddress, IDevice device, IDevice objectLogDevice, out SemaphoreSlim completedSemaphore)
        {
            int totalNumPages = (int)(endPage - startPage);
            completedSemaphore = new SemaphoreSlim(0);
            var asyncResult = new PageAsyncFlushResult<Empty>
            {
                completedSemaphore = completedSemaphore,
                count = totalNumPages
            };
            var localSegmentOffsets = new long[SegmentBufferSize];

            for (long flushPage = startPage; flushPage < endPage; flushPage++)
            {

                var pageSize = PageSize;

                if (flushPage == endPage - 1)
                    pageSize = (int)(endLogicalAddress - (flushPage << LogPageSizeBits));

                // Intended destination is flushPage
                WriteAsyncToDevice(startPage, flushPage, pageSize, AsyncFlushPageToDeviceCallback, asyncResult, device, objectLogDevice, localSegmentOffsets);
            }
        }

        /// <summary>
        /// Async get from disk
        /// </summary>
        /// <param name="fromLogical"></param>
        /// <param name="numBytes"></param>
        /// <param name="context"></param>
        /// <param name="result"></param>
        public void AsyncGetFromDisk(long fromLogical,
                              int numBytes,
                              AsyncIOContext<Key, Value> context,
                              SectorAlignedMemory result = default)
        {
            if (epoch.ThisInstanceProtected()) // Do not spin for unprotected IO threads
            {
                while (device.Throttle())
                {
                    device.TryComplete();
                    Thread.Yield();
                    epoch.ProtectAndDrain();
                }
            }

            if (result == null)
                AsyncReadRecordToMemory(fromLogical, numBytes, AsyncGetFromDiskCallback, context);
            else
                AsyncReadRecordObjectsToMemory(fromLogical, numBytes, AsyncGetFromDiskCallback, context, result);
        }

        private unsafe void AsyncGetFromDiskCallback(uint errorCode, uint numBytes, object context)
        {
            if (errorCode != 0)
            {
                Trace.TraceError("AsyncGetFromDiskCallback error: {0}", errorCode);
            }

            var result = (AsyncGetFromDiskResult<AsyncIOContext<Key, Value>>)context;

            var ctx = result.context;
            try
            {
                var record = ctx.record.GetValidPointer();
                int requiredBytes = GetRequiredRecordSize((long)record, ctx.record.available_bytes);
                if (ctx.record.available_bytes >= requiredBytes)
                {
                    // We have the complete record.
                    if (RetrievedFullRecord(record, ref ctx))
                    {
                        // ReadAtAddress does not have a request key, so it is an implicit match.
                        if (ctx.request_key is null || comparer.Equals(ref ctx.request_key.Get(), ref GetContextRecordKey(ref ctx)))
                        {
                            // The keys are same, so I/O is complete
                            // ctx.record = result.record;
                            if (ctx.callbackQueue != null)
                                ctx.callbackQueue.Enqueue(ctx);
                            else
                                ctx.asyncOperation.TrySetResult(ctx);
                        }
                        else
                        {
                            // Keys are not same. I/O is not complete
                            ctx.logicalAddress = GetInfoFromBytePointer(record).PreviousAddress;
                            if (ctx.logicalAddress >= BeginAddress)
                            {
                                ctx.record.Return();
                                ctx.record = ctx.objBuffer = default;
                                AsyncGetFromDisk(ctx.logicalAddress, requiredBytes, ctx);
                            }
                            else
                            {
                                if (ctx.callbackQueue != null)
                                    ctx.callbackQueue.Enqueue(ctx);
                                else
                                    ctx.asyncOperation.TrySetResult(ctx);
                            }
                        }
                    }
                }
                else
                {
                    ctx.record.Return();
                    AsyncGetFromDisk(ctx.logicalAddress, requiredBytes, ctx);
                }
            }
            catch (Exception e)
            {
                if (ctx.asyncOperation != null)
                    ctx.asyncOperation.TrySetException(e);
                else
                    throw;
            }
        }

        /// <summary>
        /// IOCompletion callback for page flush
        /// </summary>
        /// <param name="errorCode"></param>
        /// <param name="numBytes"></param>
        /// <param name="context"></param>
        private void AsyncFlushPageCallback(uint errorCode, uint numBytes, object context)
        {
            try
            {
                if (errorCode != 0)
                {
                    Trace.TraceError("AsyncFlushPageCallback error: {0}", errorCode);
                }

                // Set the page status to flushed
                PageAsyncFlushResult<Empty> result = (PageAsyncFlushResult<Empty>)context;

                if (Interlocked.Decrement(ref result.count) == 0)
                {
                    if (errorCode != 0)
                    {
                        errorList.Add(result.fromAddress);
                    }
                    Utility.MonotonicUpdate(ref PageStatusIndicator[result.page % BufferSize].LastFlushedUntilAddress, result.untilAddress, out _);
                    ShiftFlushedUntilAddress();
                    result.Free();
                }

                var _flush = FlushedUntilAddress;
                if (GetOffsetInPage(_flush) > 0 && PendingFlush[GetPage(_flush) % BufferSize].RemoveNextAdjacent(_flush, out PageAsyncFlushResult<Empty> request))
                {
                    WriteAsync(request.fromAddress >> LogPageSizeBits, AsyncFlushPageCallback, request);
                }
            }
            catch when (disposed) { }
        }

        /// <summary>
        /// IOCompletion callback for page flush
        /// </summary>
        /// <param name="errorCode"></param>
        /// <param name="numBytes"></param>
        /// <param name="context"></param>
        protected void AsyncFlushPageToDeviceCallback(uint errorCode, uint numBytes, object context)
        {
            try
            {
                if (errorCode != 0)
                {
                    Trace.TraceError("AsyncFlushPageToDeviceCallback error: {0}", errorCode);
                }

                PageAsyncFlushResult<Empty> result = (PageAsyncFlushResult<Empty>)context;
                if (Interlocked.Decrement(ref result.count) == 0)
                {
                    result.Free();
                }
            }
            catch when (disposed) { }
        }

        /// <summary>
        /// Serialize to log
        /// </summary>
        /// <param name="src"></param>
        /// <param name="physicalAddress"></param>
        public virtual void Serialize(ref Key src, long physicalAddress)
        {
            GetKey(physicalAddress) = src;
        }

        /// <summary>
        /// Serialize to log
        /// </summary>
        /// <param name="src"></param>
        /// <param name="physicalAddress"></param>
        public virtual void Serialize(ref Value src, long physicalAddress)
        {
            GetValue(physicalAddress) = src;
        }

        internal string PrettyPrint(long address)
        {
            return $"{GetPage(address)}:{GetOffsetInPage(address)}";
        }
    }
}<|MERGE_RESOLUTION|>--- conflicted
+++ resolved
@@ -1294,11 +1294,7 @@
                 var localObservers = this.OnReadOnlyObservers;
                 foreach (var observer in localObservers)
                 {
-<<<<<<< HEAD
-                    // TODO: Parallelize OPMRO 
-=======
                     // TODO: Parallelize OPMRO
->>>>>>> 32320de2
                     using var iter = Scan(oldSafeReadOnlyAddress, newSafeReadOnlyAddress, ScanBufferingMode.NoBuffering);
                     observer.OnNext(iter);
                 }
