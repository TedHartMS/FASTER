--- conflicted
+++ resolved
@@ -335,42 +335,6 @@
             return await task;
         }
 
-<<<<<<< HEAD
-        /// <summary>
-        /// Throws OperationCanceledException if token cancels before the real task completes.
-        /// Doesn't abort the inner task, but allows the calling code to get "unblocked" and react to stuck tasks.
-        /// </summary>
-        internal static Task WithCancellationAsync(this Task task, CancellationToken token, bool useSynchronizationContext = false, bool continueOnCapturedContext = false)
-        {
-            if (!token.CanBeCanceled || task.IsCompleted)
-            {
-                return task;
-            }
-            else if (token.IsCancellationRequested)
-            {
-                return Task.FromCanceled(token);
-            }
-
-            return SlowWithCancellationAsync(task, token, useSynchronizationContext, continueOnCapturedContext);
-        }
-
-        private static async Task SlowWithCancellationAsync(Task task, CancellationToken token, bool useSynchronizationContext, bool continueOnCapturedContext)
-        {
-            var tcs = new TaskCompletionSource<bool>(TaskCreationOptions.RunContinuationsAsynchronously);
-            using (token.Register(s => ((TaskCompletionSource<bool>)s).TrySetResult(true), tcs, useSynchronizationContext))
-            {
-                if (task != await Task.WhenAny(task, tcs.Task))
-                {
-                    token.ThrowIfCancellationRequested();
-                }
-            }
-
-            // make sure any exceptions in the task get unwrapped and exposed to the caller.
-            await task.ConfigureAwait(continueOnCapturedContext);
-        }
-
-=======
->>>>>>> 32320de2
         internal static ICheckpointManager CreateDefaultCheckpointManager(CheckpointSettings checkpointSettings)
             => new DeviceLogCommitCheckpointManager
                 (new LocalStorageNamedDeviceFactory(),
