--- conflicted
+++ resolved
@@ -127,13 +127,8 @@
         bool ConcurrentWriter(ref Key key, ref Value src, ref Value dst);
 
         /// <summary>
-<<<<<<< HEAD
-        /// Whether this Functions implementation actually locks in <see cref="Lock(ref RecordInfo, ref Key, ref Value, LockType, ref long)"/> 
-        /// and <see cref="Unlock(ref RecordInfo, ref Key, ref Value, LockType, long)"/>
-=======
         /// Whether this Functions instance supports locking. Iff so, FASTER will call <see cref="Lock(ref RecordInfo, ref Key, ref Value, LockType, ref long)"/> 
         /// and <see cref="Unlock(ref RecordInfo, ref Key, ref Value, LockType, long)"/>.
->>>>>>> 71070107
         /// </summary>
         bool SupportsLocking { get; }
 
@@ -145,19 +140,11 @@
         /// <param name="key">The key for the current record</param>
         /// <param name="value">The value for the current record</param>
         /// <param name="lockType">The type of lock being taken</param>
-<<<<<<< HEAD
-        /// <param name="context">Context-specific information; will be passed to <see cref="Unlock(ref RecordInfo, ref Key, ref Value, LockType, long)"/></param>
-        /// <remarks>
-        /// This is called only for records guaranteed to be in the mutable range.
-        /// </remarks>
-        void Lock(ref RecordInfo recordInfo, ref Key key, ref Value value, LockType lockType, ref long context);
-=======
         /// <param name="lockContext">Context-specific information; will be passed to <see cref="Unlock(ref RecordInfo, ref Key, ref Value, LockType, long)"/></param>
         /// <remarks>
         /// This is called only for records guaranteed to be in the mutable range.
         /// </remarks>
         void Lock(ref RecordInfo recordInfo, ref Key key, ref Value value, LockType lockType, ref long lockContext);
->>>>>>> 71070107
 
         /// <summary>
         /// User-provided unlock call, defaulting to no-op. A default exclusive implementation is available via <see cref="RecordInfo.Unlock()"/>.
@@ -167,11 +154,7 @@
         /// <param name="key">The key for the current record</param>
         /// <param name="value">The value for the current record</param>
         /// <param name="lockType">The type of lock being released, as passed to <see cref="Lock(ref RecordInfo, ref Key, ref Value, LockType, ref long)"/></param>
-<<<<<<< HEAD
-        /// <param name="context">The context returned from <see cref="Lock(ref RecordInfo, ref Key, ref Value, LockType, ref long)"/></param>
-=======
         /// <param name="lockContext">The context returned from <see cref="Lock(ref RecordInfo, ref Key, ref Value, LockType, ref long)"/></param>
->>>>>>> 71070107
         /// <remarks>
         /// This is called only for records guaranteed to be in the mutable range.
         /// </remarks>
@@ -179,11 +162,7 @@
         /// True if no inconsistencies detected. Otherwise, the lock and user's callback are reissued.
         /// Currently this is handled only for <see cref="ConcurrentReader(ref Key, ref Input, ref Value, ref Output)"/>.
         /// </returns>
-<<<<<<< HEAD
-        bool Unlock(ref RecordInfo recordInfo, ref Key key, ref Value value, LockType lockType, long context);
-=======
         bool Unlock(ref RecordInfo recordInfo, ref Key key, ref Value value, LockType lockType, long lockContext);
->>>>>>> 71070107
     }
 
     /// <summary>
