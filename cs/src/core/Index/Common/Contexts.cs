﻿// Copyright (c) Microsoft Corporation. All rights reserved.
// Licensed under the MIT license.

using System;
using System.Collections.Concurrent;
using System.Collections.Generic;
using System.Diagnostics;
using System.IO;
using System.Linq;
using System.Runtime.CompilerServices;
using System.Threading;
using System.Threading.Tasks;

namespace FASTER.core
{
    internal enum OperationType
    {
        READ,
        RMW,
        UPSERT,
        DELETE
    }

    internal enum OperationStatus
    {
        SUCCESS,
        NOTFOUND,
        RETRY_NOW,
        RETRY_LATER,
        RECORD_ON_DISK,
        SUCCESS_UNMARK,
        CPR_SHIFT_DETECTED,
        CPR_PENDING_DETECTED,
        ALLOCATE_FAILED
    }

    internal class SerializedFasterExecutionContext
    {
        internal int version;
        internal long serialNum;
        internal string guid;

        /// <summary>
        /// </summary>
        /// <param name="writer"></param>
        public void Write(StreamWriter writer)
        {
            writer.WriteLine(version);
            writer.WriteLine(guid);
            writer.WriteLine(serialNum);
        }

        /// <summary>
        /// </summary>
        /// <param name="reader"></param>
        public void Load(StreamReader reader)
        {
            string value = reader.ReadLine();
            version = int.Parse(value);

            guid = reader.ReadLine();
            value = reader.ReadLine();
            serialNum = long.Parse(value);
        }
    }

    public partial class FasterKV<Key, Value> : FasterBase, IFasterKV<Key, Value>
    {
        internal struct PendingContext<Input, Output, Context>
        {
            // User provided information
            internal OperationType type;
            internal IHeapContainer<Key> key;
            internal IHeapContainer<Value> value;
            internal IHeapContainer<Input> input;
            internal Output output;
            internal Context userContext;

            // Some additional information about the previous attempt
            internal long id;
            internal int version;
            internal long logicalAddress;
            internal long serialNum;
            internal HashBucketEntry entry;
            internal LatchOperation heldLatch;

            internal byte operationFlags;
            internal RecordInfo recordInfo;

            internal const byte kSkipReadCache = 0x01;
            internal const byte kNoKey = 0x02;
            internal const byte kSkipCopyReadsToTail = 0x04;
<<<<<<< HEAD
            internal const byte kIsNewRecord = 0x08;
=======
            internal const byte kIsAsync = 0x08;
>>>>>>> ebb5e783

            [MethodImpl(MethodImplOptions.AggressiveInlining)]
            internal IHeapContainer<Key> DetachKey()
            {
                var tempKeyContainer = this.key;
                this.key = default; // transfer ownership
                return tempKeyContainer;
            }

            [MethodImpl(MethodImplOptions.AggressiveInlining)]
            internal IHeapContainer<Input> DetachInput()
            {
                var tempInputContainer = this.input;
                this.input = default; // transfer ownership
                return tempInputContainer;
            }

            [MethodImpl(MethodImplOptions.AggressiveInlining)]
            internal static byte GetOperationFlags(ReadFlags readFlags, bool noKey = false)
            {
                Debug.Assert((byte)ReadFlags.SkipReadCache == kSkipReadCache);
                byte flags = (byte)(readFlags & ReadFlags.SkipReadCache);
                if (noKey) flags |= kNoKey;

                // This is always set true for the Read overloads (Reads by address) that call this method.
                flags |= kSkipCopyReadsToTail;
                return flags;
            }

            internal bool NoKey
            {
                get => (operationFlags & kNoKey) != 0;
                set => operationFlags = value ? (byte)(operationFlags | kNoKey) : (byte)(operationFlags & ~kNoKey);
            }

            internal bool SkipReadCache
            {
                get => (operationFlags & kSkipReadCache) != 0;
                set => operationFlags = value ? (byte)(operationFlags | kSkipReadCache) : (byte)(operationFlags & ~kSkipReadCache);
            }

            internal bool SkipCopyReadsToTail
            {
                get => (operationFlags & kSkipCopyReadsToTail) != 0;
                set => operationFlags = value ? (byte)(operationFlags | kSkipCopyReadsToTail) : (byte)(operationFlags & ~kSkipCopyReadsToTail);
            }

<<<<<<< HEAD
            internal bool IsNewRecord
            {
                get => (operationFlags & kIsNewRecord) != 0;
                set => operationFlags = value ? (byte)(operationFlags | kIsNewRecord) : (byte)(operationFlags & ~kIsNewRecord);
=======
            internal bool IsAsync
            {
                get => (operationFlags & kIsAsync) != 0;
                set => operationFlags = value ? (byte)(operationFlags | kIsAsync) : (byte)(operationFlags & ~kIsAsync);
>>>>>>> ebb5e783
            }

            public void Dispose()
            {
                key?.Dispose();
                value?.Dispose();
                input?.Dispose();
            }
        }

        internal sealed class FasterExecutionContext<Input, Output, Context> : SerializedFasterExecutionContext
        {
            public Phase phase;
            public bool[] markers;
            public long totalPending;
            public Queue<PendingContext<Input, Output, Context>> retryRequests;
            public Dictionary<long, PendingContext<Input, Output, Context>> ioPendingRequests;
            public AsyncCountDown pendingReads;
            public AsyncQueue<AsyncIOContext<Key, Value>> readyResponses;
            public List<long> excludedSerialNos;
            public int asyncPendingCount;
            public ISynchronizationStateMachine threadStateMachine;

            public int SyncIoPendingCount => ioPendingRequests.Count - asyncPendingCount;

            public bool HasNoPendingRequests
            {
                [MethodImpl(MethodImplOptions.AggressiveInlining)]
                get
                {
                    return SyncIoPendingCount == 0 && retryRequests.Count == 0;
                }
            }

            public void WaitPending(LightEpoch epoch)
            {
                if (SyncIoPendingCount > 0)
                {
                    try
                    {
                        epoch.Suspend();
                        readyResponses.WaitForEntry();
                    }
                    finally
                    {
                        epoch.Resume();
                    }
                }
            }

            public async ValueTask WaitPendingAsync(CancellationToken token = default)
            {
                if (SyncIoPendingCount > 0)
                    await readyResponses.WaitForEntryAsync(token);
            }

            public FasterExecutionContext<Input, Output, Context> prevCtx;
        }
    }

    /// <summary>
    /// Descriptor for a CPR commit point
    /// </summary>
    public struct CommitPoint
    {
        /// <summary>
        /// Serial number until which we have committed
        /// </summary>
        public long UntilSerialNo;

        /// <summary>
        /// List of operation serial nos excluded from commit
        /// </summary>
        public List<long> ExcludedSerialNos;
    }

    /// <summary>
    /// Recovery info for hybrid log
    /// </summary>
    public struct HybridLogRecoveryInfo
    {
        const int CheckpointVersion = 1;

        /// <summary>
        /// Guid
        /// </summary>
        public Guid guid;
        /// <summary>
        /// Use snapshot file
        /// </summary>
        public int useSnapshotFile;
        /// <summary>
        /// Version
        /// </summary>
        public int version;
        /// <summary>
        /// Flushed logical address
        /// </summary>
        public long flushedLogicalAddress;
        /// <summary>
        /// Start logical address
        /// </summary>
        public long startLogicalAddress;
        /// <summary>
        /// Final logical address
        /// </summary>
        public long finalLogicalAddress;
        /// <summary>
        /// Head address
        /// </summary>
        public long headAddress;
        /// <summary>
        /// Begin address
        /// </summary>
        public long beginAddress;

        /// <summary>
        /// Commit tokens per session restored during Continue
        /// </summary>
        public ConcurrentDictionary<string, CommitPoint> continueTokens;

        /// <summary>
        /// Commit tokens per session created during Checkpoint
        /// </summary>
        public ConcurrentDictionary<string, CommitPoint> checkpointTokens;

        /// <summary>
        /// Object log segment offsets
        /// </summary>
        public long[] objectLogSegmentOffsets;

        /// <summary>
        /// Initialize
        /// </summary>
        /// <param name="token"></param>
        /// <param name="_version"></param>
        public void Initialize(Guid token, int _version)
        {
            guid = token;
            useSnapshotFile = 0;
            version = _version;
            flushedLogicalAddress = 0;
            startLogicalAddress = 0;
            finalLogicalAddress = 0;
            headAddress = 0;

            checkpointTokens = new ConcurrentDictionary<string, CommitPoint>();

            objectLogSegmentOffsets = null;
        }

        /// <summary>
        /// Initialize from stream
        /// </summary>
        /// <param name="reader"></param>
        public void Initialize(StreamReader reader)
        {
            continueTokens = new ConcurrentDictionary<string, CommitPoint>();

            string value = reader.ReadLine();
            var cversion = int.Parse(value);

            value = reader.ReadLine();
            var checksum = long.Parse(value);

            value = reader.ReadLine();
            guid = Guid.Parse(value);

            value = reader.ReadLine();
            useSnapshotFile = int.Parse(value);

            value = reader.ReadLine();
            version = int.Parse(value);

            value = reader.ReadLine();
            flushedLogicalAddress = long.Parse(value);

            value = reader.ReadLine();
            startLogicalAddress = long.Parse(value);

            value = reader.ReadLine();
            finalLogicalAddress = long.Parse(value);

            value = reader.ReadLine();
            headAddress = long.Parse(value);

            value = reader.ReadLine();
            beginAddress = long.Parse(value);

            value = reader.ReadLine();
            var numSessions = int.Parse(value);

            for (int i = 0; i < numSessions; i++)
            {
                var guid = reader.ReadLine();
                value = reader.ReadLine();
                var serialno = long.Parse(value);

                var exclusions = new List<long>();
                var exclusionCount = int.Parse(reader.ReadLine());
                for (int j = 0; j < exclusionCount; j++)
                    exclusions.Add(long.Parse(reader.ReadLine()));

                continueTokens.TryAdd(guid, new CommitPoint
                {
                    UntilSerialNo = serialno,
                    ExcludedSerialNos = exclusions
                });
            }

            // Read object log segment offsets
            value = reader.ReadLine();
            var numSegments = int.Parse(value);
            if (numSegments > 0)
            {
                objectLogSegmentOffsets = new long[numSegments];
                for (int i = 0; i < numSegments; i++)
                {
                    value = reader.ReadLine();
                    objectLogSegmentOffsets[i] = long.Parse(value);
                }
            }

            if (cversion != CheckpointVersion)
                throw new FasterException("Invalid version");

            if (checksum != Checksum(continueTokens.Count))
                throw new FasterException("Invalid checksum for checkpoint");
        }

        /// <summary>
        ///  Recover info from token
        /// </summary>
        /// <param name="token"></param>
        /// <param name="checkpointManager"></param>
        /// <returns></returns>
        internal void Recover(Guid token, ICheckpointManager checkpointManager)
        {
            var metadata = checkpointManager.GetLogCheckpointMetadata(token);
            if (metadata == null)
                throw new FasterException("Invalid log commit metadata for ID " + token.ToString());

            using (StreamReader s = new StreamReader(new MemoryStream(metadata)))
                Initialize(s);
        }

        /// <summary>
        /// Write info to byte array
        /// </summary>
        public byte[] ToByteArray()
        {
            using (MemoryStream ms = new MemoryStream())
            {
                using (StreamWriter writer = new StreamWriter(ms))
                {
                    writer.WriteLine(CheckpointVersion); // checkpoint version
                    writer.WriteLine(Checksum(checkpointTokens.Count)); // checksum

                    writer.WriteLine(guid);
                    writer.WriteLine(useSnapshotFile);
                    writer.WriteLine(version);
                    writer.WriteLine(flushedLogicalAddress);
                    writer.WriteLine(startLogicalAddress);
                    writer.WriteLine(finalLogicalAddress);
                    writer.WriteLine(headAddress);
                    writer.WriteLine(beginAddress);

                    writer.WriteLine(checkpointTokens.Count);
                    foreach (var kvp in checkpointTokens)
                    {
                        writer.WriteLine(kvp.Key);
                        writer.WriteLine(kvp.Value.UntilSerialNo);
                        writer.WriteLine(kvp.Value.ExcludedSerialNos.Count);
                        foreach (long item in kvp.Value.ExcludedSerialNos)
                            writer.WriteLine(item);
                    }

                    // Write object log segment offsets
                    writer.WriteLine(objectLogSegmentOffsets == null ? 0 : objectLogSegmentOffsets.Length);
                    if (objectLogSegmentOffsets != null)
                    {
                        for (int i = 0; i < objectLogSegmentOffsets.Length; i++)
                        {
                            writer.WriteLine(objectLogSegmentOffsets[i]);
                        }
                    }
                }
                return ms.ToArray();
            }
        }

        private readonly long Checksum(int checkpointTokensCount)
        {
            var bytes = guid.ToByteArray();
            var long1 = BitConverter.ToInt64(bytes, 0);
            var long2 = BitConverter.ToInt64(bytes, 8);
            return long1 ^ long2 ^ version ^ flushedLogicalAddress ^ startLogicalAddress ^ finalLogicalAddress ^ headAddress ^ beginAddress
                ^ checkpointTokensCount ^ (objectLogSegmentOffsets == null ? 0 : objectLogSegmentOffsets.Length);
        }

        /// <summary>
        /// Print checkpoint info for debugging purposes
        /// </summary>
        public readonly void DebugPrint()
        {
            Debug.WriteLine("******** HybridLog Checkpoint Info for {0} ********", guid);
            Debug.WriteLine("Version: {0}", version);
            Debug.WriteLine("Is Snapshot?: {0}", useSnapshotFile == 1);
            Debug.WriteLine("Flushed LogicalAddress: {0}", flushedLogicalAddress);
            Debug.WriteLine("Start Logical Address: {0}", startLogicalAddress);
            Debug.WriteLine("Final Logical Address: {0}", finalLogicalAddress);
            Debug.WriteLine("Head Address: {0}", headAddress);
            Debug.WriteLine("Begin Address: {0}", beginAddress);
            Debug.WriteLine("Num sessions recovered: {0}", continueTokens.Count);
            Debug.WriteLine("Recovered sessions: ");
            foreach (var sessionInfo in continueTokens.Take(10))
            {
                Debug.WriteLine("{0}: {1}", sessionInfo.Key, sessionInfo.Value);
            }

            if (continueTokens.Count > 10)
                Debug.WriteLine("... {0} skipped", continueTokens.Count - 10);
        }
    }

    internal struct HybridLogCheckpointInfo
    {
        public HybridLogRecoveryInfo info;
        public IDevice snapshotFileDevice;
        public IDevice snapshotFileObjectLogDevice;
        public SemaphoreSlim flushedSemaphore;

        public void Initialize(Guid token, int _version, ICheckpointManager checkpointManager)
        {
            info.Initialize(token, _version);
            checkpointManager.InitializeLogCheckpoint(token);
        }

        public void Recover(Guid token, ICheckpointManager checkpointManager)
        {
            info.Recover(token, checkpointManager);
        }

        public void Reset()
        {
            flushedSemaphore = null;
            info = default;
            if (snapshotFileDevice != null) snapshotFileDevice.Dispose();
            if (snapshotFileObjectLogDevice != null) snapshotFileObjectLogDevice.Dispose();
        }

        public bool IsDefault()
        {
            return info.guid == default;
        }
    }

    internal struct IndexRecoveryInfo
    {
        const int CheckpointVersion = 1;
        public Guid token;
        public long table_size;
        public ulong num_ht_bytes;
        public ulong num_ofb_bytes;
        public int num_buckets;
        public long startLogicalAddress;
        public long finalLogicalAddress;

        public void Initialize(Guid token, long _size)
        {
            this.token = token;
            table_size = _size;
            num_ht_bytes = 0;
            num_ofb_bytes = 0;
            startLogicalAddress = 0;
            finalLogicalAddress = 0;
            num_buckets = 0;
        }

        public void Initialize(StreamReader reader)
        {
            string value = reader.ReadLine();
            var cversion = int.Parse(value);

            value = reader.ReadLine();
            var checksum = long.Parse(value);

            value = reader.ReadLine();
            token = Guid.Parse(value);

            value = reader.ReadLine();
            table_size = long.Parse(value);

            value = reader.ReadLine();
            num_ht_bytes = ulong.Parse(value);

            value = reader.ReadLine();
            num_ofb_bytes = ulong.Parse(value);

            value = reader.ReadLine();
            num_buckets = int.Parse(value);

            value = reader.ReadLine();
            startLogicalAddress = long.Parse(value);

            value = reader.ReadLine();
            finalLogicalAddress = long.Parse(value);

            if (cversion != CheckpointVersion)
                throw new FasterException("Invalid version");

            if (checksum != Checksum())
                throw new FasterException("Invalid checksum for checkpoint");
        }

        public void Recover(Guid guid, ICheckpointManager checkpointManager)
        {
            var metadata = checkpointManager.GetIndexCheckpointMetadata(guid);
            if (metadata == null)
                throw new FasterException("Invalid index commit metadata for ID " + guid.ToString());
            using (StreamReader s = new StreamReader(new MemoryStream(metadata)))
                Initialize(s);
        }

        public readonly byte[] ToByteArray()
        {
            using (MemoryStream ms = new MemoryStream())
            {
                using (var writer = new StreamWriter(ms))
                {
                    writer.WriteLine(CheckpointVersion); // checkpoint version
                    writer.WriteLine(Checksum()); // checksum

                    writer.WriteLine(token);
                    writer.WriteLine(table_size);
                    writer.WriteLine(num_ht_bytes);
                    writer.WriteLine(num_ofb_bytes);
                    writer.WriteLine(num_buckets);
                    writer.WriteLine(startLogicalAddress);
                    writer.WriteLine(finalLogicalAddress);
                }
                return ms.ToArray();
            }
        }

        private readonly long Checksum()
        {
            var bytes = token.ToByteArray();
            var long1 = BitConverter.ToInt64(bytes, 0);
            var long2 = BitConverter.ToInt64(bytes, 8);
            return long1 ^ long2 ^ table_size ^ (long)num_ht_bytes ^ (long)num_ofb_bytes
                        ^ num_buckets ^ startLogicalAddress ^ finalLogicalAddress;
        }

        public readonly void DebugPrint()
        {
            Debug.WriteLine("******** Index Checkpoint Info for {0} ********", token);
            Debug.WriteLine("Table Size: {0}", table_size);
            Debug.WriteLine("Main Table Size (in GB): {0}", ((double)num_ht_bytes) / 1000.0 / 1000.0 / 1000.0);
            Debug.WriteLine("Overflow Table Size (in GB): {0}", ((double)num_ofb_bytes) / 1000.0 / 1000.0 / 1000.0);
            Debug.WriteLine("Num Buckets: {0}", num_buckets);
            Debug.WriteLine("Start Logical Address: {0}", startLogicalAddress);
            Debug.WriteLine("Final Logical Address: {0}", finalLogicalAddress);
        }

        public void Reset()
        {
            token = default;
            table_size = 0;
            num_ht_bytes = 0;
            num_ofb_bytes = 0;
            num_buckets = 0;
            startLogicalAddress = 0;
            finalLogicalAddress = 0;
        }
    }

    internal struct IndexCheckpointInfo
    {
        public IndexRecoveryInfo info;
        public IDevice main_ht_device;

        public void Initialize(Guid token, long _size, ICheckpointManager checkpointManager)
        {
            info.Initialize(token, _size);
            checkpointManager.InitializeIndexCheckpoint(token);
            main_ht_device = checkpointManager.GetIndexDevice(token);
        }

        public void Recover(Guid token, ICheckpointManager checkpointManager)
        {
            info.Recover(token, checkpointManager);
        }

        public void Reset()
        {
            info = default;
            main_ht_device.Dispose();
        }

        public bool IsDefault()
        {
            return info.token == default;
        }
    }
}<|MERGE_RESOLUTION|>--- conflicted
+++ resolved
@@ -90,11 +90,8 @@
             internal const byte kSkipReadCache = 0x01;
             internal const byte kNoKey = 0x02;
             internal const byte kSkipCopyReadsToTail = 0x04;
-<<<<<<< HEAD
-            internal const byte kIsNewRecord = 0x08;
-=======
             internal const byte kIsAsync = 0x08;
->>>>>>> ebb5e783
+            internal const byte kIsNewRecord = 0x10;
 
             [MethodImpl(MethodImplOptions.AggressiveInlining)]
             internal IHeapContainer<Key> DetachKey()
@@ -142,17 +139,16 @@
                 set => operationFlags = value ? (byte)(operationFlags | kSkipCopyReadsToTail) : (byte)(operationFlags & ~kSkipCopyReadsToTail);
             }
 
-<<<<<<< HEAD
+            internal bool IsAsync
+            {
+                get => (operationFlags & kIsAsync) != 0;
+                set => operationFlags = value ? (byte)(operationFlags | kIsAsync) : (byte)(operationFlags & ~kIsAsync);
+            }
+
             internal bool IsNewRecord
             {
                 get => (operationFlags & kIsNewRecord) != 0;
                 set => operationFlags = value ? (byte)(operationFlags | kIsNewRecord) : (byte)(operationFlags & ~kIsNewRecord);
-=======
-            internal bool IsAsync
-            {
-                get => (operationFlags & kIsAsync) != 0;
-                set => operationFlags = value ? (byte)(operationFlags | kIsAsync) : (byte)(operationFlags & ~kIsAsync);
->>>>>>> ebb5e783
             }
 
             public void Dispose()
