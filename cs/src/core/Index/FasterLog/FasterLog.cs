--- conflicted
+++ resolved
@@ -217,18 +217,15 @@
                 var task = CommitTask;
                 if (TryEnqueue(entry, out logicalAddress))
                     break;
-<<<<<<< HEAD
-
-                // Wait for *some* commit - failure can be ignored
-                try
-                {
-                    await task;
-                }
-                catch { }
-=======
                 if (NeedToWait(CommittedUntilAddress, TailAddress))
-                    await task;
->>>>>>> 20a7536b
+                {
+                    // Wait for *some* commit - failure can be ignored
+                    try
+                    {
+                        await task;
+                    }
+                    catch { }
+                }
             }
 
             return logicalAddress;
@@ -249,18 +246,15 @@
                 var task = CommitTask;
                 if (TryEnqueue(entry.Span, out logicalAddress))
                     break;
-<<<<<<< HEAD
-
-                // Wait for *some* commit - failure can be ignored
-                try
-                {
-                    await task;
-                }
-                catch { }
-=======
                 if (NeedToWait(CommittedUntilAddress, TailAddress))
-                    await task;
->>>>>>> 20a7536b
+                {
+                    // Wait for *some* commit - failure can be ignored
+                    try
+                    {
+                        await task;
+                    }
+                    catch { }
+                }
             }
 
             return logicalAddress;
@@ -281,18 +275,15 @@
                 var task = CommitTask;
                 if (TryEnqueue(readOnlySpanBatch, out logicalAddress))
                     break;
-<<<<<<< HEAD
-
-                // Wait for *some* commit - failure can be ignored
-                try
-                {
-                    await task;
-                }
-                catch { }
-=======
                 if (NeedToWait(CommittedUntilAddress, TailAddress))
-                    await task;
->>>>>>> 20a7536b
+                {
+                    // Wait for *some* commit - failure can be ignored
+                    try
+                    {
+                        await task;
+                    }
+                    catch { }
+                }
             }
 
             return logicalAddress;
