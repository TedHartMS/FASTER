﻿// Copyright (c) Microsoft Corporation. All rights reserved.
// Licensed under the MIT license.

namespace FASTER.core
{
    internal sealed class LogCompactionFunctions<Key, Value, Input, Output, Context, Functions> : IFunctions<Key, Value, Input, Output, Context>
        where Functions : IFunctions<Key, Value, Input, Output, Context>

<<<<<<< HEAD
        public void CheckpointCompletionCallback(string sessionId, CommitPoint commitPoint) { }
        public void ConcurrentReader(ref Key key, ref Empty input, ref Value value, ref Empty dst) { }
        public bool ConcurrentWriter(ref Key key, ref Value src, ref Value dst) { return _functions.CopyInPlace(ref src, ref dst, _allocator.ValueLength); }
        public bool NeedCopyUpdate(ref Key key, ref Empty input, ref Value oldValue) => true;
        public void CopyUpdater(ref Key key, ref Empty input, ref Value oldValue, ref Value newValue) { }
        public void InitialUpdater(ref Key key, ref Empty input, ref Value value) { }
        public bool InPlaceUpdater(ref Key key, ref Empty input, ref Value value) => false;
        public void ReadCompletionCallback(ref Key key, ref Empty input, ref Empty output, Empty ctx, Status status) { }
        public void RMWCompletionCallback(ref Key key, ref Empty input, Empty ctx, Status status) { }
        public void SingleReader(ref Key key, ref Empty input, ref Value value, ref Empty dst) { }
        public void SingleWriter(ref Key key, ref Value src, ref Value dst) { _functions.Copy(ref src, ref dst, _allocator.ValueLength); }
        public void UpsertCompletionCallback(ref Key key, ref Value value, Empty ctx) { }
        public void DeleteCompletionCallback(ref Key key, Empty ctx) { }
        public bool SupportsLocking => false;
        public void Lock(ref RecordInfo recordInfo, ref Key key, ref Value value, LockType lockType, ref long context) { }
        public bool Unlock(ref RecordInfo recordInfo, ref Key key, ref Value value, LockType lockType, long context) => true;
    }

    internal sealed class LogCompactFunctions<Key, Value, CompactionFunctions> : IFunctions<Key, Value, Empty, Empty, Empty>
        where CompactionFunctions : ICompactionFunctions<Key, Value>
=======
>>>>>>> 71070107
    {
        readonly Functions _functions;

        public LogCompactionFunctions(Functions functions)
        {
            _functions = functions;
        }

        public void CheckpointCompletionCallback(string sessionId, CommitPoint commitPoint) { }
<<<<<<< HEAD
        public void ConcurrentReader(ref Key key, ref Empty input, ref Value value, ref Empty dst) { }
        public bool ConcurrentWriter(ref Key key, ref Value src, ref Value dst) { return _functions.CopyInPlace(ref src, ref dst, null); }
        public bool NeedCopyUpdate(ref Key key, ref Empty input, ref Value oldValue) => true;
        public void CopyUpdater(ref Key key, ref Empty input, ref Value oldValue, ref Value newValue) { }
        public void InitialUpdater(ref Key key, ref Empty input, ref Value value) { }
        public bool InPlaceUpdater(ref Key key, ref Empty input, ref Value value) { return true; }
        public void ReadCompletionCallback(ref Key key, ref Empty input, ref Empty output, Empty ctx, Status status) { }
        public void RMWCompletionCallback(ref Key key, ref Empty input, Empty ctx, Status status) { }
        public void SingleReader(ref Key key, ref Empty input, ref Value value, ref Empty dst) { }
        public void SingleWriter(ref Key key, ref Value src, ref Value dst) { _functions.Copy(ref src, ref dst, null); }
        public void UpsertCompletionCallback(ref Key key, ref Value value, Empty ctx) { }
        public void DeleteCompletionCallback(ref Key key, Empty ctx) { }
        public bool SupportsLocking => false;
        public void Lock(ref RecordInfo recordInfo, ref Key key, ref Value value, LockType lockType, ref long context) { }
        public bool Unlock(ref RecordInfo recordInfo, ref Key key, ref Value value, LockType lockType, long context) => true;
    }
=======
>>>>>>> 71070107

        /// <summary>
        /// No reads during compaction
        /// </summary>
        public void ConcurrentReader(ref Key key, ref Input input, ref Value value, ref Output dst)
        { }

        /// <summary>
        /// For compaction, we never perform concurrent writes as rolled over data defers to
        /// newly inserted data for the same key.
        /// </summary>
        public bool ConcurrentWriter(ref Key key, ref Value src, ref Value dst) => true;

        public void CopyUpdater(ref Key key, ref Input input, ref Value oldValue, ref Value newValue) { }

        public void DeleteCompletionCallback(ref Key key, Context ctx) { }

        public void InitialUpdater(ref Key key, ref Input input, ref Value value) { }

        public bool InPlaceUpdater(ref Key key, ref Input input, ref Value value) => true;

        public bool NeedCopyUpdate(ref Key key, ref Input input, ref Value oldValue) => true;

        public void ReadCompletionCallback(ref Key key, ref Input input, ref Output output, Context ctx, Status status) { }

        public void RMWCompletionCallback(ref Key key, ref Input input, Context ctx, Status status) { }

        /// <summary>
        /// No reads during compaction
        /// </summary>
        public void SingleReader(ref Key key, ref Input input, ref Value value, ref Output dst) { }

        /// <summary>
        /// Write compacted live value to store
        /// </summary>
        public void SingleWriter(ref Key key, ref Value src, ref Value dst) => _functions.SingleWriter(ref key, ref src, ref dst);

        public void UpsertCompletionCallback(ref Key key, ref Value value, Context ctx) { }

        public bool SupportsLocking => false;
        public void Lock(ref RecordInfo recordInfo, ref Key key, ref Value value, LockType lockType, ref long lockContext) { }
        public bool Unlock(ref RecordInfo recordInfo, ref Key key, ref Value value, LockType lockType, long lockContext) => true;
    }
}<|MERGE_RESOLUTION|>--- conflicted
+++ resolved
@@ -6,29 +6,6 @@
     internal sealed class LogCompactionFunctions<Key, Value, Input, Output, Context, Functions> : IFunctions<Key, Value, Input, Output, Context>
         where Functions : IFunctions<Key, Value, Input, Output, Context>
 
-<<<<<<< HEAD
-        public void CheckpointCompletionCallback(string sessionId, CommitPoint commitPoint) { }
-        public void ConcurrentReader(ref Key key, ref Empty input, ref Value value, ref Empty dst) { }
-        public bool ConcurrentWriter(ref Key key, ref Value src, ref Value dst) { return _functions.CopyInPlace(ref src, ref dst, _allocator.ValueLength); }
-        public bool NeedCopyUpdate(ref Key key, ref Empty input, ref Value oldValue) => true;
-        public void CopyUpdater(ref Key key, ref Empty input, ref Value oldValue, ref Value newValue) { }
-        public void InitialUpdater(ref Key key, ref Empty input, ref Value value) { }
-        public bool InPlaceUpdater(ref Key key, ref Empty input, ref Value value) => false;
-        public void ReadCompletionCallback(ref Key key, ref Empty input, ref Empty output, Empty ctx, Status status) { }
-        public void RMWCompletionCallback(ref Key key, ref Empty input, Empty ctx, Status status) { }
-        public void SingleReader(ref Key key, ref Empty input, ref Value value, ref Empty dst) { }
-        public void SingleWriter(ref Key key, ref Value src, ref Value dst) { _functions.Copy(ref src, ref dst, _allocator.ValueLength); }
-        public void UpsertCompletionCallback(ref Key key, ref Value value, Empty ctx) { }
-        public void DeleteCompletionCallback(ref Key key, Empty ctx) { }
-        public bool SupportsLocking => false;
-        public void Lock(ref RecordInfo recordInfo, ref Key key, ref Value value, LockType lockType, ref long context) { }
-        public bool Unlock(ref RecordInfo recordInfo, ref Key key, ref Value value, LockType lockType, long context) => true;
-    }
-
-    internal sealed class LogCompactFunctions<Key, Value, CompactionFunctions> : IFunctions<Key, Value, Empty, Empty, Empty>
-        where CompactionFunctions : ICompactionFunctions<Key, Value>
-=======
->>>>>>> 71070107
     {
         readonly Functions _functions;
 
@@ -38,25 +15,6 @@
         }
 
         public void CheckpointCompletionCallback(string sessionId, CommitPoint commitPoint) { }
-<<<<<<< HEAD
-        public void ConcurrentReader(ref Key key, ref Empty input, ref Value value, ref Empty dst) { }
-        public bool ConcurrentWriter(ref Key key, ref Value src, ref Value dst) { return _functions.CopyInPlace(ref src, ref dst, null); }
-        public bool NeedCopyUpdate(ref Key key, ref Empty input, ref Value oldValue) => true;
-        public void CopyUpdater(ref Key key, ref Empty input, ref Value oldValue, ref Value newValue) { }
-        public void InitialUpdater(ref Key key, ref Empty input, ref Value value) { }
-        public bool InPlaceUpdater(ref Key key, ref Empty input, ref Value value) { return true; }
-        public void ReadCompletionCallback(ref Key key, ref Empty input, ref Empty output, Empty ctx, Status status) { }
-        public void RMWCompletionCallback(ref Key key, ref Empty input, Empty ctx, Status status) { }
-        public void SingleReader(ref Key key, ref Empty input, ref Value value, ref Empty dst) { }
-        public void SingleWriter(ref Key key, ref Value src, ref Value dst) { _functions.Copy(ref src, ref dst, null); }
-        public void UpsertCompletionCallback(ref Key key, ref Value value, Empty ctx) { }
-        public void DeleteCompletionCallback(ref Key key, Empty ctx) { }
-        public bool SupportsLocking => false;
-        public void Lock(ref RecordInfo recordInfo, ref Key key, ref Value value, LockType lockType, ref long context) { }
-        public bool Unlock(ref RecordInfo recordInfo, ref Key key, ref Value value, LockType lockType, long context) => true;
-    }
-=======
->>>>>>> 71070107
 
         /// <summary>
         /// No reads during compaction
