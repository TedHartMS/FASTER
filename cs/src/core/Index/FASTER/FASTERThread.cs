﻿// Copyright (c) Microsoft Corporation. All rights reserved.
// Licensed under the MIT license.

using System;
using System.Collections.Generic;
using System.Diagnostics;
using System.Runtime.CompilerServices;
using System.Threading;
using System.Threading.Tasks;

namespace FASTER.core
{
    public partial class FasterKV<Key, Value> : FasterBase, IFasterKV<Key, Value>
    {
        internal CommitPoint InternalContinue<Input, Output, Context>(string guid, out FasterExecutionContext<Input, Output, Context> ctx)
        {
            ctx = null;

            if (_recoveredSessions != null)
            {
                if (_recoveredSessions.TryGetValue(guid, out _))
                {
                    // We have recovered the corresponding session. 
                    // Now obtain the session by first locking the rest phase
                    var currentState = SystemState.Copy(ref systemState);
                    if (currentState.phase == Phase.REST)
                    {
                        var intermediateState = SystemState.MakeIntermediate(currentState);
                        if (MakeTransition(currentState, intermediateState))
                        {
                            // No one can change from REST phase
                            if (_recoveredSessions.TryRemove(guid, out CommitPoint cp))
                            {
                                // We have atomically removed session details. 
                                // No one else can continue this session
                                ctx = new FasterExecutionContext<Input, Output, Context>();
                                InitContext(ctx, guid);
                                ctx.prevCtx = new FasterExecutionContext<Input, Output, Context>();
                                InitContext(ctx.prevCtx, guid);
                                ctx.prevCtx.version--;
                                ctx.serialNum = cp.UntilSerialNo;
                            }
                            else
                            {
                                // Someone else continued this session
                                cp = new CommitPoint { UntilSerialNo = -1 };
                                Debug.WriteLine("Session already continued by another thread!");
                            }

                            MakeTransition(intermediateState, currentState);
                            return cp;
                        }
                    }

                    // Need to try again when in REST
                    Debug.WriteLine("Can continue only in REST phase");
                    return new CommitPoint { UntilSerialNo = -1 };
                }
            }

            Debug.WriteLine("No recovered sessions!");
            return new CommitPoint { UntilSerialNo = -1 };
        }

        [MethodImpl(MethodImplOptions.AggressiveInlining)]
        internal void InternalRefresh<Input, Output, Context, FasterSession>(FasterExecutionContext<Input, Output, Context> ctx, FasterSession fasterSession)
            where FasterSession : IFasterSession
        {
            epoch.ProtectAndDrain();

            // We check if we are in normal mode
            var newPhaseInfo = SystemState.Copy(ref systemState);
            if (ctx.phase == Phase.REST && newPhaseInfo.phase == Phase.REST && ctx.version == newPhaseInfo.version)
            {
                return;
            }

            ThreadStateMachineStep(ctx, fasterSession, default);
        }

        internal void InitContext<Input, Output, Context>(FasterExecutionContext<Input, Output, Context> ctx, string token, long lsn = -1)
        {
            ctx.phase = Phase.REST;
            // The system version starts at 1. Because we do not know what the current state machine state is,
            // we need to play it safe and initialize context behind the system state. Otherwise the session may
            // never "catch up" with the rest of the system when stepping through the state machine as it is ahead.
            ctx.version = 1;
            ctx.markers = new bool[8];
            ctx.serialNum = lsn;
            ctx.guid = token;

            if (RelaxedCPR)
            {
                if (ctx.retryRequests == null)
                {
                    ctx.retryRequests = new Queue<PendingContext<Input, Output, Context>>();
                    ctx.readyResponses = new AsyncQueue<AsyncIOContext<Key, Value>>();
                    ctx.ioPendingRequests = new Dictionary<long, PendingContext<Input, Output, Context>>();
                    ctx.pendingReads = new AsyncCountDown();
                }
            }
            else
            {
                ctx.totalPending = 0;
                ctx.retryRequests = new Queue<PendingContext<Input, Output, Context>>();
                ctx.readyResponses = new AsyncQueue<AsyncIOContext<Key, Value>>();
                ctx.ioPendingRequests = new Dictionary<long, PendingContext<Input, Output, Context>>();
                ctx.pendingReads = new AsyncCountDown();
            }
        }

        internal void CopyContext<Input, Output, Context>(FasterExecutionContext<Input, Output, Context> src, FasterExecutionContext<Input, Output, Context> dst)
        {
            dst.phase = src.phase;
            dst.version = src.version;
            dst.markers = src.markers;
            dst.serialNum = src.serialNum;
            dst.guid = src.guid;
            dst.excludedSerialNos = new List<long>();

            if (!RelaxedCPR)
            {
                dst.totalPending = src.totalPending;
                dst.retryRequests = src.retryRequests;
                dst.readyResponses = src.readyResponses;
                dst.ioPendingRequests = src.ioPendingRequests;
                dst.pendingReads = src.pendingReads;
            }
            else
            {
                foreach (var v in src.ioPendingRequests.Values)
                {
                    dst.excludedSerialNos.Add(v.serialNum);
                }
                foreach (var v in src.retryRequests)
                {
                    dst.excludedSerialNos.Add(v.serialNum);
                }
            }
        }

        internal bool InternalCompletePending<Input, Output, Context, FasterSession>(
            FasterExecutionContext<Input, Output, Context> ctx, 
            FasterSession fasterSession, 
            bool wait = false)
            where FasterSession : IFasterSession<Key, Value, Input, Output, Context>
        {
            do
            {
                bool done = true;

                #region Previous pending requests
                if (!RelaxedCPR)
                {
                    if (ctx.phase == Phase.IN_PROGRESS || ctx.phase == Phase.WAIT_PENDING)
                    {
                        InternalCompletePendingRequests(ctx.prevCtx, ctx, fasterSession);
                        InternalCompleteRetryRequests(ctx.prevCtx, ctx, fasterSession);
                        InternalRefresh(ctx, fasterSession);

                        done &= (ctx.prevCtx.HasNoPendingRequests);
                    }
                }
                #endregion

                InternalCompletePendingRequests(ctx, ctx, fasterSession);
                InternalCompleteRetryRequests(ctx, ctx, fasterSession);

                done &= (ctx.HasNoPendingRequests);

                if (done)
                {
                    return true;
                }

                InternalRefresh(ctx, fasterSession);

                if (wait)
                {
                    // Yield before checking again
                    Thread.Yield();
                }
            } while (wait);

            return false;
        }

        internal bool InRestPhase() => systemState.phase == Phase.REST;

        #region Complete Retry Requests
        internal void InternalCompleteRetryRequests<Input, Output, Context, FasterSession>(
            FasterExecutionContext<Input, Output, Context> opCtx, 
            FasterExecutionContext<Input, Output, Context> currentCtx, 
            FasterSession fasterSession)
            where FasterSession : IFasterSession<Key, Value, Input, Output, Context>
        {
            int count = opCtx.retryRequests.Count;

            if (count == 0) return;

            for (int i = 0; i < count; i++)
            {
                var pendingContext = opCtx.retryRequests.Dequeue();
                InternalCompleteRetryRequest(opCtx, currentCtx, pendingContext, fasterSession);
            }
        }

        internal void InternalCompleteRetryRequest<Input, Output, Context, FasterSession>(
            FasterExecutionContext<Input, Output, Context> opCtx, 
            FasterExecutionContext<Input, Output, Context> currentCtx, 
            PendingContext<Input, Output, Context> pendingContext, 
            FasterSession fasterSession)
            where FasterSession : IFasterSession<Key, Value, Input, Output, Context>
        {
            var internalStatus = default(OperationStatus);
            ref Key key = ref pendingContext.key.Get();
            ref Value value = ref pendingContext.value.Get();

            do
            {
                // Issue retry command
                switch (pendingContext.type)
                {
                    case OperationType.RMW:
                        internalStatus = InternalRMW(ref key, ref pendingContext.input, ref pendingContext.userContext,
                                                     ref pendingContext, fasterSession, currentCtx, pendingContext.serialNum,
                                                     ref pendingContext.psfUpdateArgs);
                        break;
                    case OperationType.UPSERT:
                        internalStatus = InternalUpsert(ref key, ref value, ref pendingContext.userContext, ref pendingContext, fasterSession,
                                                        currentCtx, pendingContext.serialNum, ref pendingContext.psfUpdateArgs);
                        break;
                    case OperationType.PSF_INSERT:
                        internalStatus = PsfInternalInsert(ref key, ref value, ref pendingContext.input,
                                                           ref pendingContext, fasterSession, currentCtx, pendingContext.serialNum);
                        break;
                    case OperationType.DELETE:
                        internalStatus = InternalDelete(ref key, ref pendingContext.userContext, ref pendingContext, fasterSession, currentCtx,
                                                        pendingContext.serialNum, ref pendingContext.psfUpdateArgs);
                        break;
                    case OperationType.PSF_READ_KEY:
                    case OperationType.READ:
                        throw new FasterException("Reads go through the Pending route, not Retry, so this cannot happen!");
                }
            } while (internalStatus == OperationStatus.RETRY_NOW);

            var status = internalStatus == OperationStatus.SUCCESS || internalStatus == OperationStatus.NOTFOUND
                ? (Status)internalStatus
                : HandleOperationStatus(opCtx, currentCtx, pendingContext, fasterSession, internalStatus);

            if (status == Status.OK && this.PSFManager.HasPSFs)
            {
<<<<<<< HEAD
                switch (pendingContext.type)
                {
                    case OperationType.UPSERT:
                        // Successful Upsert must have its PSFs executed and their keys stored.
                        status = this.PSFManager.Upsert(new FasterKVProviderData<Key, Value>(this.hlog, ref key, ref value),
                                                       pendingContext.psfUpdateArgs.LogicalAddress,
                                                       pendingContext.psfUpdateArgs.ChangeTracker);
                        break;
                    case OperationType.PSF_INSERT:
                        var psfInput = (IPSFInput<Key>)pendingContext.input;
                        var updateOp = pendingContext.psfUpdateArgs.ChangeTracker.UpdateOp;
                        if (psfInput.IsDelete && (updateOp == UpdateOperation.IPU || updateOp == UpdateOperation.RCU))
                        {
                            // RCU Insert of a tombstoned old record is followed by Insert of the new record.
                            if (pendingContext.psfUpdateArgs.ChangeTracker.FindGroup(psfInput.GroupId, out var ordinal))
                            {
                                ref GroupKeysPair groupKeysPair = ref pendingContext.psfUpdateArgs.ChangeTracker.GetGroupRef(ordinal);
                                GetAfterRecordId(pendingContext.psfUpdateArgs.ChangeTracker, ref value);
                                var pcontext = default(PendingContext<Input, Output, Context>);
                                PsfRcuInsert(groupKeysPair.After, ref value, ref pendingContext.input,
                                             ref pcontext, fasterSession, currentCtx, pendingContext.serialNum + 1);
                            }
                        }
                        break;
                    default:
                        break;
                }
=======
                status = HandleOperationStatus(opCtx, currentCtx, ref pendingContext, fasterSession, internalStatus, false, out _);
>>>>>>> f2b3483e
            }

            // If done, callback user code.
            if (status == Status.OK || status == Status.NOTFOUND)
            {
                if (pendingContext.heldLatch == LatchOperation.Shared)
                    ReleaseSharedLatch(key);

                switch (pendingContext.type)
                {
                    case OperationType.RMW:
                        fasterSession.RMWCompletionCallback(ref key,
                                                ref pendingContext.input,
                                                pendingContext.userContext, status);
                        break;
                    case OperationType.UPSERT:
                        fasterSession.UpsertCompletionCallback(ref key,
                                                 ref pendingContext.value.Get(),
                                                 pendingContext.userContext);
                        break;
                    case OperationType.DELETE:
                        fasterSession.DeleteCompletionCallback(ref key,
                                                 pendingContext.userContext);
                        break;
                    default:
                        throw new FasterException("Operation type not allowed for retry");
                }
            }
        }
        #endregion

        #region Complete Pending Requests
        internal void InternalCompletePendingRequests<Input, Output, Context, FasterSession>(
            FasterExecutionContext<Input, Output, Context> opCtx, 
            FasterExecutionContext<Input, Output, Context> currentCtx, 
            FasterSession fasterSession)
            where FasterSession : IFasterSession<Key, Value, Input, Output, Context>
        {
            if (opCtx.readyResponses.Count == 0) return;

            while (opCtx.readyResponses.TryDequeue(out AsyncIOContext<Key, Value> request))
            {
                InternalCompletePendingRequest(opCtx, currentCtx, fasterSession, request);
            }
        }

        internal async ValueTask InternalCompletePendingRequestsAsync<Input, Output, Context, FasterSession>(
            FasterExecutionContext<Input, Output, Context> opCtx, 
            FasterExecutionContext<Input, Output, Context> currentCtx, 
            FasterSession fasterSession, 
            CancellationToken token = default)
            where FasterSession : IFasterSession<Key, Value, Input, Output, Context>
        {
            while (opCtx.SyncIoPendingCount > 0)
            {
                AsyncIOContext<Key, Value> request;

                if (opCtx.readyResponses.Count > 0)
                {
                    fasterSession.UnsafeResumeThread();
                    while (opCtx.readyResponses.Count > 0)
                    {
                        opCtx.readyResponses.TryDequeue(out request);
                        InternalCompletePendingRequest(opCtx, currentCtx, fasterSession, request);
                    }
                    fasterSession.UnsafeSuspendThread();
                }
                else
                {
                    request = await opCtx.readyResponses.DequeueAsync(token);

                    fasterSession.UnsafeResumeThread();
                    InternalCompletePendingRequest(opCtx, currentCtx, fasterSession, request);
                    fasterSession.UnsafeSuspendThread();
                }
            }
        }

        internal void InternalCompletePendingRequest<Input, Output, Context, FasterSession>(
            FasterExecutionContext<Input, Output, Context> opCtx, 
            FasterExecutionContext<Input, Output, Context> currentCtx, 
            FasterSession fasterSession, 
            AsyncIOContext<Key, Value> request)
            where FasterSession : IFasterSession<Key, Value, Input, Output, Context>
        {
            if (opCtx.ioPendingRequests.TryGetValue(request.id, out var pendingContext))
            {
                // Remove from pending dictionary
                opCtx.ioPendingRequests.Remove(request.id);
<<<<<<< HEAD

                OperationStatus internalStatus;
                // Issue the continue command
                if (pendingContext.type == OperationType.READ ||
                    pendingContext.type == OperationType.PSF_READ_KEY ||
                    pendingContext.type == OperationType.PSF_READ_ADDRESS)
                {
                    internalStatus = InternalContinuePendingRead(opCtx, request, ref pendingContext, fasterSession, currentCtx);
                }
                else
                {
                    Debug.Assert(pendingContext.type == OperationType.RMW);
                    internalStatus = InternalContinuePendingRMW(opCtx, request, ref pendingContext, fasterSession, currentCtx); ;
                }

                request.Dispose();

                Debug.Assert(internalStatus != OperationStatus.RETRY_NOW);

                Status status;
                // Handle operation status
                if (internalStatus == OperationStatus.SUCCESS || internalStatus == OperationStatus.NOTFOUND)
                {
                    status = (Status)internalStatus;
                }
                else
                {
                    status = HandleOperationStatus(opCtx, currentCtx, pendingContext, fasterSession, internalStatus);
                }

                // This is set in InternalContinuePendingRead for PSF_READ_ADDRESS, so don't retrieve it until after that.
                ref Key key = ref pendingContext.key.Get();
                // If done, callback user code
                if (status == Status.OK || status == Status.NOTFOUND)
                {
                    if (pendingContext.heldLatch == LatchOperation.Shared)
                        ReleaseSharedLatch(key);

                    if (pendingContext.type == OperationType.READ)
                    {
                        fasterSession.ReadCompletionCallback(ref key,
                                                         ref pendingContext.input,
                                                         ref pendingContext.output,
                                                         pendingContext.userContext,
                                                         status);
                    }
                    else if (pendingContext.type == OperationType.RMW)
                    {
                        fasterSession.RMWCompletionCallback(ref key,
                                                        ref pendingContext.input,
                                                        pendingContext.userContext,
                                                        status);
                    }
                }
=======
                InternalCompletePendingRequestFromContext(opCtx, currentCtx, fasterSession, request, ref pendingContext, false, out _);
>>>>>>> f2b3483e
                pendingContext.Dispose();
            }
        }

        /// <summary>
        /// Caller is expected to dispose pendingContext after this method completes
        /// </summary>
        internal Status InternalCompletePendingRequestFromContext<Input, Output, Context, FasterSession>(
            FasterExecutionContext<Input, Output, Context> opCtx,
            FasterExecutionContext<Input, Output, Context> currentCtx,
            FasterSession fasterSession,
            AsyncIOContext<Key, Value> request,
            ref PendingContext<Input, Output, Context> pendingContext, bool asyncOp, out AsyncIOContext<Key, Value> newRequest)
            where FasterSession : IFasterSession<Key, Value, Input, Output, Context>
        {
<<<<<<< HEAD
            (Status, Output) s = default;

            // PSFs may read by address rather than key, and for the Primary FKV will not have pendingContext.key; this call will fill it in.
            OperationStatus internalStatus = InternalContinuePendingRead(opCtx, request, ref pendingContext, fasterSession, currentCtx);
=======
            newRequest = default;
            ref Key key = ref pendingContext.key.Get();
            OperationStatus internalStatus;

            // Issue the continue command
            if (pendingContext.type == OperationType.READ)
            {
                internalStatus = InternalContinuePendingRead(opCtx, request, ref pendingContext, fasterSession, currentCtx);
            }
            else
            {
                internalStatus = InternalContinuePendingRMW(opCtx, request, ref pendingContext, fasterSession, currentCtx);
            }
>>>>>>> f2b3483e

            request.Dispose();

            Debug.Assert(internalStatus != OperationStatus.RETRY_NOW);

            Status status;
            // Handle operation status
            if (internalStatus == OperationStatus.SUCCESS || internalStatus == OperationStatus.NOTFOUND)
            {
                status = (Status)internalStatus;
            }
            else
            {
                status = HandleOperationStatus(opCtx, currentCtx, ref pendingContext, fasterSession, internalStatus, asyncOp, out newRequest);
            }

<<<<<<< HEAD
            ref Key key = ref pendingContext.key.Get();

            if (pendingContext.heldLatch == LatchOperation.Shared)
                ReleaseSharedLatch(key);

            fasterSession.ReadCompletionCallback(ref key,
                                             ref pendingContext.input,
                                             ref pendingContext.output,
                                             pendingContext.userContext,
                                             status);

            s.Item1 = status;
            s.Item2 = pendingContext.output;
            pendingContext.Dispose();
=======
            // If done, callback user code
            if (status == Status.OK || status == Status.NOTFOUND)
            {
                if (pendingContext.heldLatch == LatchOperation.Shared)
                    ReleaseSharedLatch(key);
>>>>>>> f2b3483e

                if (pendingContext.type == OperationType.READ)
                {
                    fasterSession.ReadCompletionCallback(ref key,
                                                     ref pendingContext.input,
                                                     ref pendingContext.output,
                                                     pendingContext.userContext,
                                                     status);
                }
                else
                {
                    fasterSession.RMWCompletionCallback(ref key,
                                                    ref pendingContext.input,
                                                    pendingContext.userContext,
                                                    status);
                }
            }
            return status;
        }
        #endregion
    }
}<|MERGE_RESOLUTION|>--- conflicted
+++ resolved
@@ -244,13 +244,19 @@
                 }
             } while (internalStatus == OperationStatus.RETRY_NOW);
 
-            var status = internalStatus == OperationStatus.SUCCESS || internalStatus == OperationStatus.NOTFOUND
-                ? (Status)internalStatus
-                : HandleOperationStatus(opCtx, currentCtx, pendingContext, fasterSession, internalStatus);
+            Status status;
+            // Handle operation status
+            if (internalStatus == OperationStatus.SUCCESS || internalStatus == OperationStatus.NOTFOUND)
+            {
+                status = (Status)internalStatus;
+            }
+            else
+            {
+                status = HandleOperationStatus(opCtx, currentCtx, ref pendingContext, fasterSession, internalStatus, false, out _);
+            }
 
             if (status == Status.OK && this.PSFManager.HasPSFs)
             {
-<<<<<<< HEAD
                 switch (pendingContext.type)
                 {
                     case OperationType.UPSERT:
@@ -278,9 +284,6 @@
                     default:
                         break;
                 }
-=======
-                status = HandleOperationStatus(opCtx, currentCtx, ref pendingContext, fasterSession, internalStatus, false, out _);
->>>>>>> f2b3483e
             }
 
             // If done, callback user code.
@@ -370,64 +373,7 @@
             {
                 // Remove from pending dictionary
                 opCtx.ioPendingRequests.Remove(request.id);
-<<<<<<< HEAD
-
-                OperationStatus internalStatus;
-                // Issue the continue command
-                if (pendingContext.type == OperationType.READ ||
-                    pendingContext.type == OperationType.PSF_READ_KEY ||
-                    pendingContext.type == OperationType.PSF_READ_ADDRESS)
-                {
-                    internalStatus = InternalContinuePendingRead(opCtx, request, ref pendingContext, fasterSession, currentCtx);
-                }
-                else
-                {
-                    Debug.Assert(pendingContext.type == OperationType.RMW);
-                    internalStatus = InternalContinuePendingRMW(opCtx, request, ref pendingContext, fasterSession, currentCtx); ;
-                }
-
-                request.Dispose();
-
-                Debug.Assert(internalStatus != OperationStatus.RETRY_NOW);
-
-                Status status;
-                // Handle operation status
-                if (internalStatus == OperationStatus.SUCCESS || internalStatus == OperationStatus.NOTFOUND)
-                {
-                    status = (Status)internalStatus;
-                }
-                else
-                {
-                    status = HandleOperationStatus(opCtx, currentCtx, pendingContext, fasterSession, internalStatus);
-                }
-
-                // This is set in InternalContinuePendingRead for PSF_READ_ADDRESS, so don't retrieve it until after that.
-                ref Key key = ref pendingContext.key.Get();
-                // If done, callback user code
-                if (status == Status.OK || status == Status.NOTFOUND)
-                {
-                    if (pendingContext.heldLatch == LatchOperation.Shared)
-                        ReleaseSharedLatch(key);
-
-                    if (pendingContext.type == OperationType.READ)
-                    {
-                        fasterSession.ReadCompletionCallback(ref key,
-                                                         ref pendingContext.input,
-                                                         ref pendingContext.output,
-                                                         pendingContext.userContext,
-                                                         status);
-                    }
-                    else if (pendingContext.type == OperationType.RMW)
-                    {
-                        fasterSession.RMWCompletionCallback(ref key,
-                                                        ref pendingContext.input,
-                                                        pendingContext.userContext,
-                                                        status);
-                    }
-                }
-=======
                 InternalCompletePendingRequestFromContext(opCtx, currentCtx, fasterSession, request, ref pendingContext, false, out _);
->>>>>>> f2b3483e
                 pendingContext.Dispose();
             }
         }
@@ -443,26 +389,21 @@
             ref PendingContext<Input, Output, Context> pendingContext, bool asyncOp, out AsyncIOContext<Key, Value> newRequest)
             where FasterSession : IFasterSession<Key, Value, Input, Output, Context>
         {
-<<<<<<< HEAD
-            (Status, Output) s = default;
-
-            // PSFs may read by address rather than key, and for the Primary FKV will not have pendingContext.key; this call will fill it in.
-            OperationStatus internalStatus = InternalContinuePendingRead(opCtx, request, ref pendingContext, fasterSession, currentCtx);
-=======
             newRequest = default;
-            ref Key key = ref pendingContext.key.Get();
             OperationStatus internalStatus;
 
             // Issue the continue command
-            if (pendingContext.type == OperationType.READ)
+            if (pendingContext.type == OperationType.READ ||
+                pendingContext.type == OperationType.PSF_READ_KEY ||
+                pendingContext.type == OperationType.PSF_READ_ADDRESS)
             {
                 internalStatus = InternalContinuePendingRead(opCtx, request, ref pendingContext, fasterSession, currentCtx);
             }
             else
             {
+                Debug.Assert(pendingContext.type == OperationType.RMW);
                 internalStatus = InternalContinuePendingRMW(opCtx, request, ref pendingContext, fasterSession, currentCtx);
             }
->>>>>>> f2b3483e
 
             request.Dispose();
 
@@ -479,28 +420,11 @@
                 status = HandleOperationStatus(opCtx, currentCtx, ref pendingContext, fasterSession, internalStatus, asyncOp, out newRequest);
             }
 
-<<<<<<< HEAD
-            ref Key key = ref pendingContext.key.Get();
-
-            if (pendingContext.heldLatch == LatchOperation.Shared)
-                ReleaseSharedLatch(key);
-
-            fasterSession.ReadCompletionCallback(ref key,
-                                             ref pendingContext.input,
-                                             ref pendingContext.output,
-                                             pendingContext.userContext,
-                                             status);
-
-            s.Item1 = status;
-            s.Item2 = pendingContext.output;
-            pendingContext.Dispose();
-=======
             // If done, callback user code
             if (status == Status.OK || status == Status.NOTFOUND)
             {
                 if (pendingContext.heldLatch == LatchOperation.Shared)
                     ReleaseSharedLatch(key);
->>>>>>> f2b3483e
 
                 if (pendingContext.type == OperationType.READ)
                 {
