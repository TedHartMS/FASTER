﻿// Copyright (c) Microsoft Corporation. All rights reserved.
// Licensed under the MIT license.

#pragma warning disable 0162
#define CPR

using System;
using System.Diagnostics;
using System.Runtime.CompilerServices;
using System.Threading;
using System.Threading.Tasks;

namespace FASTER.core
{
    public unsafe partial class FasterKV<Key, Value> : FasterBase, IFasterKV<Key, Value>
    {
        internal enum LatchOperation : byte
        {
            None,
            Shared,
            Exclusive
        }

        #region Read Operation

        /// <summary>
        /// Read operation. Computes the 'output' from 'input' and current value corresponding to 'key'.
        /// When the read operation goes pending, once the record is retrieved from disk, InternalContinuePendingRead
        /// function is used to complete the operation.
        /// </summary>
        /// <param name="key">Key of the record.</param>
        /// <param name="input">Input required to compute output from value.</param>
        /// <param name="output">Location to store output computed from input and value.</param>
        /// <param name="startAddress">If not Constants.kInvalidAddress, this is the address to start at instead of a hash table lookup</param>
        /// <param name="userContext">User context for the operation, in case it goes pending.</param>
        /// <param name="pendingContext">Pending context used internally to store the context of the operation.</param>
        /// <param name="fasterSession">Callback functions.</param>
        /// <param name="sessionCtx">Session context</param>
        /// <param name="lsn">Operation serial number</param>
        /// <returns>
        /// <list type="table">
        ///     <listheader>
        ///     <term>Value</term>
        ///     <term>Description</term>
        ///     </listheader>
        ///     <item>
        ///     <term>SUCCESS</term>
        ///     <term>The output has been computed using current value of 'key' and 'input'; and stored in 'output'.</term>
        ///     </item>
        ///     <item>
        ///     <term>RECORD_ON_DISK</term>
        ///     <term>The record corresponding to 'key' is on disk and the operation.</term>
        ///     </item>
        ///     <item>
        ///     <term>CPR_SHIFT_DETECTED</term>
        ///     <term>A shift in version has been detected. Synchronize immediately to avoid violating CPR consistency.</term>
        ///     </item>
        /// </list>
        /// </returns>
        [MethodImpl(MethodImplOptions.AggressiveInlining)]
        internal OperationStatus InternalRead<Input, Output, Context, Functions>(
                                    ref Key key,
                                    ref Input input,
                                    ref Output output,
                                    long startAddress,
                                    ref Context userContext,
                                    ref PendingContext<Input, Output, Context> pendingContext,
                                    Functions fasterSession,
                                    FasterExecutionContext<Input, Output, Context> sessionCtx,
                                    long lsn)
            where Functions : IFasterSession<Key, Value, Input, Output, Context>
        {
            var bucket = default(HashBucket*);
            var slot = default(int);
            var physicalAddress = default(long);
            var heldOperation = LatchOperation.None;

            var hash = comparer.GetHashCode64(ref key);
            var tag = (ushort)((ulong)hash >> Constants.kHashTagShift);

            if (sessionCtx.phase != Phase.REST)
                HeavyEnter(hash, sessionCtx, fasterSession);

            #region Trace back for record in in-memory HybridLog
            HashBucketEntry entry = default;

            OperationStatus status;
            long logicalAddress;
            var usePreviousAddress = startAddress != Constants.kInvalidAddress;
            bool tagExists;
            if (!usePreviousAddress)
            {
                tagExists = FindTag(hash, tag, ref bucket, ref slot, ref entry);
            }
            else
            {
                logicalAddress = startAddress;
                tagExists = logicalAddress >= hlog.BeginAddress;
                entry.Address = logicalAddress;
            }

            if (tagExists)
            {
                logicalAddress = entry.Address;

                if (UseReadCache)
                {
                    // We don't let "read by address" use read cache
                    if (usePreviousAddress)
                    {
                        SkipReadCache(ref logicalAddress);
                    }
                    else if (ReadFromCache(ref key, ref logicalAddress, ref physicalAddress))
                    {
                        if (sessionCtx.phase == Phase.PREPARE && GetLatestRecordVersion(ref entry, sessionCtx.version) > sessionCtx.version)
                        {
                            status = OperationStatus.CPR_SHIFT_DETECTED;
                            goto CreatePendingContext; // Pivot thread
                        }

                        // This is not called when looking up by address, so we do not set session.Ctx.recordInfo.
                        fasterSession.SingleReader(ref key, ref input, ref readcache.GetValue(physicalAddress), ref output);
                        return OperationStatus.SUCCESS;
                    }
                }

                if (logicalAddress >= hlog.HeadAddress)
                {
                    physicalAddress = hlog.GetPhysicalAddress(logicalAddress);

                    if (!comparer.Equals(ref key, ref hlog.GetKey(physicalAddress)))
                    {
                        logicalAddress = hlog.GetInfo(physicalAddress).PreviousAddress;
                        TraceBackForKeyMatch(ref key,
                                                logicalAddress,
                                                hlog.HeadAddress,
                                                out logicalAddress,
                                                out physicalAddress);
                    }
                }
            }
            else
            {
                // no tag found
                return OperationStatus.NOTFOUND;
            }
            #endregion

            if (sessionCtx.phase == Phase.PREPARE && !usePreviousAddress && GetLatestRecordVersion(ref entry, sessionCtx.version) > sessionCtx.version)
            {
                status = OperationStatus.CPR_SHIFT_DETECTED;
                goto CreatePendingContext; // Pivot thread
            }

#region Normal processing

            // Mutable region (even fuzzy region is included here)
            if (logicalAddress >= hlog.SafeReadOnlyAddress)
            {
                pendingContext.recordInfo = hlog.GetInfo(physicalAddress);
                if (pendingContext.recordInfo.Tombstone)
                    return OperationStatus.NOTFOUND;

                fasterSession.ConcurrentReader(ref key, ref input, ref hlog.GetValue(physicalAddress), ref output);
                return OperationStatus.SUCCESS;
            }

            // Immutable region
            else if (logicalAddress >= hlog.HeadAddress)
            {
                pendingContext.recordInfo = hlog.GetInfo(physicalAddress);
                if (pendingContext.recordInfo.Tombstone)
                    return OperationStatus.NOTFOUND;

                fasterSession.SingleReader(ref key, ref input, ref hlog.GetValue(physicalAddress), ref output);
                return OperationStatus.SUCCESS;
            }

            // On-Disk Region
            else if (logicalAddress >= hlog.BeginAddress)
            {
                status = OperationStatus.RECORD_ON_DISK;

                if (sessionCtx.phase == Phase.PREPARE)
                {
                    Debug.Assert(heldOperation != LatchOperation.Exclusive);
                    if (heldOperation == LatchOperation.Shared || HashBucket.TryAcquireSharedLatch(bucket))
                    {
                        heldOperation = LatchOperation.Shared;
                    }
                    else
                    {
                        status = OperationStatus.CPR_SHIFT_DETECTED;
                    }

                    if (RelaxedCPR) // don't hold on to shared latched during IO
                    {
                        if (heldOperation == LatchOperation.Shared)
                            HashBucket.ReleaseSharedLatch(bucket);
                        heldOperation = LatchOperation.None;
                    }
                }

                goto CreatePendingContext;
            }

            // No record found
            else
            {
                return OperationStatus.NOTFOUND;
            }

#endregion

#region Create pending context
        CreatePendingContext:
            {
                pendingContext.type = OperationType.READ;
                pendingContext.key = hlog.GetKeyContainer(ref key);
                pendingContext.input = input;
                pendingContext.output = output;
                pendingContext.userContext = userContext;
                pendingContext.entry.word = entry.word;
                pendingContext.logicalAddress = logicalAddress;
                pendingContext.version = sessionCtx.version;
                pendingContext.serialNum = lsn;
                pendingContext.heldLatch = heldOperation;
                pendingContext.recordInfo.PreviousAddress = startAddress;
            }
#endregion

            return status;
        }
#endregion

#region Upsert Operation

        /// <summary>
        /// Upsert operation. Replaces the value corresponding to 'key' with provided 'value', if one exists 
        /// else inserts a new record with 'key' and 'value'.
        /// </summary>
        /// <param name="key">key of the record.</param>
        /// <param name="value">value to be updated to (or inserted if key does not exist).</param>
        /// <param name="userContext">User context for the operation, in case it goes pending.</param>
        /// <param name="pendingContext">Pending context used internally to store the context of the operation.</param>
        /// <param name="fasterSession">Callback functions.</param>
        /// <param name="sessionCtx">Session context</param>
        /// <param name="lsn">Operation serial number</param>
        /// <returns>
        /// <list type="table">
        ///     <listheader>
        ///     <term>Value</term>
        ///     <term>Description</term>
        ///     </listheader>
        ///     <item>
        ///     <term>SUCCESS</term>
        ///     <term>The value has been successfully replaced(or inserted)</term>
        ///     </item>
        ///     <item>
        ///     <term>RETRY_LATER</term>
        ///     <term>Cannot  be processed immediately due to system state. Add to pending list and retry later</term>
        ///     </item>
        ///     <item>
        ///     <term>CPR_SHIFT_DETECTED</term>
        ///     <term>A shift in version has been detected. Synchronize immediately to avoid violating CPR consistency.</term>
        ///     </item>
        /// </list>
        /// </returns>
        [MethodImpl(MethodImplOptions.AggressiveInlining)]
        internal OperationStatus InternalUpsert<Input, Output, Context, FasterSession>(
                            ref Key key, ref Value value,
                            ref Context userContext,
                            ref PendingContext<Input, Output, Context> pendingContext,
                            FasterSession fasterSession,
                            FasterExecutionContext<Input, Output, Context> sessionCtx,
                            long lsn)
            where FasterSession : IFasterSession<Key, Value, Input, Output, Context>
        {
            var status = default(OperationStatus);
            var bucket = default(HashBucket*);
            var slot = default(int);
            var logicalAddress = Constants.kInvalidAddress;
            var physicalAddress = default(long);
            var latchOperation = default(LatchOperation);

            var hash = comparer.GetHashCode64(ref key);
            var tag = (ushort)((ulong)hash >> Constants.kHashTagShift);

            if (sessionCtx.phase != Phase.REST)
                HeavyEnter(hash, sessionCtx, fasterSession);

#region Trace back for record in in-memory HybridLog
            var entry = default(HashBucketEntry);
            FindOrCreateTag(hash, tag, ref bucket, ref slot, ref entry, hlog.BeginAddress);
            logicalAddress = entry.Address;

            if (UseReadCache)
                SkipAndInvalidateReadCache(ref logicalAddress, ref key);
            var latestLogicalAddress = logicalAddress;

            if (logicalAddress >= hlog.ReadOnlyAddress)
            {
                physicalAddress = hlog.GetPhysicalAddress(logicalAddress);
                if (!comparer.Equals(ref key, ref hlog.GetKey(physicalAddress)))
                {
                    logicalAddress = hlog.GetInfo(physicalAddress).PreviousAddress;
                    TraceBackForKeyMatch(ref key,
                                        logicalAddress,
                                        hlog.ReadOnlyAddress,
                                        out logicalAddress,
                                        out physicalAddress);
                }
            }
#endregion

            // Optimization for most common case
            if (sessionCtx.phase == Phase.REST && logicalAddress >= hlog.ReadOnlyAddress && !hlog.GetInfo(physicalAddress).Tombstone)
            {
                if (fasterSession.ConcurrentWriter(ref key, ref value, ref hlog.GetValue(physicalAddress)))
                {
                    return OperationStatus.SUCCESS;
                }
            }

#region Entry latch operation
            if (sessionCtx.phase != Phase.REST)
            {
                switch (sessionCtx.phase)
                {
                    case Phase.PREPARE:
                        {
                            if (HashBucket.TryAcquireSharedLatch(bucket))
                            {
                                // Set to release shared latch (default)
                                latchOperation = LatchOperation.Shared;
                                if (GetLatestRecordVersion(ref entry, sessionCtx.version) > sessionCtx.version)
                                {
                                    status = OperationStatus.CPR_SHIFT_DETECTED;
                                    goto CreatePendingContext; // Pivot Thread
                                }
                                break; // Normal Processing
                            }
                            else
                            {
                                status = OperationStatus.CPR_SHIFT_DETECTED;
                                goto CreatePendingContext; // Pivot Thread
                            }
                        }
                    case Phase.IN_PROGRESS:
                        {
                            if (GetLatestRecordVersion(ref entry, sessionCtx.version) < sessionCtx.version)
                            {
                                if (HashBucket.TryAcquireExclusiveLatch(bucket))
                                {
                                    // Set to release exclusive latch (default)
                                    latchOperation = LatchOperation.Exclusive;
                                    goto CreateNewRecord; // Create a (v+1) record
                                }
                                else
                                {
                                    status = OperationStatus.RETRY_LATER;
                                    goto CreatePendingContext; // Go Pending
                                }
                            }
                            break; // Normal Processing
                        }
                    case Phase.WAIT_PENDING:
                        {
                            if (GetLatestRecordVersion(ref entry, sessionCtx.version) < sessionCtx.version)
                            {
                                if (HashBucket.NoSharedLatches(bucket))
                                {
                                    goto CreateNewRecord; // Create a (v+1) record
                                }
                                else
                                {
                                    status = OperationStatus.RETRY_LATER;
                                    goto CreatePendingContext; // Go Pending
                                }
                            }
                            break; // Normal Processing
                        }
                    case Phase.WAIT_FLUSH:
                        {
                            if (GetLatestRecordVersion(ref entry, sessionCtx.version) < sessionCtx.version)
                            {
                                goto CreateNewRecord; // Create a (v+1) record
                            }
                            break; // Normal Processing
                        }
                    default:
                        break;
                }
            }
#endregion

            Debug.Assert(GetLatestRecordVersion(ref entry, sessionCtx.version) <= sessionCtx.version);

#region Normal processing

            // Mutable Region: Update the record in-place
            if (logicalAddress >= hlog.ReadOnlyAddress && !hlog.GetInfo(physicalAddress).Tombstone)
            {
                if (fasterSession.ConcurrentWriter(ref key, ref value, ref hlog.GetValue(physicalAddress)))
                {
                    status = OperationStatus.SUCCESS;
                    goto LatchRelease; // Release shared latch (if acquired)
                }
            }

        // All other regions: Create a record in the mutable region
#endregion

#region Create new record in the mutable region
        CreateNewRecord:
            {
                // Immutable region or new record
                var recordSize = hlog.GetRecordSize(ref key, ref value);
                BlockAllocate(recordSize, out long newLogicalAddress, sessionCtx, fasterSession);
                var newPhysicalAddress = hlog.GetPhysicalAddress(newLogicalAddress);
                RecordInfo.WriteInfo(ref hlog.GetInfo(newPhysicalAddress),
                               sessionCtx.version,
                               true, false, false,
                               latestLogicalAddress);
                hlog.ShallowCopy(ref key, ref hlog.GetKey(newPhysicalAddress));
                fasterSession.SingleWriter(ref key, ref value,
                                       ref hlog.GetValue(newPhysicalAddress));

                var updatedEntry = default(HashBucketEntry);
                updatedEntry.Tag = tag;
                updatedEntry.Address = newLogicalAddress & Constants.kAddressMask;
                updatedEntry.Pending = entry.Pending;
                updatedEntry.Tentative = false;

                var foundEntry = default(HashBucketEntry);
                foundEntry.word = Interlocked.CompareExchange(
                                        ref bucket->bucket_entries[slot],
                                        updatedEntry.word, entry.word);

                if (foundEntry.word == entry.word)
                {
                    status = OperationStatus.SUCCESS;
                    goto LatchRelease;
                }
                else
                {
                    hlog.GetInfo(newPhysicalAddress).Invalid = true;
                    status = OperationStatus.RETRY_NOW;
                    goto LatchRelease;
                }
            }
#endregion

#region Create pending context
        CreatePendingContext:
            {
                pendingContext.type = OperationType.UPSERT;
                pendingContext.key = hlog.GetKeyContainer(ref key);
                pendingContext.value = hlog.GetValueContainer(ref value);
                pendingContext.userContext = userContext;
                pendingContext.entry.word = entry.word;
                pendingContext.logicalAddress = logicalAddress;
                pendingContext.version = sessionCtx.version;
                pendingContext.serialNum = lsn;
            }
#endregion

#region Latch release
        LatchRelease:
            {
                switch (latchOperation)
                {
                    case LatchOperation.Shared:
                        HashBucket.ReleaseSharedLatch(bucket);
                        break;
                    case LatchOperation.Exclusive:
                        HashBucket.ReleaseExclusiveLatch(bucket);
                        break;
                    default:
                        break;
                }
            }
#endregion

            return status;
        }

#endregion

#region RMW Operation

        /// <summary>
        /// Read-Modify-Write Operation. Updates value of 'key' using 'input' and current value.
        /// Pending operations are processed either using InternalRetryPendingRMW or 
        /// InternalContinuePendingRMW.
        /// </summary>
        /// <param name="key">key of the record.</param>
        /// <param name="input">input used to update the value.</param>
        /// <param name="userContext">user context corresponding to operation used during completion callback.</param>
        /// <param name="pendingContext">pending context created when the operation goes pending.</param>
        /// <param name="fasterSession">Callback functions.</param>
        /// <param name="sessionCtx">Session context</param>
        /// <param name="lsn">Operation serial number</param>
        /// <returns>
        /// <list type="table">
        ///     <listheader>
        ///     <term>Value</term>
        ///     <term>Description</term>
        ///     </listheader>
        ///     <item>
        ///     <term>SUCCESS</term>
        ///     <term>The value has been successfully updated(or inserted).</term>
        ///     </item>
        ///     <item>
        ///     <term>RECORD_ON_DISK</term>
        ///     <term>The record corresponding to 'key' is on disk. Issue async IO to retrieve record and retry later.</term>
        ///     </item>
        ///     <item>
        ///     <term>RETRY_LATER</term>
        ///     <term>Cannot  be processed immediately due to system state. Add to pending list and retry later.</term>
        ///     </item>
        ///     <item>
        ///     <term>CPR_SHIFT_DETECTED</term>
        ///     <term>A shift in version has been detected. Synchronize immediately to avoid violating CPR consistency.</term>
        ///     </item>
        /// </list>
        /// </returns>
        [MethodImpl(MethodImplOptions.AggressiveInlining)]
        internal OperationStatus InternalRMW<Input, Output, Context, FasterSession>(
                                   ref Key key, ref Input input,
                                   ref Context userContext,
                                   ref PendingContext<Input, Output, Context> pendingContext,
                                   FasterSession fasterSession,
                                   FasterExecutionContext<Input, Output, Context> sessionCtx,
                                   long lsn)
            where FasterSession : IFasterSession<Key, Value, Input, Output, Context>
        {
            var recordSize = default(int);
            var bucket = default(HashBucket*);
            var slot = default(int);
            var logicalAddress = Constants.kInvalidAddress;
            var physicalAddress = default(long);
            var status = default(OperationStatus);
            var latchOperation = LatchOperation.None;
            var heldOperation = LatchOperation.None;

            var hash = comparer.GetHashCode64(ref key);
            var tag = (ushort)((ulong)hash >> Constants.kHashTagShift);

            if (sessionCtx.phase != Phase.REST)
                HeavyEnter(hash, sessionCtx, fasterSession);

#region Trace back for record in in-memory HybridLog
            var entry = default(HashBucketEntry);
            FindOrCreateTag(hash, tag, ref bucket, ref slot, ref entry, hlog.BeginAddress);
            logicalAddress = entry.Address;

            // For simplicity, we don't let RMW operations use read cache
            if (UseReadCache)
                SkipReadCache(ref logicalAddress);
            var latestLogicalAddress = logicalAddress;

            if (logicalAddress >= hlog.HeadAddress)
            {
                physicalAddress = hlog.GetPhysicalAddress(logicalAddress);

                if (!comparer.Equals(ref key, ref hlog.GetKey(physicalAddress)))
                {
                    logicalAddress = hlog.GetInfo(physicalAddress).PreviousAddress;
                    TraceBackForKeyMatch(ref key, logicalAddress,
                                            hlog.HeadAddress,
                                            out logicalAddress,
                                            out physicalAddress);
                }
            }
#endregion

            // Optimization for the most common case
            if (sessionCtx.phase == Phase.REST && logicalAddress >= hlog.ReadOnlyAddress && !hlog.GetInfo(physicalAddress).Tombstone)
            {
                if (fasterSession.InPlaceUpdater(ref key, ref input, ref hlog.GetValue(physicalAddress)))
                {
                    return OperationStatus.SUCCESS;
                }
            }

#region Entry latch operation
            if (sessionCtx.phase != Phase.REST)
            {
                switch (sessionCtx.phase)
                {
                    case Phase.PREPARE:
                        {
                            Debug.Assert(pendingContext.heldLatch != LatchOperation.Exclusive);
                            if (pendingContext.heldLatch == LatchOperation.Shared || HashBucket.TryAcquireSharedLatch(bucket))
                            {
                                // Set to release shared latch (default)
                                latchOperation = LatchOperation.Shared;
                                if (GetLatestRecordVersion(ref entry, sessionCtx.version) > sessionCtx.version)
                                {
                                    status = OperationStatus.CPR_SHIFT_DETECTED;
                                    goto CreateFailureContext; // Pivot Thread
                                }
                                break; // Normal Processing
                            }
                            else
                            {
                                status = OperationStatus.CPR_SHIFT_DETECTED;
                                goto CreateFailureContext; // Pivot Thread
                            }
                        }
                    case Phase.IN_PROGRESS:
                        {
                            if (GetLatestRecordVersion(ref entry, sessionCtx.version) < sessionCtx.version)
                            {
                                Debug.Assert(pendingContext.heldLatch != LatchOperation.Shared);
                                if (pendingContext.heldLatch == LatchOperation.Exclusive || HashBucket.TryAcquireExclusiveLatch(bucket))
                                {
                                    // Set to release exclusive latch (default)
                                    latchOperation = LatchOperation.Exclusive;
                                    if (logicalAddress >= hlog.HeadAddress)
                                        goto CreateNewRecord; // Create a (v+1) record
                                }
                                else
                                {
                                    status = OperationStatus.RETRY_LATER;
                                    goto CreateFailureContext; // Go Pending
                                }
                            }
                            break; // Normal Processing
                        }
                    case Phase.WAIT_PENDING:
                        {
                            if (GetLatestRecordVersion(ref entry, sessionCtx.version) < sessionCtx.version)
                            {
                                if (HashBucket.NoSharedLatches(bucket))
                                {
                                    if (logicalAddress >= hlog.HeadAddress)
                                        goto CreateNewRecord; // Create a (v+1) record
                                }
                                else
                                {
                                    status = OperationStatus.RETRY_LATER;
                                    goto CreateFailureContext; // Go Pending
                                }
                            }
                            break; // Normal Processing
                        }
                    case Phase.WAIT_FLUSH:
                        {
                            if (GetLatestRecordVersion(ref entry, sessionCtx.version) < sessionCtx.version)
                            {
                                if (logicalAddress >= hlog.HeadAddress)
                                    goto CreateNewRecord; // Create a (v+1) record
                            }
                            break; // Normal Processing
                        }
                    default:
                        break;
                }
            }
#endregion

            Debug.Assert(GetLatestRecordVersion(ref entry, sessionCtx.version) <= sessionCtx.version);

#region Normal processing

            // Mutable Region: Update the record in-place
            if (logicalAddress >= hlog.ReadOnlyAddress && !hlog.GetInfo(physicalAddress).Tombstone)
            {
                if (FoldOverSnapshot)
                {
                    Debug.Assert(hlog.GetInfo(physicalAddress).Version == sessionCtx.version);
                }

                if (fasterSession.InPlaceUpdater(ref key, ref input, ref hlog.GetValue(physicalAddress)))
                {
                    status = OperationStatus.SUCCESS;
                    goto LatchRelease; // Release shared latch (if acquired)
                }
            }

            // Fuzzy Region: Must go pending due to lost-update anomaly
            else if (logicalAddress >= hlog.SafeReadOnlyAddress && !hlog.GetInfo(physicalAddress).Tombstone)
            {
                status = OperationStatus.RETRY_LATER;
                // Do not retain latch for pendings ops in relaxed CPR
                if (!RelaxedCPR)
                {
                    // Retain the shared latch (if acquired)
                    if (latchOperation == LatchOperation.Shared)
                    {
                        heldOperation = latchOperation;
                        latchOperation = LatchOperation.None;
                    }
                }
                goto CreateFailureContext; // Go pending
            }

            // Safe Read-Only Region: Create a record in the mutable region
            else if (logicalAddress >= hlog.HeadAddress)
            {
                goto CreateNewRecord;
            }

            // Disk Region: Need to issue async io requests
            else if (logicalAddress >= hlog.BeginAddress)
            {
                status = OperationStatus.RECORD_ON_DISK;
                // Do not retain latch for pendings ops in relaxed CPR
                if (!RelaxedCPR)
                {
                    // Retain the shared latch (if acquired)
                    if (latchOperation == LatchOperation.Shared)
                    {
                        heldOperation = latchOperation;
                        latchOperation = LatchOperation.None;
                    }
                }
                goto CreateFailureContext; // Go pending
            }

            // No record exists - create new
            else
            {
                goto CreateNewRecord;
            }

#endregion

#region Create new record
        CreateNewRecord:
            {
                if (logicalAddress >= hlog.HeadAddress && !hlog.GetInfo(physicalAddress).Tombstone)
                {
                    if (!fasterSession.NeedCopyUpdate(ref key, ref input, ref hlog.GetValue(physicalAddress)))
                    {
                        status = OperationStatus.SUCCESS;
                        goto LatchRelease;
                    }
                }

                recordSize = (logicalAddress < hlog.BeginAddress) ?
                                hlog.GetInitialRecordSize(ref key, ref input, fasterSession) :
                                hlog.GetRecordSize(physicalAddress, ref input, fasterSession);
                BlockAllocate(recordSize, out long newLogicalAddress, sessionCtx, fasterSession);
                var newPhysicalAddress = hlog.GetPhysicalAddress(newLogicalAddress);
                RecordInfo.WriteInfo(ref hlog.GetInfo(newPhysicalAddress), sessionCtx.version,
                                true, false, false,
                                latestLogicalAddress);
                hlog.ShallowCopy(ref key, ref hlog.GetKey(newPhysicalAddress));

                if (logicalAddress < hlog.BeginAddress)
                {
                    fasterSession.InitialUpdater(ref key, ref input, ref hlog.GetValue(newPhysicalAddress));
                    status = OperationStatus.NOTFOUND;
                }
                else if (logicalAddress >= hlog.HeadAddress)
                {
                    if (hlog.GetInfo(physicalAddress).Tombstone)
                    {
                        fasterSession.InitialUpdater(ref key, ref input, ref hlog.GetValue(newPhysicalAddress));
                        status = OperationStatus.NOTFOUND;
                    }
                    else
                    {
                        fasterSession.CopyUpdater(ref key, ref input,
                                                ref hlog.GetValue(physicalAddress),
                                                ref hlog.GetValue(newPhysicalAddress));
                        status = OperationStatus.SUCCESS;
                    }
                }
                else
                {
                    // ah, old record slipped onto disk
                    hlog.GetInfo(newPhysicalAddress).Invalid = true;
                    status = OperationStatus.RETRY_NOW;
                    goto LatchRelease;
                }

                var updatedEntry = default(HashBucketEntry);
                updatedEntry.Tag = tag;
                updatedEntry.Address = newLogicalAddress & Constants.kAddressMask;
                updatedEntry.Pending = entry.Pending;
                updatedEntry.Tentative = false;

                var foundEntry = default(HashBucketEntry);
                foundEntry.word = Interlocked.CompareExchange(
                                        ref bucket->bucket_entries[slot],
                                        updatedEntry.word, entry.word);

                if (foundEntry.word == entry.word)
                {
                    goto LatchRelease;
                }
                else
                {
                    // CAS failed
                    hlog.GetInfo(newPhysicalAddress).Invalid = true;
                    status = OperationStatus.RETRY_NOW;
                    goto LatchRelease;
                }
            }
#endregion

#region Create failure context
        CreateFailureContext:
            {
                pendingContext.type = OperationType.RMW;
                pendingContext.key = hlog.GetKeyContainer(ref key);
                pendingContext.input = input;
                pendingContext.userContext = userContext;
                pendingContext.entry.word = entry.word;
                pendingContext.logicalAddress = logicalAddress;
                pendingContext.version = sessionCtx.version;
                pendingContext.serialNum = lsn;
                pendingContext.heldLatch = heldOperation;
            }
#endregion

#region Latch release
        LatchRelease:
            {
                switch (latchOperation)
                {
                    case LatchOperation.Shared:
                        HashBucket.ReleaseSharedLatch(bucket);
                        break;
                    case LatchOperation.Exclusive:
                        HashBucket.ReleaseExclusiveLatch(bucket);
                        break;
                    default:
                        break;
                }
            }
#endregion

            return status;
        }

#endregion

#region Delete Operation

        /// <summary>
        /// Delete operation. Replaces the value corresponding to 'key' with tombstone.
        /// If at head, tries to remove item from hash chain
        /// </summary>
        /// <param name="key">Key of the record to be deleted.</param>
        /// <param name="userContext">User context for the operation, in case it goes pending.</param>
        /// <param name="pendingContext">Pending context used internally to store the context of the operation.</param>
        /// <param name="fasterSession">Callback functions.</param>
        /// <param name="sessionCtx">Session context</param>
        /// <param name="lsn">Operation serial number</param>
        /// <returns>
        /// <list type="table">
        ///     <listheader>
        ///     <term>Value</term>
        ///     <term>Description</term>
        ///     </listheader>
        ///     <item>
        ///     <term>SUCCESS</term>
        ///     <term>The value has been successfully deleted</term>
        ///     </item>
        ///     <item>
        ///     <term>RETRY_LATER</term>
        ///     <term>Cannot  be processed immediately due to system state. Add to pending list and retry later</term>
        ///     </item>
        ///     <item>
        ///     <term>CPR_SHIFT_DETECTED</term>
        ///     <term>A shift in version has been detected. Synchronize immediately to avoid violating CPR consistency.</term>
        ///     </item>
        /// </list>
        /// </returns>
        [MethodImpl(MethodImplOptions.AggressiveInlining)]
        internal OperationStatus InternalDelete<Input, Output, Context, FasterSession>(
                            ref Key key,
                            ref Context userContext,
                            ref PendingContext<Input, Output, Context> pendingContext,
                            FasterSession fasterSession,
                            FasterExecutionContext<Input, Output, Context> sessionCtx,
                            long lsn)
            where FasterSession : IFasterSession<Key, Value, Input, Output, Context>
        {
            var status = default(OperationStatus);
            var bucket = default(HashBucket*);
            var slot = default(int);
            var logicalAddress = Constants.kInvalidAddress;
            var physicalAddress = default(long);
            var latchOperation = default(LatchOperation);

            var hash = comparer.GetHashCode64(ref key);
            var tag = (ushort)((ulong)hash >> Constants.kHashTagShift);

            if (sessionCtx.phase != Phase.REST)
                HeavyEnter(hash, sessionCtx, fasterSession);

#region Trace back for record in in-memory HybridLog
            var entry = default(HashBucketEntry);
            var tagExists = FindTag(hash, tag, ref bucket, ref slot, ref entry);
            if (!tagExists)
                return OperationStatus.NOTFOUND;

            logicalAddress = entry.Address;

            if (UseReadCache)
                SkipAndInvalidateReadCache(ref logicalAddress, ref key);
            var latestLogicalAddress = logicalAddress;

            if (logicalAddress >= hlog.ReadOnlyAddress)
            {
                physicalAddress = hlog.GetPhysicalAddress(logicalAddress);
                if (!comparer.Equals(ref key, ref hlog.GetKey(physicalAddress)))
                {
                    logicalAddress = hlog.GetInfo(physicalAddress).PreviousAddress;
                    TraceBackForKeyMatch(ref key,
                                        logicalAddress,
                                        hlog.ReadOnlyAddress,
                                        out logicalAddress,
                                        out physicalAddress);
                }
            }
#endregion

#region Entry latch operation
            if (sessionCtx.phase != Phase.REST)
            {
                switch (sessionCtx.phase)
                {
                    case Phase.PREPARE:
                        {
                            if (HashBucket.TryAcquireSharedLatch(bucket))
                            {
                                // Set to release shared latch (default)
                                latchOperation = LatchOperation.Shared;
                                if (GetLatestRecordVersion(ref entry, sessionCtx.version) > sessionCtx.version)
                                {
                                    status = OperationStatus.CPR_SHIFT_DETECTED;
                                    goto CreatePendingContext; // Pivot Thread
                                }
                                break; // Normal Processing
                            }
                            else
                            {
                                status = OperationStatus.CPR_SHIFT_DETECTED;
                                goto CreatePendingContext; // Pivot Thread
                            }
                        }
                    case Phase.IN_PROGRESS:
                        {
                            if (GetLatestRecordVersion(ref entry, sessionCtx.version) < sessionCtx.version)
                            {
                                if (HashBucket.TryAcquireExclusiveLatch(bucket))
                                {
                                    // Set to release exclusive latch (default)
                                    latchOperation = LatchOperation.Exclusive;
                                    goto CreateNewRecord; // Create a (v+1) record
                                }
                                else
                                {
                                    status = OperationStatus.RETRY_LATER;
                                    goto CreatePendingContext; // Go Pending
                                }
                            }
                            break; // Normal Processing
                        }
                    case Phase.WAIT_PENDING:
                        {
                            if (GetLatestRecordVersion(ref entry, sessionCtx.version) < sessionCtx.version)
                            {
                                if (HashBucket.NoSharedLatches(bucket))
                                {
                                    goto CreateNewRecord; // Create a (v+1) record
                                }
                                else
                                {
                                    status = OperationStatus.RETRY_LATER;
                                    goto CreatePendingContext; // Go Pending
                                }
                            }
                            break; // Normal Processing
                        }
                    case Phase.WAIT_FLUSH:
                        {
                            if (GetLatestRecordVersion(ref entry, sessionCtx.version) < sessionCtx.version)
                            {
                                goto CreateNewRecord; // Create a (v+1) record
                            }
                            break; // Normal Processing
                        }
                    default:
                        break;
                }
            }
#endregion

            Debug.Assert(GetLatestRecordVersion(ref entry, sessionCtx.version) <= sessionCtx.version);

#region Normal processing

            // Mutable Region: Update the record in-place
            if (logicalAddress >= hlog.ReadOnlyAddress)
            {
                // Apply tombstone bit to the record
                hlog.GetInfo(physicalAddress).Tombstone = true;

                if (WriteDefaultOnDelete)
                {
                    // Write default value. Ignore return value; the record is already marked
                    Value v = default;
                    fasterSession.ConcurrentWriter(ref hlog.GetKey(physicalAddress), ref v, ref hlog.GetValue(physicalAddress));
                }

                // Try to update hash chain and completely elide record only if previous address points to invalid address
                if (entry.Address == logicalAddress && hlog.GetInfo(physicalAddress).PreviousAddress < hlog.BeginAddress)
                {
                    var updatedEntry = default(HashBucketEntry);
                    updatedEntry.Tag = 0;
                    if (hlog.GetInfo(physicalAddress).PreviousAddress == Constants.kTempInvalidAddress)
                        updatedEntry.Address = Constants.kInvalidAddress;
                    else
                        updatedEntry.Address = hlog.GetInfo(physicalAddress).PreviousAddress;
                    updatedEntry.Pending = entry.Pending;
                    updatedEntry.Tentative = false;

                    // Ignore return value; this is a performance optimization to keep the hash table clean if we can
                    Interlocked.CompareExchange(ref bucket->bucket_entries[slot], updatedEntry.word, entry.word);
                }

                status = OperationStatus.SUCCESS;
                goto LatchRelease; // Release shared latch (if acquired)
            }

            // All other regions: Create a record in the mutable region
#endregion

#region Create new record in the mutable region
            CreateNewRecord:
            {
                var value = default(Value);
                // Immutable region or new record
                // Allocate default record size for tombstone
                var recordSize = hlog.GetRecordSize(ref key, ref value);
                BlockAllocate(recordSize, out long newLogicalAddress, sessionCtx, fasterSession);
                var newPhysicalAddress = hlog.GetPhysicalAddress(newLogicalAddress);
                RecordInfo.WriteInfo(ref hlog.GetInfo(newPhysicalAddress),
                               sessionCtx.version,
                               true, true, false,
                               latestLogicalAddress);
                hlog.ShallowCopy(ref key, ref hlog.GetKey(newPhysicalAddress));

                var updatedEntry = default(HashBucketEntry);
                updatedEntry.Tag = tag;
                updatedEntry.Address = newLogicalAddress & Constants.kAddressMask;
                updatedEntry.Pending = entry.Pending;
                updatedEntry.Tentative = false;

                var foundEntry = default(HashBucketEntry);
                foundEntry.word = Interlocked.CompareExchange(
                                        ref bucket->bucket_entries[slot],
                                        updatedEntry.word, entry.word);

                if (foundEntry.word == entry.word)
                {
                    status = OperationStatus.SUCCESS;
                    goto LatchRelease;
                }
                else
                {
                    hlog.GetInfo(newPhysicalAddress).Invalid = true;
                    status = OperationStatus.RETRY_NOW;
                    goto LatchRelease;
                }
            }
#endregion

#region Create pending context
        CreatePendingContext:
            {
                pendingContext.type = OperationType.DELETE;
                pendingContext.key = hlog.GetKeyContainer(ref key);
                pendingContext.userContext = userContext;
                pendingContext.entry.word = entry.word;
                pendingContext.logicalAddress = logicalAddress;
                pendingContext.version = sessionCtx.version;
                pendingContext.serialNum = lsn;
            }
#endregion

#region Latch release
        LatchRelease:
            {
                switch (latchOperation)
                {
                    case LatchOperation.Shared:
                        HashBucket.ReleaseSharedLatch(bucket);
                        break;
                    case LatchOperation.Exclusive:
                        HashBucket.ReleaseExclusiveLatch(bucket);
                        break;
                    default:
                        break;
                }
            }
#endregion

            return status;
        }

#endregion

#region ContainsKeyInMemory

        [MethodImpl(MethodImplOptions.AggressiveInlining)]
        internal Status InternalContainsKeyInMemory<Input, Output, Context, FasterSession>(
            ref Key key, 
            FasterExecutionContext<Input, Output, Context> sessionCtx, 
            FasterSession fasterSession, 
            long fromAddress = -1)
            where FasterSession : IFasterSession
        {
            if (fromAddress == -1)
                fromAddress = hlog.HeadAddress;
            else
                Debug.Assert(fromAddress >= hlog.HeadAddress);

            var bucket = default(HashBucket*);
            var slot = default(int);
            long physicalAddress;

            var hash = comparer.GetHashCode64(ref key);
            var tag = (ushort)((ulong)hash >> Constants.kHashTagShift);

            if (sessionCtx.phase != Phase.REST)
                HeavyEnter(hash, sessionCtx, fasterSession);

            HashBucketEntry entry = default;
            var tagExists = FindTag(hash, tag, ref bucket, ref slot, ref entry);

            if (tagExists)
            {
                long logicalAddress = entry.Address;

                if (UseReadCache)
                    SkipReadCache(ref logicalAddress);

                if (logicalAddress >= fromAddress)
                {
                    physicalAddress = hlog.GetPhysicalAddress(logicalAddress);

                    if (!comparer.Equals(ref key, ref hlog.GetKey(physicalAddress)))
                    {
                        logicalAddress = hlog.GetInfo(physicalAddress).PreviousAddress;
                        TraceBackForKeyMatch(ref key,
                                                logicalAddress,
                                                fromAddress,
                                                out logicalAddress,
                                                out _);
                    }

                    if (logicalAddress < fromAddress)
                        return Status.NOTFOUND;
                    else
                        return Status.OK;
                }
                else
                    return Status.NOTFOUND;
            }
            else
            {
                // no tag found
                return Status.NOTFOUND;
            }
        }
#endregion

#region Continue operations
        /// <summary>
        /// Continue a pending read operation. Computes 'output' from 'input' and value corresponding to 'key'
        /// obtained from disk. Optionally, it copies the value to tail to serve future read/write requests quickly.
        /// </summary>
        /// <param name="ctx">The thread (or session) context to execute operation in.</param>
        /// <param name="request">Async response from disk.</param>
        /// <param name="pendingContext">Pending context corresponding to operation.</param>
        /// <param name="fasterSession">Callback functions.</param>
        /// <param name="currentCtx"></param>
        /// <returns>
        /// <list type = "table" >
        ///     <listheader>
        ///     <term>Value</term>
        ///     <term>Description</term>
        ///     </listheader>
        ///     <item>
        ///     <term>SUCCESS</term>
        ///     <term>The output has been computed and stored in 'output'.</term>
        ///     </item>
        /// </list>
        /// </returns>
        internal OperationStatus InternalContinuePendingRead<Input, Output, Context, FasterSession>(
                            FasterExecutionContext<Input, Output, Context> ctx,
                            AsyncIOContext<Key, Value> request,
                            ref PendingContext<Input, Output, Context> pendingContext,
                            FasterSession fasterSession,
                            FasterExecutionContext<Input, Output, Context> currentCtx)
            where FasterSession : IFasterSession<Key, Value, Input, Output, Context>
        {
            Debug.Assert(RelaxedCPR || pendingContext.version == ctx.version);

            if (request.logicalAddress >= hlog.BeginAddress)
            {
                Debug.Assert(hlog.GetInfoFromBytePointer(request.record.GetValidPointer()).Version <= ctx.version);

                if (hlog.GetInfoFromBytePointer(request.record.GetValidPointer()).Tombstone)
                    return OperationStatus.NOTFOUND;

                fasterSession.SingleReader(ref pendingContext.key.Get(), ref pendingContext.input,
                                       ref hlog.GetContextRecordValue(ref request), ref pendingContext.output);

                if (CopyReadsToTail || UseReadCache)
                {
                    InternalContinuePendingReadCopyToTail(ctx, request, ref pendingContext, fasterSession, currentCtx);
                }
            }
            else
                return OperationStatus.NOTFOUND;

            return OperationStatus.SUCCESS;
        }

        /// <summary>
        /// Copies the record read from disk to tail of the HybridLog. 
        /// </summary>
        /// <param name="opCtx"> The thread(or session) context to execute operation in.</param>
        /// <param name="request">Async response from disk.</param>
        /// <param name="pendingContext">Pending context corresponding to operation.</param>
        /// <param name="fasterSession">Callback functions.</param>
        /// <param name="currentCtx"></param>
        internal void InternalContinuePendingReadCopyToTail<Input, Output, Context, FasterSession>(
                                    FasterExecutionContext<Input, Output, Context> opCtx,
                                    AsyncIOContext<Key, Value> request,
                                    ref PendingContext<Input, Output, Context> pendingContext,
                                    FasterSession fasterSession,
                                    FasterExecutionContext<Input, Output, Context> currentCtx)
            where FasterSession : IFasterSession<Key, Value, Input, Output, Context>
        {
            Debug.Assert(RelaxedCPR || pendingContext.version == opCtx.version);

            var recordSize = default(int);
            var bucket = default(HashBucket*);
            var slot = default(int);
            var logicalAddress = Constants.kInvalidAddress;
            var physicalAddress = default(long);

            var hash = comparer.GetHashCode64(ref pendingContext.key.Get());
            var tag = (ushort)((ulong)hash >> Constants.kHashTagShift);

#region Trace back record in in-memory HybridLog
            var entry = default(HashBucketEntry);
            FindOrCreateTag(hash, tag, ref bucket, ref slot, ref entry, hlog.BeginAddress);
            logicalAddress = entry.word & Constants.kAddressMask;

            if (UseReadCache)
                SkipReadCache(ref logicalAddress);
            var latestLogicalAddress = logicalAddress;

            if (logicalAddress >= hlog.HeadAddress)
            {
                physicalAddress = hlog.GetPhysicalAddress(logicalAddress);
                if (!comparer.Equals(ref pendingContext.key.Get(), ref hlog.GetKey(physicalAddress)))
                {
                    logicalAddress = hlog.GetInfo(physicalAddress).PreviousAddress;
                    TraceBackForKeyMatch(ref pendingContext.key.Get(),
                                            logicalAddress,
                                            hlog.HeadAddress,
                                            out logicalAddress,
                                            out physicalAddress);
                }
            }
#endregion

            if (logicalAddress > pendingContext.entry.Address)
            {
                // Give up early
                return;
            }

#region Create new copy in mutable region
            physicalAddress = (long)request.record.GetValidPointer();
            recordSize = hlog.GetRecordSize(physicalAddress);

            long newLogicalAddress, newPhysicalAddress;
            if (UseReadCache)
            {
                BlockAllocateReadCache(recordSize, out newLogicalAddress, currentCtx, fasterSession);
                newPhysicalAddress = readcache.GetPhysicalAddress(newLogicalAddress);
                RecordInfo.WriteInfo(ref readcache.GetInfo(newPhysicalAddress), opCtx.version,
                                    true, false, false,
                                    entry.Address);
                readcache.ShallowCopy(ref pendingContext.key.Get(), ref readcache.GetKey(newPhysicalAddress));
                fasterSession.SingleWriter(ref pendingContext.key.Get(),
                                       ref hlog.GetContextRecordValue(ref request),
                                       ref readcache.GetValue(newPhysicalAddress));
            }
            else
            {
                BlockAllocate(recordSize, out newLogicalAddress, currentCtx, fasterSession);
                newPhysicalAddress = hlog.GetPhysicalAddress(newLogicalAddress);
                RecordInfo.WriteInfo(ref hlog.GetInfo(newPhysicalAddress), opCtx.version,
                               true, false, false,
                               latestLogicalAddress);
                hlog.ShallowCopy(ref pendingContext.key.Get(), ref hlog.GetKey(newPhysicalAddress));
                fasterSession.SingleWriter(ref pendingContext.key.Get(),
                                       ref hlog.GetContextRecordValue(ref request),
                                       ref hlog.GetValue(newPhysicalAddress));
            }


            var updatedEntry = default(HashBucketEntry);
            updatedEntry.Tag = tag;
            updatedEntry.Address = newLogicalAddress & Constants.kAddressMask;
            updatedEntry.Pending = entry.Pending;
            updatedEntry.Tentative = false;
            updatedEntry.ReadCache = UseReadCache;

            var foundEntry = default(HashBucketEntry);
            foundEntry.word = Interlocked.CompareExchange(
                                            ref bucket->bucket_entries[slot],
                                            updatedEntry.word,
                                            entry.word);
            if (foundEntry.word != entry.word)
            {
                if (!UseReadCache) hlog.GetInfo(newPhysicalAddress).Invalid = true;
                // We don't retry, just give up
            }
#endregion
        }

        /// <summary>
        /// Continue a pending RMW operation with the record retrieved from disk.
        /// </summary>
        /// <param name="opCtx">thread (or session) context under which operation must be executed.</param>
        /// <param name="request">record read from the disk.</param>
        /// <param name="pendingContext">internal context for the pending RMW operation</param>
        /// <param name="fasterSession">Callback functions.</param>
        /// <param name="sessionCtx">Session context</param>
        /// <returns>
        /// <list type="table">
        ///     <listheader>
        ///     <term>Value</term>
        ///     <term>Description</term>
        ///     </listheader>
        ///     <item>
        ///     <term>SUCCESS</term>
        ///     <term>The value has been successfully updated(or inserted).</term>
        ///     </item>
        ///     <item>
        ///     <term>RECORD_ON_DISK</term>
        ///     <term>The record corresponding to 'key' is on disk. Issue async IO to retrieve record and retry later.</term>
        ///     </item>
        ///     <item>
        ///     <term>RETRY_LATER</term>
        ///     <term>Cannot  be processed immediately due to system state. Add to pending list and retry later.</term>
        ///     </item>
        /// </list>
        /// </returns>
        internal OperationStatus InternalContinuePendingRMW<Input, Output, Context, FasterSession>(
                                    FasterExecutionContext<Input, Output, Context> opCtx,
                                    AsyncIOContext<Key, Value> request,
                                    ref PendingContext<Input, Output, Context> pendingContext,
                                    FasterSession fasterSession,
                                    FasterExecutionContext<Input, Output, Context> sessionCtx)
            where FasterSession : IFasterSession<Key, Value, Input, Output, Context>
        {
            var recordSize = default(int);
            var bucket = default(HashBucket*);
            var slot = default(int);
            var logicalAddress = Constants.kInvalidAddress;
            var physicalAddress = default(long);
            var status = default(OperationStatus);
            ref Key key = ref pendingContext.key.Get();

            var hash = comparer.GetHashCode64(ref key);
            var tag = (ushort)((ulong)hash >> Constants.kHashTagShift);

            while (true)
            {
#region Trace Back for Record on In-Memory HybridLog
                var entry = default(HashBucketEntry);
                FindOrCreateTag(hash, tag, ref bucket, ref slot, ref entry, hlog.BeginAddress);
                logicalAddress = entry.Address;

                // For simplicity, we don't let RMW operations use read cache
                if (UseReadCache)
                    SkipReadCache(ref logicalAddress);
                var latestLogicalAddress = logicalAddress;

                if (logicalAddress >= hlog.HeadAddress)
                {
                    physicalAddress = hlog.GetPhysicalAddress(logicalAddress);
                    if (!comparer.Equals(ref key, ref hlog.GetKey(physicalAddress)))
                    {
                        logicalAddress = hlog.GetInfo(physicalAddress).PreviousAddress;
                        TraceBackForKeyMatch(ref key,
                                                logicalAddress,
                                                hlog.HeadAddress,
                                                out logicalAddress,
                                                out physicalAddress);
                    }
                }
#endregion

                var previousFirstRecordAddress = pendingContext.entry.Address;
                if (logicalAddress > previousFirstRecordAddress)
                {
                    break;
                }

<<<<<<< HEAD
#region Create record in mutable region
=======
                #region Create record in mutable region

                if ((request.logicalAddress >= hlog.BeginAddress) && !hlog.GetInfoFromBytePointer(request.record.GetValidPointer()).Tombstone)
                {
                    if (!fasterSession.NeedCopyUpdate(ref key, ref pendingContext.input, ref hlog.GetContextRecordValue(ref request)))
                    {
                        return OperationStatus.SUCCESS;
                    }
                }

>>>>>>> f2b3483e
                if ((request.logicalAddress < hlog.BeginAddress) || (hlog.GetInfoFromBytePointer(request.record.GetValidPointer()).Tombstone))
                {
                    recordSize = hlog.GetInitialRecordSize(ref key, ref pendingContext.input, fasterSession);
                }
                else
                {
                    physicalAddress = (long)request.record.GetValidPointer();
                    recordSize = hlog.GetRecordSize(physicalAddress, ref pendingContext.input, fasterSession);
                }
                BlockAllocate(recordSize, out long newLogicalAddress, sessionCtx, fasterSession);
                var newPhysicalAddress = hlog.GetPhysicalAddress(newLogicalAddress);
                RecordInfo.WriteInfo(ref hlog.GetInfo(newPhysicalAddress), opCtx.version,
                               true, false, false,
                               latestLogicalAddress);
                hlog.ShallowCopy(ref key, ref hlog.GetKey(newPhysicalAddress));
                if ((request.logicalAddress < hlog.BeginAddress) || (hlog.GetInfoFromBytePointer(request.record.GetValidPointer()).Tombstone))
                {
                    fasterSession.InitialUpdater(ref key,
                                             ref pendingContext.input,
                                             ref hlog.GetValue(newPhysicalAddress));
                    status = OperationStatus.NOTFOUND;
                }
                else
                {
                    fasterSession.CopyUpdater(ref key,
                                          ref pendingContext.input,
                                          ref hlog.GetContextRecordValue(ref request),
                                          ref hlog.GetValue(newPhysicalAddress));
                    status = OperationStatus.SUCCESS;
                }

                var updatedEntry = default(HashBucketEntry);
                updatedEntry.Tag = tag;
                updatedEntry.Address = newLogicalAddress & Constants.kAddressMask;
                updatedEntry.Pending = entry.Pending;
                updatedEntry.Tentative = false;

                var foundEntry = default(HashBucketEntry);
                foundEntry.word = Interlocked.CompareExchange(
                                            ref bucket->bucket_entries[slot],
                                            updatedEntry.word, entry.word);

                if (foundEntry.word == entry.word)
                {
                    return status;
                }
                else
                {
                    hlog.GetInfo(newPhysicalAddress).Invalid = true;
                }
#endregion
            }

            OperationStatus internalStatus;
            do
                internalStatus = InternalRMW(ref pendingContext.key.Get(), ref pendingContext.input, ref pendingContext.userContext, ref pendingContext, fasterSession, opCtx, pendingContext.serialNum);
            while (internalStatus == OperationStatus.RETRY_NOW);
            return internalStatus;
        }

        #endregion

        #region Helper Functions

        /// <summary>
        /// Performs appropriate handling based on the internal failure status of the trial.
        /// </summary>
        /// <param name="opCtx">Thread (or session) context under which operation was tried to execute.</param>
        /// <param name="currentCtx">Current context</param>
        /// <param name="pendingContext">Internal context of the operation.</param>
        /// <param name="fasterSession">Callback functions.</param>
        /// <param name="status">Internal status of the trial.</param>
        /// <param name="asyncOp">When operation issued via async call</param>
        /// <param name="request">IO request, if operation went pending</param>
        /// <returns>
        /// <list type="table">
        ///     <listheader>
        ///     <term>Value</term>
        ///     <term>Description</term>
        ///     </listheader>
        ///     <item>
        ///     <term>OK</term>
        ///     <term>The operation has been completed successfully.</term>
        ///     </item>
        ///     <item>
        ///     <term>PENDING</term>
        ///     <term>The operation is still pending and will callback when done.</term>
        ///     </item>
        /// </list>
        /// </returns>
        internal Status HandleOperationStatus<Input, Output, Context, FasterSession>(
            FasterExecutionContext<Input, Output, Context> opCtx,
            FasterExecutionContext<Input, Output, Context> currentCtx,
            ref PendingContext<Input, Output, Context> pendingContext,
            FasterSession fasterSession,
            OperationStatus status, bool asyncOp, out AsyncIOContext<Key, Value> request)
            where FasterSession : IFasterSession<Key, Value, Input, Output, Context>
        {
            request = default;

            if (status == OperationStatus.CPR_SHIFT_DETECTED)
            {
                SynchronizeEpoch(opCtx, currentCtx, ref pendingContext, fasterSession);
            }

            if (status == OperationStatus.CPR_SHIFT_DETECTED || ((asyncOp || RelaxedCPR) && status == OperationStatus.RETRY_LATER))
            {
#region Retry as (v+1) Operation
                var internalStatus = default(OperationStatus);
                do
                {
                    switch (pendingContext.type)
                    {
                        case OperationType.READ:
                            internalStatus = InternalRead(ref pendingContext.key.Get(),
                                                          ref pendingContext.input,
                                                          ref pendingContext.output,
                                                          pendingContext.recordInfo.PreviousAddress,
                                                          ref pendingContext.userContext,
                                                          ref pendingContext, fasterSession, currentCtx, pendingContext.serialNum);
                            break;
                        case OperationType.UPSERT:
                            internalStatus = InternalUpsert(ref pendingContext.key.Get(),
                                                            ref pendingContext.value.Get(),
                                                            ref pendingContext.userContext,
                                                            ref pendingContext, fasterSession, currentCtx, pendingContext.serialNum);
                            break;
                        case OperationType.DELETE:
                            internalStatus = InternalDelete(ref pendingContext.key.Get(),
                                                            ref pendingContext.userContext,
                                                            ref pendingContext, fasterSession, currentCtx, pendingContext.serialNum);
                            break;
                        case OperationType.RMW:
                            internalStatus = InternalRMW(ref pendingContext.key.Get(),
                                                         ref pendingContext.input,
                                                         ref pendingContext.userContext,
                                                         ref pendingContext, fasterSession, currentCtx, pendingContext.serialNum);
                            break;
                    }
                    Debug.Assert(internalStatus != OperationStatus.CPR_SHIFT_DETECTED);
                } while (internalStatus == OperationStatus.RETRY_NOW || ((asyncOp || RelaxedCPR) && internalStatus == OperationStatus.RETRY_LATER));
                // Note that we spin in case of { async op + strict CPR } which is fine as this combination is rare/discouraged

                status = internalStatus;
#endregion
            }

            if (status == OperationStatus.SUCCESS || status == OperationStatus.NOTFOUND)
            {
                return (Status)status;
            }
            else if (status == OperationStatus.RECORD_ON_DISK)
            {
                //Add context to dictionary
                pendingContext.id = opCtx.totalPending++;
                opCtx.ioPendingRequests.Add(pendingContext.id, pendingContext);

                // Issue asynchronous I/O request
                request.id = pendingContext.id;
                request.request_key = pendingContext.key;
                request.logicalAddress = pendingContext.logicalAddress;
                request.record = default;
                if (asyncOp)
                    request.asyncOperation = new TaskCompletionSource<AsyncIOContext<Key, Value>>(TaskCreationOptions.RunContinuationsAsynchronously);
                else
                    request.callbackQueue = opCtx.readyResponses;
                
                hlog.AsyncGetFromDisk(pendingContext.logicalAddress,
                                 hlog.GetAverageRecordSize(),
                                 request);

                return Status.PENDING;
            }
            else if (status == OperationStatus.RETRY_LATER)
            {
                Debug.Assert(!asyncOp);
                opCtx.retryRequests.Enqueue(pendingContext);
                return Status.PENDING;
            }
            else
            {
                return Status.ERROR;
            }
        }

        [MethodImpl(MethodImplOptions.AggressiveInlining)]
        internal void SynchronizeEpoch<Input, Output, Context, FasterSession>(
            FasterExecutionContext<Input, Output, Context> opCtx, 
            FasterExecutionContext<Input, Output, Context> currentCtx, 
            ref PendingContext<Input, Output, Context> pendingContext, 
            FasterSession fasterSession)
            where FasterSession : IFasterSession
        {
            var version = opCtx.version;
            Debug.Assert(currentCtx.version == version);
            Debug.Assert(currentCtx.phase == Phase.PREPARE);
            InternalRefresh(currentCtx, fasterSession);
            Debug.Assert(currentCtx.version > version);

            pendingContext.version = currentCtx.version;
        }

        private void AcquireSharedLatch(Key key)
        {
            var bucket = default(HashBucket*);
            var slot = default(int);
            var hash = comparer.GetHashCode64(ref key);
            var tag = (ushort)((ulong)hash >> Constants.kHashTagShift);
            var entry = default(HashBucketEntry);
            FindOrCreateTag(hash, tag, ref bucket, ref slot, ref entry, hlog.BeginAddress);
            HashBucket.TryAcquireSharedLatch(bucket);
        }

        private void ReleaseSharedLatch(Key key)
        {
            var bucket = default(HashBucket*);
            var slot = default(int);
            var hash = comparer.GetHashCode64(ref key);
            var tag = (ushort)((ulong)hash >> Constants.kHashTagShift);
            var entry = default(HashBucketEntry);
            FindOrCreateTag(hash, tag, ref bucket, ref slot, ref entry, hlog.BeginAddress);
            HashBucket.ReleaseSharedLatch(bucket);
        }

        private void HeavyEnter<Input, Output, Context, FasterSession>(long hash, FasterExecutionContext<Input, Output, Context> ctx, FasterSession session)
            where FasterSession : IFasterSession
        {
            if (ctx.phase == Phase.PREPARE_GROW)
            {
                // We spin-wait as a simplification
                // Could instead do a "heavy operation" here
                while (systemState.phase != Phase.IN_PROGRESS_GROW)
                    Thread.SpinWait(100);
                InternalRefresh(ctx, session);
            }
            if (ctx.phase == Phase.IN_PROGRESS_GROW)
            {
                SplitBuckets(hash);
            }
        }

        [MethodImpl(MethodImplOptions.AggressiveInlining)]
        private void BlockAllocate<Input, Output, Context, FasterSession>(
            int recordSize, 
            out long logicalAddress, 
            FasterExecutionContext<Input, Output, Context> ctx, 
            FasterSession fasterSession)
            where FasterSession : IFasterSession
        {
            while ((logicalAddress = hlog.TryAllocate(recordSize)) == 0)
            {
                InternalRefresh(ctx, fasterSession);
                Thread.Yield();
            }
        }

        [MethodImpl(MethodImplOptions.AggressiveInlining)]
        private void BlockAllocateReadCache<Input, Output, Context, FasterSession>(
            int recordSize, 
            out long logicalAddress, 
            FasterExecutionContext<Input, Output, Context> currentCtx, 
            FasterSession fasterSession)
            where FasterSession : IFasterSession
        {
            while ((logicalAddress = readcache.TryAllocate(recordSize)) == 0)
            {
                InternalRefresh(currentCtx, fasterSession);
                Thread.Yield();
            }
        }

        [MethodImpl(MethodImplOptions.AggressiveInlining)]
        private bool TraceBackForKeyMatch(
                                    ref Key key,
                                    long fromLogicalAddress,
                                    long minOffset,
                                    out long foundLogicalAddress,
                                    out long foundPhysicalAddress)
        {
            foundLogicalAddress = fromLogicalAddress;
            while (foundLogicalAddress >= minOffset)
            {
                foundPhysicalAddress = hlog.GetPhysicalAddress(foundLogicalAddress);
                if (comparer.Equals(ref key, ref hlog.GetKey(foundPhysicalAddress)))
                {
                    return true;
                }
                else
                {
                    foundLogicalAddress = hlog.GetInfo(foundPhysicalAddress).PreviousAddress;
                    //This makes testing REALLY slow
                    //Debug.WriteLine("Tracing back");
                    continue;
                }
            }
            foundPhysicalAddress = Constants.kInvalidAddress;
            return false;
        }
#endregion

#region Split Index
        private void SplitBuckets(long hash)
        {
            long masked_bucket_index = hash & state[1 - resizeInfo.version].size_mask;
            int offset = (int)(masked_bucket_index >> Constants.kSizeofChunkBits);

            int numChunks = (int)(state[1 - resizeInfo.version].size / Constants.kSizeofChunk);
            if (numChunks == 0) numChunks = 1; // at least one chunk


            if (!Utility.IsPowerOfTwo(numChunks))
            {
                throw new FasterException("Invalid number of chunks: " + numChunks);
            }
            for (int i = offset; i < offset + numChunks; i++)
            {
                if (0 == Interlocked.CompareExchange(ref splitStatus[i & (numChunks - 1)], 1, 0))
                {
                    long chunkSize = state[1 - resizeInfo.version].size / numChunks;
                    long ptr = chunkSize * (i & (numChunks - 1));

                    HashBucket* src_start = state[1 - resizeInfo.version].tableAligned + ptr;
                    HashBucket* dest_start0 = state[resizeInfo.version].tableAligned + ptr;
                    HashBucket* dest_start1 = state[resizeInfo.version].tableAligned + state[1 - resizeInfo.version].size + ptr;

                    SplitChunk(src_start, dest_start0, dest_start1, chunkSize);

                    // split for chunk is done
                    splitStatus[i & (numChunks - 1)] = 2;

                    if (Interlocked.Decrement(ref numPendingChunksToBeSplit) == 0)
                    {
                        // GC old version of hash table
                        state[1 - resizeInfo.version] = default;
                        GlobalStateMachineStep(systemState);
                        return;
                    }
                    break;
                }
            }

            while (Interlocked.Read(ref splitStatus[offset & (numChunks - 1)]) == 1)
            {

            }

        }

        private void SplitChunk(
                    HashBucket* _src_start,
                    HashBucket* _dest_start0,
                    HashBucket* _dest_start1,
                    long chunkSize)
        {
            for (int i = 0; i < chunkSize; i++)
            {
                var src_start = _src_start + i;

                long* left = (long*)(_dest_start0 + i);
                long* right = (long*)(_dest_start1 + i);
                long* left_end = left + Constants.kOverflowBucketIndex;
                long* right_end = right + Constants.kOverflowBucketIndex;

                HashBucketEntry entry = default;
                do
                {
                    for (int index = 0; index < Constants.kOverflowBucketIndex; ++index)
                    {
                        entry.word = *(((long*)src_start) + index);
                        if (Constants.kInvalidEntry == entry.word)
                        {
                            continue;
                        }

                        var logicalAddress = entry.Address;
                        if (logicalAddress >= hlog.HeadAddress)
                        {
                            var physicalAddress = hlog.GetPhysicalAddress(logicalAddress);
                            var hash = comparer.GetHashCode64(ref hlog.GetKey(physicalAddress));
                            if ((hash & state[resizeInfo.version].size_mask) >> (state[resizeInfo.version].size_bits - 1) == 0)
                            {
                                // Insert in left
                                if (left == left_end)
                                {
                                    var new_bucket = (HashBucket*)overflowBucketsAllocator.Allocate();
                                    *left = (long)new_bucket;
                                    left = (long*)new_bucket;
                                    left_end = left + Constants.kOverflowBucketIndex;
                                }

                                *left = entry.word;
                                left++;

                                // Insert previous address in right
                                entry.Address = TraceBackForOtherChainStart(hlog.GetInfo(physicalAddress).PreviousAddress, 1);
                                if (entry.Address != Constants.kInvalidAddress)
                                {
                                    if (right == right_end)
                                    {
                                        var new_bucket = (HashBucket*)overflowBucketsAllocator.Allocate();
                                        *right = (long)new_bucket;
                                        right = (long*)new_bucket;
                                        right_end = right + Constants.kOverflowBucketIndex;
                                    }

                                    *right = entry.word;
                                    right++;
                                }
                            }
                            else
                            {
                                // Insert in right
                                if (right == right_end)
                                {
                                    var new_bucket = (HashBucket*)overflowBucketsAllocator.Allocate();
                                    *right = (long)new_bucket;
                                    right = (long*)new_bucket;
                                    right_end = right + Constants.kOverflowBucketIndex;
                                }

                                *right = entry.word;
                                right++;

                                // Insert previous address in left
                                entry.Address = TraceBackForOtherChainStart(hlog.GetInfo(physicalAddress).PreviousAddress, 0);
                                if (entry.Address != Constants.kInvalidAddress)
                                {
                                    if (left == left_end)
                                    {
                                        var new_bucket = (HashBucket*)overflowBucketsAllocator.Allocate();
                                        *left = (long)new_bucket;
                                        left = (long*)new_bucket;
                                        left_end = left + Constants.kOverflowBucketIndex;
                                    }

                                    *left = entry.word;
                                    left++;
                                }
                            }
                        }
                        else
                        {
                            // Insert in both new locations

                            // Insert in left
                            if (left == left_end)
                            {
                                var new_bucket = (HashBucket*)overflowBucketsAllocator.Allocate();
                                *left = (long)new_bucket;
                                left = (long*)new_bucket;
                                left_end = left + Constants.kOverflowBucketIndex;
                            }

                            *left = entry.word;
                            left++;

                            // Insert in right
                            if (right == right_end)
                            {
                                var new_bucket = (HashBucket*)overflowBucketsAllocator.Allocate();
                                *right = (long)new_bucket;
                                right = (long*)new_bucket;
                                right_end = right + Constants.kOverflowBucketIndex;
                            }

                            *right = entry.word;
                            right++;
                        }
                    }

                    if (*(((long*)src_start) + Constants.kOverflowBucketIndex) == 0) break;
                    src_start = (HashBucket*)overflowBucketsAllocator.GetPhysicalAddress(*(((long*)src_start) + Constants.kOverflowBucketIndex));
                } while (true);
            }
        }

        private long TraceBackForOtherChainStart(long logicalAddress, int bit)
        {
            while (logicalAddress >= hlog.HeadAddress)
            {
                var physicalAddress = hlog.GetPhysicalAddress(logicalAddress);
                var hash = comparer.GetHashCode64(ref hlog.GetKey(physicalAddress));
                if ((hash & state[resizeInfo.version].size_mask) >> (state[resizeInfo.version].size_bits - 1) == bit)
                {
                    return logicalAddress;
                }
                logicalAddress = hlog.GetInfo(physicalAddress).PreviousAddress;
            }
            return logicalAddress;
        }
#endregion

#region Read Cache
        private bool ReadFromCache(ref Key key, ref long logicalAddress, ref long physicalAddress)
        {
            HashBucketEntry entry = default;
            entry.word = logicalAddress;
            if (!entry.ReadCache) return false;

            physicalAddress = readcache.GetPhysicalAddress(logicalAddress & ~Constants.kReadCacheBitMask);

            while (true)
            {
                if (!readcache.GetInfo(physicalAddress).Invalid && comparer.Equals(ref key, ref readcache.GetKey(physicalAddress)))
                {
                    if ((logicalAddress & ~Constants.kReadCacheBitMask) >= readcache.SafeReadOnlyAddress)
                    {
                        return true;
                    }
                    Debug.Assert((logicalAddress & ~Constants.kReadCacheBitMask) >= readcache.SafeHeadAddress);
                    // TODO: copy to tail of read cache
                    // and return new cache entry
                }

                logicalAddress = readcache.GetInfo(physicalAddress).PreviousAddress;
                entry.word = logicalAddress;
                if (!entry.ReadCache) break;
                physicalAddress = readcache.GetPhysicalAddress(logicalAddress & ~Constants.kReadCacheBitMask);
            }
            physicalAddress = 0;
            return false;
        }

        private void SkipReadCache(ref long logicalAddress)
        {
            HashBucketEntry entry = default;
            entry.word = logicalAddress;
            if (!entry.ReadCache) return;

            var physicalAddress = readcache.GetPhysicalAddress(logicalAddress & ~Constants.kReadCacheBitMask);

            while (true)
            {
                logicalAddress = readcache.GetInfo(physicalAddress).PreviousAddress;
                entry.word = logicalAddress;
                if (!entry.ReadCache) return;
                physicalAddress = readcache.GetPhysicalAddress(logicalAddress & ~Constants.kReadCacheBitMask);
            }
        }

        private void SkipAndInvalidateReadCache(ref long logicalAddress, ref Key key)
        {
            HashBucketEntry entry = default;
            entry.word = logicalAddress;
            if (!entry.ReadCache) return;

            var physicalAddress = readcache.GetPhysicalAddress(logicalAddress & ~Constants.kReadCacheBitMask);

            while (true)
            {
                // Invalidate read cache entry if key found
                if (comparer.Equals(ref key, ref readcache.GetKey(physicalAddress)))
                {
                    readcache.GetInfo(physicalAddress).Invalid = true;
                }

                logicalAddress = readcache.GetInfo(physicalAddress).PreviousAddress;
                entry.word = logicalAddress;
                if (!entry.ReadCache) return;
                physicalAddress = readcache.GetPhysicalAddress(logicalAddress & ~Constants.kReadCacheBitMask);
            }
        }

        private void ReadCacheEvict(long fromHeadAddress, long toHeadAddress)
        {
            var bucket = default(HashBucket*);
            var slot = default(int);
            var logicalAddress = Constants.kInvalidAddress;
            var physicalAddress = default(long);

            HashBucketEntry entry = default;
            logicalAddress = fromHeadAddress;

            while (logicalAddress < toHeadAddress)
            {
                physicalAddress = readcache.GetPhysicalAddress(logicalAddress);
                var recordSize = readcache.GetRecordSize(physicalAddress);
                ref RecordInfo info = ref readcache.GetInfo(physicalAddress);
                if (!info.Invalid)
                {
                    ref Key key = ref readcache.GetKey(physicalAddress);
                    entry.word = info.PreviousAddress;
                    if (!entry.ReadCache)
                    {
                        var hash = comparer.GetHashCode64(ref key);
                        var tag = (ushort)((ulong)hash >> Constants.kHashTagShift);

                        entry = default;
                        var tagExists = FindTag(hash, tag, ref bucket, ref slot, ref entry);
                        while (tagExists && entry.ReadCache)
                        {
                            var updatedEntry = default(HashBucketEntry);
                            updatedEntry.Tag = tag;
                            updatedEntry.Address = info.PreviousAddress;
                            updatedEntry.Pending = entry.Pending;
                            updatedEntry.Tentative = false;

                            if (entry.word == Interlocked.CompareExchange
                                (ref bucket->bucket_entries[slot], updatedEntry.word, entry.word))
                                break;

                            tagExists = FindTag(hash, tag, ref bucket, ref slot, ref entry);
                        }
                    }
                }
                logicalAddress += recordSize;
                if ((logicalAddress & readcache.PageSizeMask) + recordSize > readcache.PageSize)
                {
                    logicalAddress = (1 + (logicalAddress >> readcache.LogPageSizeBits)) << readcache.LogPageSizeBits;
                    continue;
                }
            }
        }

        private long GetLatestRecordVersion(ref HashBucketEntry entry, long defaultVersion)
        {
            if (UseReadCache && entry.ReadCache)
            {
                var _addr = readcache.GetPhysicalAddress(entry.Address & ~Constants.kReadCacheBitMask);
                if (entry.Address >= readcache.HeadAddress)
                    return readcache.GetInfo(_addr).Version;
                else
                    return defaultVersion;
            }
            else
            {
                var _addr = hlog.GetPhysicalAddress(entry.Address);
                if (entry.Address >= hlog.HeadAddress)
                    return hlog.GetInfo(_addr).Version;
                else
                    return defaultVersion;
            }
        }
#endregion
    }
}<|MERGE_RESOLUTION|>--- conflicted
+++ resolved
@@ -1407,7 +1407,7 @@
                                                 out physicalAddress);
                     }
                 }
-#endregion
+                #endregion
 
                 var previousFirstRecordAddress = pendingContext.entry.Address;
                 if (logicalAddress > previousFirstRecordAddress)
@@ -1415,9 +1415,6 @@
                     break;
                 }
 
-<<<<<<< HEAD
-#region Create record in mutable region
-=======
                 #region Create record in mutable region
 
                 if ((request.logicalAddress >= hlog.BeginAddress) && !hlog.GetInfoFromBytePointer(request.record.GetValidPointer()).Tombstone)
@@ -1428,7 +1425,6 @@
                     }
                 }
 
->>>>>>> f2b3483e
                 if ((request.logicalAddress < hlog.BeginAddress) || (hlog.GetInfoFromBytePointer(request.record.GetValidPointer()).Tombstone))
                 {
                     recordSize = hlog.GetInitialRecordSize(ref key, ref pendingContext.input, fasterSession);
