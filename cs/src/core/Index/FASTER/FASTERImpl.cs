--- conflicted
+++ resolved
@@ -267,13 +267,6 @@
             NormalProcessing
         }
 
-        private enum LatchDestination
-        {
-            CreateNewRecord,
-            CreatePendingContext,
-            NormalProcessing
-        }
-
         /// <summary>
         /// Upsert operation. Replaces the value corresponding to 'key' with provided 'value', if one exists 
         /// else inserts a new record with 'key' and 'value'.
@@ -435,12 +428,8 @@
             return status;
         }
 
-<<<<<<< HEAD
-        private LatchDestination AcquireLatchUpsert<Input, Output, Context>(FasterExecutionContext<Input, Output, Context> sessionCtx, HashBucket* bucket, ref OperationStatus status, ref LatchOperation latchOperation, ref HashBucketEntry entry)
-=======
         private LatchDestination AcquireLatchUpsert<Input, Output, Context>(FasterExecutionContext<Input, Output, Context> sessionCtx, HashBucket* bucket, ref OperationStatus status, 
                                                                             ref LatchOperation latchOperation, ref HashBucketEntry entry)
->>>>>>> 71070107
         {
             switch (sessionCtx.phase)
             {
@@ -511,14 +500,10 @@
             return LatchDestination.NormalProcessing;
         }
 
-<<<<<<< HEAD
-        private OperationStatus CreateNewRecordUpsert<Input, Output, Context, FasterSession>(ref Key key, ref Value value, ref PendingContext<Input, Output, Context> pendingContext, FasterSession fasterSession, FasterExecutionContext<Input, Output, Context> sessionCtx, HashBucket* bucket, int slot, ushort tag, HashBucketEntry entry, long latestLogicalAddress) where FasterSession : IFasterSession<Key, Value, Input, Output, Context>
-=======
         private OperationStatus CreateNewRecordUpsert<Input, Output, Context, FasterSession>(ref Key key, ref Value value, ref PendingContext<Input, Output, Context> pendingContext, FasterSession fasterSession,
                                                                                              FasterExecutionContext<Input, Output, Context> sessionCtx, HashBucket* bucket, int slot, ushort tag, HashBucketEntry entry,
                                                                                              long latestLogicalAddress) 
             where FasterSession : IFasterSession<Key, Value, Input, Output, Context>
->>>>>>> 71070107
         {
             var (actualSize, allocateSize) = hlog.GetRecordSize(ref key, ref value);
             BlockAllocate(allocateSize, out long newLogicalAddress, sessionCtx, fasterSession);
@@ -543,10 +528,7 @@
             if (foundEntry.word == entry.word)
             {
                 pendingContext.logicalAddress = newLogicalAddress;
-<<<<<<< HEAD
                 pendingContext.IsNewRecord = this.SecondaryIndexBroker.HasMutableIndexes;
-=======
->>>>>>> 71070107
                 return OperationStatus.SUCCESS;
             }
 
@@ -673,22 +655,11 @@
                 {
                     ref RecordInfo recordInfo = ref hlog.GetInfo(physicalAddress);
                     if (!recordInfo.Tombstone)
-<<<<<<< HEAD
-                    {
-=======
-                    { 
->>>>>>> 71070107
+                    {
                         if (FoldOverSnapshot)
                         {
                             Debug.Assert(recordInfo.Version == sessionCtx.version);
                         }
-<<<<<<< HEAD
-
-                        if (fasterSession.InPlaceUpdater(ref key, ref input, ref hlog.GetValue(physicalAddress), ref recordInfo, logicalAddress))
-                        {
-                            status = OperationStatus.SUCCESS;
-                            goto LatchRelease; // Release shared latch (if acquired)
-=======
 
                         if (fasterSession.InPlaceUpdater(ref key, ref input, ref hlog.GetValue(physicalAddress), ref recordInfo, logicalAddress))
                         {
@@ -710,25 +681,6 @@
                         {
                             heldOperation = latchOperation;
                             latchOperation = LatchOperation.None;
->>>>>>> 71070107
-                        }
-                    }
-                    latchDestination = LatchDestination.CreatePendingContext; // Go pending
-                }
-
-<<<<<<< HEAD
-                // Fuzzy Region: Must go pending due to lost-update anomaly
-                else if (logicalAddress >= hlog.SafeReadOnlyAddress && !hlog.GetInfo(physicalAddress).Tombstone)
-                {
-                    status = OperationStatus.RETRY_LATER;
-                    // Do not retain latch for pendings ops in relaxed CPR
-                    if (!RelaxedCPR)
-                    {
-                        // Retain the shared latch (if acquired)
-                        if (latchOperation == LatchOperation.Shared)
-                        {
-                            heldOperation = latchOperation;
-                            latchOperation = LatchOperation.None;
                         }
                     }
                     latchDestination = LatchDestination.CreatePendingContext; // Go pending
@@ -743,17 +695,6 @@
                 // Disk Region: Need to issue async io requests
                 else if (logicalAddress >= hlog.BeginAddress)
                 {
-=======
-                // Safe Read-Only Region: Create a record in the mutable region
-                else if (logicalAddress >= hlog.HeadAddress)
-                {
-                    goto CreateNewRecord;
-                }
-
-                // Disk Region: Need to issue async io requests
-                else if (logicalAddress >= hlog.BeginAddress)
-                {
->>>>>>> 71070107
                     status = OperationStatus.RECORD_ON_DISK;
                     // Do not retain latch for pendings ops in relaxed CPR
                     if (!RelaxedCPR)
@@ -766,19 +707,15 @@
                         }
                     }
                     latchDestination = LatchDestination.CreatePendingContext; // Go pending
-<<<<<<< HEAD
                 }
 
                 // No record exists - create new
                 else
                 {
                     goto CreateNewRecord;
-=======
->>>>>>> 71070107
-                }
-            }
-
-<<<<<<< HEAD
+                }
+            }
+
         #endregion
 
         #region Create new record
@@ -788,30 +725,9 @@
                 status = CreateNewRecordRMW(ref key, ref input, ref pendingContext, fasterSession, sessionCtx, bucket, slot, logicalAddress, physicalAddress, tag, entry, latestLogicalAddress);
                 goto LatchRelease;
             }
-            #endregion
-
-            #region Create failure context
-=======
-                // No record exists - create new
-                else
-                {
-                    goto CreateNewRecord;
-                }
-            }
-
-#endregion
-
-#region Create new record
-        CreateNewRecord:
-            if (latchDestination != LatchDestination.CreatePendingContext)
-            {
-                status = CreateNewRecordRMW(ref key, ref input, ref pendingContext, fasterSession, sessionCtx, bucket, slot, logicalAddress, physicalAddress, tag, entry, latestLogicalAddress);
-                goto LatchRelease;
-            }
         #endregion
 
         #region Create failure context
->>>>>>> 71070107
             Debug.Assert(latchDestination == LatchDestination.CreatePendingContext, $"RMW CreatePendingContext encountered latchDest == {latchDestination}");
             {
                 pendingContext.type = OperationType.RMW;
@@ -923,14 +839,10 @@
             return LatchDestination.NormalProcessing;
         }
 
-<<<<<<< HEAD
-        private OperationStatus CreateNewRecordRMW<Input, Output, Context, FasterSession>(ref Key key, ref Input input, ref PendingContext<Input, Output, Context> pendingContext, FasterSession fasterSession, FasterExecutionContext<Input, Output, Context> sessionCtx, HashBucket* bucket, int slot, long logicalAddress, long physicalAddress, ushort tag, HashBucketEntry entry, long latestLogicalAddress) where FasterSession : IFasterSession<Key, Value, Input, Output, Context>
-=======
         private OperationStatus CreateNewRecordRMW<Input, Output, Context, FasterSession>(ref Key key, ref Input input, ref PendingContext<Input, Output, Context> pendingContext, FasterSession fasterSession,
                                                                                           FasterExecutionContext<Input, Output, Context> sessionCtx, HashBucket* bucket, int slot, long logicalAddress, 
                                                                                           long physicalAddress, ushort tag, HashBucketEntry entry, long latestLogicalAddress) 
             where FasterSession : IFasterSession<Key, Value, Input, Output, Context>
->>>>>>> 71070107
         {
             if (logicalAddress >= hlog.HeadAddress && !hlog.GetInfo(physicalAddress).Tombstone)
             {
@@ -987,10 +899,7 @@
             if (foundEntry.word == entry.word)
             {
                 pendingContext.logicalAddress = newLogicalAddress;
-<<<<<<< HEAD
                 pendingContext.IsNewRecord = this.SecondaryIndexBroker.HasMutableIndexes;
-=======
->>>>>>> 71070107
             }
             else
             {
@@ -1166,17 +1075,11 @@
             if (logicalAddress >= hlog.ReadOnlyAddress)
             {
                 ref RecordInfo recordInfo = ref hlog.GetInfo(physicalAddress);
-<<<<<<< HEAD
-
-                // Ignore return value of ConcurrentDeleter; the InternalFasterSession wrappers handle the false return.
-                fasterSession.ConcurrentDeleter(ref hlog.GetKey(physicalAddress), ref hlog.GetValue(physicalAddress), ref recordInfo, logicalAddress);
-=======
                 ref Value value = ref hlog.GetValue(physicalAddress);
                 recordInfo.Tombstone = true;
                 fasterSession.ConcurrentDeleter(ref hlog.GetKey(physicalAddress), ref value, ref recordInfo, logicalAddress);
                 if (WriteDefaultOnDelete)
                     value = default;
->>>>>>> 71070107
 
                 // Try to update hash chain and completely elide record only if previous address points to invalid address
                 if (entry.Address == logicalAddress && recordInfo.PreviousAddress < hlog.BeginAddress)
@@ -1230,10 +1133,7 @@
                 if (foundEntry.word == entry.word)
                 {
                     pendingContext.logicalAddress = newLogicalAddress;
-<<<<<<< HEAD
                     pendingContext.IsNewRecord = this.SecondaryIndexBroker.HasMutableIndexes;
-=======
->>>>>>> 71070107
                     status = OperationStatus.SUCCESS;
                     goto LatchRelease;
                 }
@@ -1277,14 +1177,6 @@
 #endregion
 
             return status;
-        }
-
-        [MethodImpl(MethodImplOptions.AggressiveInlining)]
-        internal void SetRecordDeleted(ref Value value, ref RecordInfo recordInfo)
-        {
-            recordInfo.Tombstone = true;
-            if (hlog.ValueHasObjects())
-                value = default;
         }
 
         [MethodImpl(MethodImplOptions.AggressiveInlining)]
