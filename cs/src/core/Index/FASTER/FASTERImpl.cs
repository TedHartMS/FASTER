﻿// Copyright (c) Microsoft Corporation. All rights reserved.
// Licensed under the MIT license.

#pragma warning disable CS1591 // Missing XML comment for publicly visible type or member
#pragma warning disable 0162
#define CPR

using System;
using System.Diagnostics;
using System.Runtime.CompilerServices;
using System.Threading;
using System.Threading.Tasks;

namespace FASTER.core
{
    public unsafe partial class FasterKV<Key, Value> : FasterBase, IFasterKV<Key, Value>
    {
        internal enum LatchOperation : byte
        {
            None,
            Shared,
            Exclusive
        }

        #region Read Operation

        /// <summary>
        /// Read operation. Computes the 'output' from 'input' and current value corresponding to 'key'.
        /// When the read operation goes pending, once the record is retrieved from disk, InternalContinuePendingRead
        /// function is used to complete the operation.
        /// </summary>
        /// <param name="key">Key of the record.</param>
        /// <param name="input">Input required to compute output from value.</param>
        /// <param name="output">Location to store output computed from input and value.</param>
        /// <param name="startAddress">If not Constants.kInvalidAddress, this is the address to start at instead of a hash table lookup</param>
        /// <param name="userContext">User context for the operation, in case it goes pending.</param>
        /// <param name="pendingContext">Pending context used internally to store the context of the operation.</param>
        /// <param name="fasterSession">Callback functions.</param>
        /// <param name="sessionCtx">Session context</param>
        /// <param name="lsn">Operation serial number</param>
        /// <returns>
        /// <list type="table">
        ///     <listheader>
        ///     <term>Value</term>
        ///     <term>Description</term>
        ///     </listheader>
        ///     <item>
        ///     <term>SUCCESS</term>
        ///     <term>The output has been computed using current value of 'key' and 'input'; and stored in 'output'.</term>
        ///     </item>
        ///     <item>
        ///     <term>RECORD_ON_DISK</term>
        ///     <term>The record corresponding to 'key' is on disk and the operation.</term>
        ///     </item>
        ///     <item>
        ///     <term>CPR_SHIFT_DETECTED</term>
        ///     <term>A shift in version has been detected. Synchronize immediately to avoid violating CPR consistency.</term>
        ///     </item>
        /// </list>
        /// </returns>
        [MethodImpl(MethodImplOptions.AggressiveInlining)]
        internal OperationStatus InternalRead<Input, Output, Context, Functions>(
                                    ref Key key,
                                    ref Input input,
                                    ref Output output,
                                    long startAddress,
                                    ref Context userContext,
                                    ref PendingContext<Input, Output, Context> pendingContext,
                                    Functions fasterSession,
                                    FasterExecutionContext<Input, Output, Context> sessionCtx,
                                    long lsn)
            where Functions : IFasterSession<Key, Value, Input, Output, Context>
        {
            var bucket = default(HashBucket*);
            var slot = default(int);
            var physicalAddress = default(long);
            var heldOperation = LatchOperation.None;

            var hash = comparer.GetHashCode64(ref key);
            var tag = (ushort)((ulong)hash >> Constants.kHashTagShift);

            if (sessionCtx.phase != Phase.REST)
                HeavyEnter(hash, sessionCtx, fasterSession);

            #region Trace back for record in in-memory HybridLog
            HashBucketEntry entry = default;

            OperationStatus status;
            long logicalAddress;
            var usePreviousAddress = startAddress != Constants.kInvalidAddress;
            bool tagExists;
            if (!usePreviousAddress)
            {
                tagExists = FindTag(hash, tag, ref bucket, ref slot, ref entry);
            }
            else
            {
                logicalAddress = startAddress;
                tagExists = logicalAddress >= hlog.BeginAddress;
                entry.Address = logicalAddress;
            }

            if (tagExists)
            {
                logicalAddress = entry.Address;

                if (UseReadCache)
                {
                    // We don't let "read by address" use read cache
                    if (usePreviousAddress)
<<<<<<< HEAD
                    { 
                        SkipReadCache(ref logicalAddress);
                    }
                    else if (ReadFromCache(ref key, ref logicalAddress, ref physicalAddress))
                    {
=======
                    {
                        SkipReadCache(ref logicalAddress);
                    }
                    else if (ReadFromCache(ref key, ref logicalAddress, ref physicalAddress))
                    {
>>>>>>> 9819c7e7
                        if (sessionCtx.phase == Phase.PREPARE && GetLatestRecordVersion(ref entry, sessionCtx.version) > sessionCtx.version)
                        {
                            status = OperationStatus.CPR_SHIFT_DETECTED;
                            goto CreatePendingContext; // Pivot thread
                        }

<<<<<<< HEAD
                        // This is not called when looking up by address, which is required for skipKeyVerification, so the key param is good
                        // and we do not set session.Ctx.recordInfo.
                        fasterSession.SingleReader(ref key, ref input, ref readcache.GetValue(physicalAddress), ref output, logicalAddress);
=======
                        // This is not called when looking up by address, so we do not set pendingContext.recordInfo.
                        fasterSession.SingleReader(ref key, ref input, ref readcache.GetValue(physicalAddress), ref output);
>>>>>>> 9819c7e7
                        return OperationStatus.SUCCESS;
                    }
                }

                if (logicalAddress >= hlog.HeadAddress)
                {
                    physicalAddress = hlog.GetPhysicalAddress(logicalAddress);

<<<<<<< HEAD
                    if (!comparer.Equals(ref key, ref hlog.GetKey(physicalAddress)) && !pendingContext.skipKeyVerification)
=======
                    if (!pendingContext.skipKeyVerification)
>>>>>>> 9819c7e7
                    {
                        if (!comparer.Equals(ref key, ref hlog.GetKey(physicalAddress)))
                        {
                            logicalAddress = hlog.GetInfo(physicalAddress).PreviousAddress;
                            TraceBackForKeyMatch(ref key,
                                                    logicalAddress,
                                                    hlog.HeadAddress,
                                                    out logicalAddress,
                                                    out physicalAddress);
                        }
                    } else
                    {
                        // If skipKeyVerification, we do not have the key in the call and must use the key from the record.
                        key = ref hlog.GetKey(physicalAddress);
                    }

                    // If skipKeyVerification, we do not have the key in the call and must use the key from the record.
                    if (pendingContext.skipKeyVerification && logicalAddress >= hlog.HeadAddress)
                        key = ref hlog.GetKey(physicalAddress);
                }
            }
            else
            {
                // no tag found
                return OperationStatus.NOTFOUND;
            }
            #endregion

            if (sessionCtx.phase == Phase.PREPARE && !usePreviousAddress && GetLatestRecordVersion(ref entry, sessionCtx.version) > sessionCtx.version)
            {
                status = OperationStatus.CPR_SHIFT_DETECTED;
                goto CreatePendingContext; // Pivot thread
            }

#region Normal processing

            // Mutable region (even fuzzy region is included here)
            if (logicalAddress >= hlog.SafeReadOnlyAddress)
            {
                pendingContext.recordInfo = hlog.GetInfo(physicalAddress);
                if (pendingContext.recordInfo.Tombstone)
                    return OperationStatus.NOTFOUND;

                fasterSession.ConcurrentReader(ref key, ref input, ref hlog.GetValue(physicalAddress), ref output, logicalAddress);
                return OperationStatus.SUCCESS;
            }

            // Immutable region
            else if (logicalAddress >= hlog.HeadAddress)
            {
                pendingContext.recordInfo = hlog.GetInfo(physicalAddress);
                if (pendingContext.recordInfo.Tombstone)
                    return OperationStatus.NOTFOUND;

                fasterSession.SingleReader(ref key, ref input, ref hlog.GetValue(physicalAddress), ref output, logicalAddress);
                return OperationStatus.SUCCESS;
            }

            // On-Disk Region
            else if (logicalAddress >= hlog.BeginAddress)
            {
                status = OperationStatus.RECORD_ON_DISK;
                if (sessionCtx.phase == Phase.PREPARE)
                {
                    Debug.Assert(heldOperation != LatchOperation.Exclusive);
                    if (usePreviousAddress)
                    {
                        Debug.Assert(heldOperation == LatchOperation.None);
                    }
                    else if (heldOperation == LatchOperation.Shared || HashBucket.TryAcquireSharedLatch(bucket))
                    {
                        heldOperation = LatchOperation.Shared;
                    }
                    else
                    {
                        status = OperationStatus.CPR_SHIFT_DETECTED;
                    }

                    if (RelaxedCPR) // don't hold on to shared latched during IO
                    {
                        if (heldOperation == LatchOperation.Shared)
                            HashBucket.ReleaseSharedLatch(bucket);
                        heldOperation = LatchOperation.None;
                    }
                }

                goto CreatePendingContext;
            }

            // No record found
            else
            {
                return OperationStatus.NOTFOUND;
            }

#endregion

#region Create pending context
        CreatePendingContext:
            {
                pendingContext.type = OperationType.READ;
                if (!pendingContext.skipKeyVerification)    // If this is true, we don't have a valid key
                    pendingContext.key = hlog.GetKeyContainer(ref key);
<<<<<<< HEAD
                pendingContext.input = input;
=======
                pendingContext.input = fasterSession.GetHeapContainer(ref input);
>>>>>>> 9819c7e7
                pendingContext.output = output;

                if (pendingContext.output is IHeapConvertible heapConvertible)
                    heapConvertible.ConvertToHeap();

                pendingContext.userContext = userContext;
                pendingContext.entry.word = entry.word;
                pendingContext.logicalAddress = logicalAddress;
                pendingContext.version = sessionCtx.version;
                pendingContext.serialNum = lsn;
                pendingContext.heldLatch = heldOperation;
                pendingContext.recordInfo.PreviousAddress = startAddress;
            }
#endregion

            return status;
        }
#endregion

#region Upsert Operation

        /// <summary>
        /// Upsert operation. Replaces the value corresponding to 'key' with provided 'value', if one exists 
        /// else inserts a new record with 'key' and 'value'.
        /// </summary>
        /// <param name="key">key of the record.</param>
        /// <param name="value">value to be updated to (or inserted if key does not exist).</param>
        /// <param name="userContext">User context for the operation, in case it goes pending.</param>
        /// <param name="pendingContext">Pending context used internally to store the context of the operation.</param>
        /// <param name="fasterSession">Callback functions.</param>
        /// <param name="sessionCtx">Session context</param>
        /// <param name="lsn">Operation serial number</param>
        /// <returns>
        /// <list type="table">
        ///     <listheader>
        ///     <term>Value</term>
        ///     <term>Description</term>
        ///     </listheader>
        ///     <item>
        ///     <term>SUCCESS</term>
        ///     <term>The value has been successfully replaced(or inserted)</term>
        ///     </item>
        ///     <item>
        ///     <term>RETRY_LATER</term>
        ///     <term>Cannot  be processed immediately due to system state. Add to pending list and retry later</term>
        ///     </item>
        ///     <item>
        ///     <term>CPR_SHIFT_DETECTED</term>
        ///     <term>A shift in version has been detected. Synchronize immediately to avoid violating CPR consistency.</term>
        ///     </item>
        /// </list>
        /// </returns>
        [MethodImpl(MethodImplOptions.AggressiveInlining)]
        internal OperationStatus InternalUpsert<Input, Output, Context, FasterSession>(
                            ref Key key, ref Value value,
                            ref Context userContext,
                            ref PendingContext<Input, Output, Context> pendingContext,
                            FasterSession fasterSession,
                            FasterExecutionContext<Input, Output, Context> sessionCtx,
                            long lsn)
            where FasterSession : IFasterSession<Key, Value, Input, Output, Context>
        {
            var status = default(OperationStatus);
            var bucket = default(HashBucket*);
            var slot = default(int);
            var logicalAddress = Constants.kInvalidAddress;
            var physicalAddress = default(long);
            var latchOperation = default(LatchOperation);

            var hash = comparer.GetHashCode64(ref key);
            var tag = (ushort)((ulong)hash >> Constants.kHashTagShift);

            if (sessionCtx.phase != Phase.REST)
                HeavyEnter(hash, sessionCtx, fasterSession);

#region Trace back for record in in-memory HybridLog
            var entry = default(HashBucketEntry);
            FindOrCreateTag(hash, tag, ref bucket, ref slot, ref entry, hlog.BeginAddress);
            logicalAddress = entry.Address;

            if (UseReadCache)
                SkipAndInvalidateReadCache(ref logicalAddress, ref key);
            var latestLogicalAddress = logicalAddress;

            if (logicalAddress >= hlog.ReadOnlyAddress)
            {
                physicalAddress = hlog.GetPhysicalAddress(logicalAddress);
                if (!comparer.Equals(ref key, ref hlog.GetKey(physicalAddress)))
                {
                    logicalAddress = hlog.GetInfo(physicalAddress).PreviousAddress;
                    TraceBackForKeyMatch(ref key,
                                        logicalAddress,
#if PSF_DLL
                                        hlog.HeadAddress,
#else
                                        hlog.ReadOnlyAddress,
#endif
                                        out logicalAddress,
                                        out physicalAddress);
                }
            }
#endregion

            // Optimization for most common case
            if (sessionCtx.phase == Phase.REST && logicalAddress >= hlog.ReadOnlyAddress && !hlog.GetInfo(physicalAddress).Tombstone)
            {
                if (fasterSession.ConcurrentWriter(ref key, ref value, ref hlog.GetValue(physicalAddress), logicalAddress))
                {
                    return OperationStatus.SUCCESS;
                }
            }

#region Entry latch operation
            if (sessionCtx.phase != Phase.REST)
            {
                switch (sessionCtx.phase)
                {
                    case Phase.PREPARE:
                        {
                            if (HashBucket.TryAcquireSharedLatch(bucket))
                            {
                                // Set to release shared latch (default)
                                latchOperation = LatchOperation.Shared;
                                if (GetLatestRecordVersion(ref entry, sessionCtx.version) > sessionCtx.version)
                                {
                                    status = OperationStatus.CPR_SHIFT_DETECTED;
                                    goto CreatePendingContext; // Pivot Thread
                                }
                                break; // Normal Processing
                            }
                            else
                            {
                                status = OperationStatus.CPR_SHIFT_DETECTED;
                                goto CreatePendingContext; // Pivot Thread
                            }
                        }
                    case Phase.IN_PROGRESS:
                        {
                            if (GetLatestRecordVersion(ref entry, sessionCtx.version) < sessionCtx.version)
                            {
                                if (HashBucket.TryAcquireExclusiveLatch(bucket))
                                {
                                    // Set to release exclusive latch (default)
                                    latchOperation = LatchOperation.Exclusive;
                                    goto CreateNewRecord; // Create a (v+1) record
                                }
                                else
                                {
                                    status = OperationStatus.RETRY_LATER;
                                    goto CreatePendingContext; // Go Pending
                                }
                            }
                            break; // Normal Processing
                        }
                    case Phase.WAIT_PENDING:
                        {
                            if (GetLatestRecordVersion(ref entry, sessionCtx.version) < sessionCtx.version)
                            {
                                if (HashBucket.NoSharedLatches(bucket))
                                {
                                    goto CreateNewRecord; // Create a (v+1) record
                                }
                                else
                                {
                                    status = OperationStatus.RETRY_LATER;
                                    goto CreatePendingContext; // Go Pending
                                }
                            }
                            break; // Normal Processing
                        }
                    case Phase.WAIT_FLUSH:
                        {
                            if (GetLatestRecordVersion(ref entry, sessionCtx.version) < sessionCtx.version)
                            {
                                goto CreateNewRecord; // Create a (v+1) record
                            }
                            break; // Normal Processing
                        }
                    default:
                        break;
                }
            }
#endregion

            Debug.Assert(GetLatestRecordVersion(ref entry, sessionCtx.version) <= sessionCtx.version);

#region Normal processing

            // Mutable Region: Update the record in-place
            if (logicalAddress >= hlog.ReadOnlyAddress && !hlog.GetInfo(physicalAddress).Tombstone)
            {
                if (fasterSession.ConcurrentWriter(ref key, ref value, ref hlog.GetValue(physicalAddress), logicalAddress))
                {
                    status = OperationStatus.SUCCESS;
                    goto LatchRelease; // Release shared latch (if acquired)
                }
            }

        // All other regions: Create a record in the mutable region
#endregion

#region Create new record in the mutable region
        CreateNewRecord:
            {
                // Immutable region or new record
                var recordSize = hlog.GetRecordSize(ref key, ref value);
                BlockAllocate(recordSize, out long newLogicalAddress, sessionCtx, fasterSession);
                var newPhysicalAddress = hlog.GetPhysicalAddress(newLogicalAddress);
                RecordInfo.WriteInfo(ref hlog.GetInfo(newPhysicalAddress),
                               sessionCtx.version,
                               true, false, false,
                               latestLogicalAddress);
                hlog.ShallowCopy(ref key, ref hlog.GetKey(newPhysicalAddress));

                // The old logicalAddress is invalid (LA < BeginAddress, so the record does not exist) or is on disk (LA < HeadAddress, which
                // would require an IO to get it, so instead we defer to the liveness check in Read(..., ref previousAddress, ...), or was deleted,
                // this is an insert; otherwise the old record was valid but not in the mutable range (that's handled above), but it's above
                // HeadAddress, so we can get the old value and this is an RCU.
                var oldAddress = (logicalAddress < hlog.HeadAddress || hlog.GetInfo(physicalAddress).Tombstone) ? Constants.kInvalidAddress : logicalAddress;
                fasterSession.SingleWriter(ref key, ref value, ref hlog.GetValue(newPhysicalAddress), newLogicalAddress);

                var updatedEntry = default(HashBucketEntry);
                updatedEntry.Tag = tag;
                updatedEntry.Address = newLogicalAddress & Constants.kAddressMask;
                updatedEntry.Pending = entry.Pending;
                updatedEntry.Tentative = false;

                var foundEntry = default(HashBucketEntry);
                foundEntry.word = Interlocked.CompareExchange(
                                        ref bucket->bucket_entries[slot],
                                        updatedEntry.word, entry.word);

                if (foundEntry.word == entry.word)
                {
                    status = OperationStatus.SUCCESS;
                    goto LatchRelease;
                }
                else
                {
                    hlog.GetInfo(newPhysicalAddress).Invalid = true;
                    status = OperationStatus.RETRY_NOW;
                    goto LatchRelease;
                }
            }
#endregion

#region Create pending context
        CreatePendingContext:
            {
                pendingContext.type = OperationType.UPSERT;
                pendingContext.key = hlog.GetKeyContainer(ref key);
                pendingContext.value = hlog.GetValueContainer(ref value);
                pendingContext.userContext = userContext;
                pendingContext.entry.word = entry.word;
                pendingContext.logicalAddress = logicalAddress;
                pendingContext.version = sessionCtx.version;
                pendingContext.serialNum = lsn;
            }
#endregion

#region Latch release
        LatchRelease:
            {
                switch (latchOperation)
                {
                    case LatchOperation.Shared:
                        HashBucket.ReleaseSharedLatch(bucket);
                        break;
                    case LatchOperation.Exclusive:
                        HashBucket.ReleaseExclusiveLatch(bucket);
                        break;
                    default:
                        break;
                }
            }
#endregion

            return status;
        }

#endregion

#region RMW Operation

        /// <summary>
        /// Read-Modify-Write Operation. Updates value of 'key' using 'input' and current value.
        /// Pending operations are processed either using InternalRetryPendingRMW or 
        /// InternalContinuePendingRMW.
        /// </summary>
        /// <param name="key">key of the record.</param>
        /// <param name="input">input used to update the value.</param>
        /// <param name="userContext">user context corresponding to operation used during completion callback.</param>
        /// <param name="pendingContext">pending context created when the operation goes pending.</param>
        /// <param name="fasterSession">Callback functions.</param>
        /// <param name="sessionCtx">Session context</param>
        /// <param name="lsn">Operation serial number</param>
        /// <returns>
        /// <list type="table">
        ///     <listheader>
        ///     <term>Value</term>
        ///     <term>Description</term>
        ///     </listheader>
        ///     <item>
        ///     <term>SUCCESS</term>
        ///     <term>The value has been successfully updated(or inserted).</term>
        ///     </item>
        ///     <item>
        ///     <term>RECORD_ON_DISK</term>
        ///     <term>The record corresponding to 'key' is on disk. Issue async IO to retrieve record and retry later.</term>
        ///     </item>
        ///     <item>
        ///     <term>RETRY_LATER</term>
        ///     <term>Cannot  be processed immediately due to system state. Add to pending list and retry later.</term>
        ///     </item>
        ///     <item>
        ///     <term>CPR_SHIFT_DETECTED</term>
        ///     <term>A shift in version has been detected. Synchronize immediately to avoid violating CPR consistency.</term>
        ///     </item>
        /// </list>
        /// </returns>
        [MethodImpl(MethodImplOptions.AggressiveInlining)]
        internal OperationStatus InternalRMW<Input, Output, Context, FasterSession>(
                                   ref Key key, ref Input input,
                                   ref Context userContext,
                                   ref PendingContext<Input, Output, Context> pendingContext,
                                   FasterSession fasterSession,
                                   FasterExecutionContext<Input, Output, Context> sessionCtx,
                                   long lsn)
            where FasterSession : IFasterSession<Key, Value, Input, Output, Context>
        {
            var recordSize = default(int);
            var bucket = default(HashBucket*);
            var slot = default(int);
            var logicalAddress = Constants.kInvalidAddress;
            var physicalAddress = default(long);
            var status = default(OperationStatus);
            var latchOperation = LatchOperation.None;
            var heldOperation = LatchOperation.None;

            var hash = comparer.GetHashCode64(ref key);
            var tag = (ushort)((ulong)hash >> Constants.kHashTagShift);

            if (sessionCtx.phase != Phase.REST)
                HeavyEnter(hash, sessionCtx, fasterSession);

#region Trace back for record in in-memory HybridLog
            var entry = default(HashBucketEntry);
            FindOrCreateTag(hash, tag, ref bucket, ref slot, ref entry, hlog.BeginAddress);
            logicalAddress = entry.Address;

            // For simplicity, we don't let RMW operations use read cache
            if (UseReadCache)
                SkipReadCache(ref logicalAddress);
            var latestLogicalAddress = logicalAddress;

            if (logicalAddress >= hlog.HeadAddress)
            {
                physicalAddress = hlog.GetPhysicalAddress(logicalAddress);

                if (!comparer.Equals(ref key, ref hlog.GetKey(physicalAddress)))
                {
                    logicalAddress = hlog.GetInfo(physicalAddress).PreviousAddress;
                    TraceBackForKeyMatch(ref key, logicalAddress,
                                            hlog.HeadAddress,
                                            out logicalAddress,
                                            out physicalAddress);
                }
            }
#endregion

            // Optimization for the most common case
            if (sessionCtx.phase == Phase.REST && logicalAddress >= hlog.ReadOnlyAddress && !hlog.GetInfo(physicalAddress).Tombstone)
            {
                if (fasterSession.InPlaceUpdater(ref key, ref input, ref hlog.GetValue(physicalAddress), logicalAddress))
                {
                    return OperationStatus.SUCCESS;
                }
            }

#region Entry latch operation
            if (sessionCtx.phase != Phase.REST)
            {
                switch (sessionCtx.phase)
                {
                    case Phase.PREPARE:
                        {
                            Debug.Assert(pendingContext.heldLatch != LatchOperation.Exclusive);
                            if (pendingContext.heldLatch == LatchOperation.Shared || HashBucket.TryAcquireSharedLatch(bucket))
                            {
                                // Set to release shared latch (default)
                                latchOperation = LatchOperation.Shared;
                                if (GetLatestRecordVersion(ref entry, sessionCtx.version) > sessionCtx.version)
                                {
                                    status = OperationStatus.CPR_SHIFT_DETECTED;
                                    goto CreateFailureContext; // Pivot Thread
                                }
                                break; // Normal Processing
                            }
                            else
                            {
                                status = OperationStatus.CPR_SHIFT_DETECTED;
                                goto CreateFailureContext; // Pivot Thread
                            }
                        }
                    case Phase.IN_PROGRESS:
                        {
                            if (GetLatestRecordVersion(ref entry, sessionCtx.version) < sessionCtx.version)
                            {
                                Debug.Assert(pendingContext.heldLatch != LatchOperation.Shared);
                                if (pendingContext.heldLatch == LatchOperation.Exclusive || HashBucket.TryAcquireExclusiveLatch(bucket))
                                {
                                    // Set to release exclusive latch (default)
                                    latchOperation = LatchOperation.Exclusive;
                                    if (logicalAddress >= hlog.HeadAddress)
                                        goto CreateNewRecord; // Create a (v+1) record
                                }
                                else
                                {
                                    status = OperationStatus.RETRY_LATER;
                                    goto CreateFailureContext; // Go Pending
                                }
                            }
                            break; // Normal Processing
                        }
                    case Phase.WAIT_PENDING:
                        {
                            if (GetLatestRecordVersion(ref entry, sessionCtx.version) < sessionCtx.version)
                            {
                                if (HashBucket.NoSharedLatches(bucket))
                                {
                                    if (logicalAddress >= hlog.HeadAddress)
                                        goto CreateNewRecord; // Create a (v+1) record
                                }
                                else
                                {
                                    status = OperationStatus.RETRY_LATER;
                                    goto CreateFailureContext; // Go Pending
                                }
                            }
                            break; // Normal Processing
                        }
                    case Phase.WAIT_FLUSH:
                        {
                            if (GetLatestRecordVersion(ref entry, sessionCtx.version) < sessionCtx.version)
                            {
                                if (logicalAddress >= hlog.HeadAddress)
                                    goto CreateNewRecord; // Create a (v+1) record
                            }
                            break; // Normal Processing
                        }
                    default:
                        break;
                }
            }
#endregion

            Debug.Assert(GetLatestRecordVersion(ref entry, sessionCtx.version) <= sessionCtx.version);

#region Normal processing

            // Mutable Region: Update the record in-place
            if (logicalAddress >= hlog.ReadOnlyAddress && !hlog.GetInfo(physicalAddress).Tombstone)
            {
                if (FoldOverSnapshot)
                {
                    Debug.Assert(hlog.GetInfo(physicalAddress).Version == sessionCtx.version);
                }

                if (fasterSession.InPlaceUpdater(ref key, ref input, ref hlog.GetValue(physicalAddress), logicalAddress))
                {
                    status = OperationStatus.SUCCESS;
                    goto LatchRelease; // Release shared latch (if acquired)
                }
            }

            // Fuzzy Region: Must go pending due to lost-update anomaly
            else if (logicalAddress >= hlog.SafeReadOnlyAddress && !hlog.GetInfo(physicalAddress).Tombstone)
            {
                status = OperationStatus.RETRY_LATER;
                // Do not retain latch for pendings ops in relaxed CPR
                if (!RelaxedCPR)
                {
                    // Retain the shared latch (if acquired)
                    if (latchOperation == LatchOperation.Shared)
                    {
                        heldOperation = latchOperation;
                        latchOperation = LatchOperation.None;
                    }
                }
                goto CreateFailureContext; // Go pending
            }

            // Safe Read-Only Region: Create a record in the mutable region
            else if (logicalAddress >= hlog.HeadAddress)
            {
                goto CreateNewRecord;
            }

            // Disk Region: Need to issue async io requests
            else if (logicalAddress >= hlog.BeginAddress)
            {
                status = OperationStatus.RECORD_ON_DISK;
                // Do not retain latch for pendings ops in relaxed CPR
                if (!RelaxedCPR)
                {
                    // Retain the shared latch (if acquired)
                    if (latchOperation == LatchOperation.Shared)
                    {
                        heldOperation = latchOperation;
                        latchOperation = LatchOperation.None;
                    }
                }
                goto CreateFailureContext; // Go pending
            }

            // No record exists - create new
            else
            {
                goto CreateNewRecord;
            }

#endregion

#region Create new record
        CreateNewRecord:
            {
                if (logicalAddress >= hlog.HeadAddress && !hlog.GetInfo(physicalAddress).Tombstone)
                {
                    if (!fasterSession.NeedCopyUpdate(ref key, ref input, ref hlog.GetValue(physicalAddress)))
                    {
                        status = OperationStatus.SUCCESS;
                        goto LatchRelease;
                    }
                }

                recordSize = (logicalAddress < hlog.BeginAddress) ?
                                hlog.GetInitialRecordSize(ref key, ref input, fasterSession) :
                                hlog.GetRecordSize(physicalAddress, ref input, fasterSession);
                BlockAllocate(recordSize, out long newLogicalAddress, sessionCtx, fasterSession);
                var newPhysicalAddress = hlog.GetPhysicalAddress(newLogicalAddress);
                RecordInfo.WriteInfo(ref hlog.GetInfo(newPhysicalAddress), sessionCtx.version,
                                true, false, false,
                                latestLogicalAddress);
                hlog.ShallowCopy(ref key, ref hlog.GetKey(newPhysicalAddress));

                if (logicalAddress < hlog.BeginAddress)
                {
                    fasterSession.InitialUpdater(ref key, ref input, ref hlog.GetValue(newPhysicalAddress), newLogicalAddress);
                    status = OperationStatus.NOTFOUND;
                }
                else if (logicalAddress >= hlog.HeadAddress)
                {
                    if (hlog.GetInfo(physicalAddress).Tombstone)
                    {
                        fasterSession.InitialUpdater(ref key, ref input, ref hlog.GetValue(newPhysicalAddress), newLogicalAddress);
                        status = OperationStatus.NOTFOUND;
                    }
                    else
                    {
                        fasterSession.CopyUpdater(ref key, ref input,
                                                ref hlog.GetValue(physicalAddress),
                                                ref hlog.GetValue(newPhysicalAddress),
                                                logicalAddress, newLogicalAddress);
                        status = OperationStatus.SUCCESS;
                    }
                }
                else
                {
                    // ah, old record slipped onto disk
                    hlog.GetInfo(newPhysicalAddress).Invalid = true;
                    status = OperationStatus.RETRY_NOW;
                    goto LatchRelease;
                }

                var updatedEntry = default(HashBucketEntry);
                updatedEntry.Tag = tag;
                updatedEntry.Address = newLogicalAddress & Constants.kAddressMask;
                updatedEntry.Pending = entry.Pending;
                updatedEntry.Tentative = false;

                var foundEntry = default(HashBucketEntry);
                foundEntry.word = Interlocked.CompareExchange(
                                        ref bucket->bucket_entries[slot],
                                        updatedEntry.word, entry.word);

                if (foundEntry.word == entry.word)
                {
                    goto LatchRelease;
                }
                else
                {
                    // CAS failed
                    hlog.GetInfo(newPhysicalAddress).Invalid = true;
                    status = OperationStatus.RETRY_NOW;
                    goto LatchRelease;
                }
            }
#endregion

#region Create failure context
        CreateFailureContext:
            {
                pendingContext.type = OperationType.RMW;
                pendingContext.key = hlog.GetKeyContainer(ref key);
                pendingContext.input = fasterSession.GetHeapContainer(ref input);
                pendingContext.userContext = userContext;
                pendingContext.entry.word = entry.word;
                pendingContext.logicalAddress = logicalAddress;
                pendingContext.version = sessionCtx.version;
                pendingContext.serialNum = lsn;
                pendingContext.heldLatch = heldOperation;
            }
#endregion

#region Latch release
        LatchRelease:
            {
                switch (latchOperation)
                {
                    case LatchOperation.Shared:
                        HashBucket.ReleaseSharedLatch(bucket);
                        break;
                    case LatchOperation.Exclusive:
                        HashBucket.ReleaseExclusiveLatch(bucket);
                        break;
                    default:
                        break;
                }
            }
#endregion

            return status;
        }

#endregion

#region Delete Operation

        /// <summary>
        /// Delete operation. Replaces the value corresponding to 'key' with tombstone.
        /// If at head, tries to remove item from hash chain
        /// </summary>
        /// <param name="key">Key of the record to be deleted.</param>
        /// <param name="userContext">User context for the operation, in case it goes pending.</param>
        /// <param name="pendingContext">Pending context used internally to store the context of the operation.</param>
        /// <param name="fasterSession">Callback functions.</param>
        /// <param name="sessionCtx">Session context</param>
        /// <param name="lsn">Operation serial number</param>
        /// <returns>
        /// <list type="table">
        ///     <listheader>
        ///     <term>Value</term>
        ///     <term>Description</term>
        ///     </listheader>
        ///     <item>
        ///     <term>SUCCESS</term>
        ///     <term>The value has been successfully deleted</term>
        ///     </item>
        ///     <item>
        ///     <term>RETRY_LATER</term>
        ///     <term>Cannot  be processed immediately due to system state. Add to pending list and retry later</term>
        ///     </item>
        ///     <item>
        ///     <term>CPR_SHIFT_DETECTED</term>
        ///     <term>A shift in version has been detected. Synchronize immediately to avoid violating CPR consistency.</term>
        ///     </item>
        /// </list>
        /// </returns>
        [MethodImpl(MethodImplOptions.AggressiveInlining)]
        internal OperationStatus InternalDelete<Input, Output, Context, FasterSession>(
                            ref Key key,
                            ref Context userContext,
                            ref PendingContext<Input, Output, Context> pendingContext,
                            FasterSession fasterSession,
                            FasterExecutionContext<Input, Output, Context> sessionCtx,
                            long lsn)
            where FasterSession : IFasterSession<Key, Value, Input, Output, Context>
        {
            var status = default(OperationStatus);
            var bucket = default(HashBucket*);
            var slot = default(int);
            var logicalAddress = Constants.kInvalidAddress;
            var physicalAddress = default(long);
            var latchOperation = default(LatchOperation);

            var hash = comparer.GetHashCode64(ref key);
            var tag = (ushort)((ulong)hash >> Constants.kHashTagShift);

            if (sessionCtx.phase != Phase.REST)
                HeavyEnter(hash, sessionCtx, fasterSession);

#region Trace back for record in in-memory HybridLog
            var entry = default(HashBucketEntry);
            var tagExists = FindTag(hash, tag, ref bucket, ref slot, ref entry);
            if (!tagExists)
                return OperationStatus.NOTFOUND;

            logicalAddress = entry.Address;

            if (UseReadCache)
                SkipAndInvalidateReadCache(ref logicalAddress, ref key);
            var latestLogicalAddress = logicalAddress;

            if (logicalAddress >= hlog.ReadOnlyAddress)
            {
                physicalAddress = hlog.GetPhysicalAddress(logicalAddress);
                if (!comparer.Equals(ref key, ref hlog.GetKey(physicalAddress)))
                {
                    logicalAddress = hlog.GetInfo(physicalAddress).PreviousAddress;
                    TraceBackForKeyMatch(ref key,
                                        logicalAddress,
                                        hlog.ReadOnlyAddress,
                                        out logicalAddress,
                                        out physicalAddress);
                }
            }
#endregion

#region Entry latch operation
            if (sessionCtx.phase != Phase.REST)
            {
                switch (sessionCtx.phase)
                {
                    case Phase.PREPARE:
                        {
                            if (HashBucket.TryAcquireSharedLatch(bucket))
                            {
                                // Set to release shared latch (default)
                                latchOperation = LatchOperation.Shared;
                                if (GetLatestRecordVersion(ref entry, sessionCtx.version) > sessionCtx.version)
                                {
                                    status = OperationStatus.CPR_SHIFT_DETECTED;
                                    goto CreatePendingContext; // Pivot Thread
                                }
                                break; // Normal Processing
                            }
                            else
                            {
                                status = OperationStatus.CPR_SHIFT_DETECTED;
                                goto CreatePendingContext; // Pivot Thread
                            }
                        }
                    case Phase.IN_PROGRESS:
                        {
                            if (GetLatestRecordVersion(ref entry, sessionCtx.version) < sessionCtx.version)
                            {
                                if (HashBucket.TryAcquireExclusiveLatch(bucket))
                                {
                                    // Set to release exclusive latch (default)
                                    latchOperation = LatchOperation.Exclusive;
                                    goto CreateNewRecord; // Create a (v+1) record
                                }
                                else
                                {
                                    status = OperationStatus.RETRY_LATER;
                                    goto CreatePendingContext; // Go Pending
                                }
                            }
                            break; // Normal Processing
                        }
                    case Phase.WAIT_PENDING:
                        {
                            if (GetLatestRecordVersion(ref entry, sessionCtx.version) < sessionCtx.version)
                            {
                                if (HashBucket.NoSharedLatches(bucket))
                                {
                                    goto CreateNewRecord; // Create a (v+1) record
                                }
                                else
                                {
                                    status = OperationStatus.RETRY_LATER;
                                    goto CreatePendingContext; // Go Pending
                                }
                            }
                            break; // Normal Processing
                        }
                    case Phase.WAIT_FLUSH:
                        {
                            if (GetLatestRecordVersion(ref entry, sessionCtx.version) < sessionCtx.version)
                            {
                                goto CreateNewRecord; // Create a (v+1) record
                            }
                            break; // Normal Processing
                        }
                    default:
                        break;
                }
            }
#endregion

            Debug.Assert(GetLatestRecordVersion(ref entry, sessionCtx.version) <= sessionCtx.version);

#region Normal processing

            // Mutable Region: Update the record in-place
            if (logicalAddress >= hlog.ReadOnlyAddress)
            {
                // Apply tombstone bit to the record and write the default value.
                hlog.GetInfo(physicalAddress).Tombstone = true;

                // Write the default value (the RecordInfo obtained from logicalAddress carries the tombstone marker to identify this as a delete).
                // Ignore the return value; the record is already marked
                Value deletedValue = default;
                fasterSession.ConcurrentWriter(ref hlog.GetKey(physicalAddress), ref deletedValue, ref hlog.GetValue(physicalAddress), logicalAddress);

                // Try to update hash chain and completely elide record only if previous address points to invalid address
                if (entry.Address == logicalAddress && hlog.GetInfo(physicalAddress).PreviousAddress < hlog.BeginAddress)
                {
                    var updatedEntry = default(HashBucketEntry);
                    updatedEntry.Tag = 0;
                    if (hlog.GetInfo(physicalAddress).PreviousAddress == Constants.kTempInvalidAddress)
                        updatedEntry.Address = Constants.kInvalidAddress;
                    else
                        updatedEntry.Address = hlog.GetInfo(physicalAddress).PreviousAddress;
                    updatedEntry.Pending = entry.Pending;
                    updatedEntry.Tentative = false;

                    // Ignore return value; this is a performance optimization to keep the hash table clean if we can
                    Interlocked.CompareExchange(ref bucket->bucket_entries[slot], updatedEntry.word, entry.word);
                }

                status = OperationStatus.SUCCESS;
                goto LatchRelease; // Release shared latch (if acquired)
            }

            // All other regions: Create a record in the mutable region
#endregion

#region Create new record in the mutable region
            CreateNewRecord:
            {
                var value = default(Value);
                // Immutable region or new record
                // Allocate default record size for tombstone
                var recordSize = hlog.GetRecordSize(ref key, ref value);
                BlockAllocate(recordSize, out long newLogicalAddress, sessionCtx, fasterSession);
                var newPhysicalAddress = hlog.GetPhysicalAddress(newLogicalAddress);
                RecordInfo.WriteInfo(ref hlog.GetInfo(newPhysicalAddress),
                               sessionCtx.version,
                               true, true, false,
                               latestLogicalAddress);
                hlog.ShallowCopy(ref key, ref hlog.GetKey(newPhysicalAddress));

                // Write the default value (the RecordInfo obtained from newLogicalAddress carries the tombstone marker to identify this as a delete).
                fasterSession.SingleWriter(ref key, ref value, ref hlog.GetValue(newPhysicalAddress), newLogicalAddress);

                var updatedEntry = default(HashBucketEntry);
                updatedEntry.Tag = tag;
                updatedEntry.Address = newLogicalAddress & Constants.kAddressMask;
                updatedEntry.Pending = entry.Pending;
                updatedEntry.Tentative = false;

                var foundEntry = default(HashBucketEntry);
                foundEntry.word = Interlocked.CompareExchange(
                                        ref bucket->bucket_entries[slot],
                                        updatedEntry.word, entry.word);

                if (foundEntry.word == entry.word)
                {
                    status = OperationStatus.SUCCESS;
                    goto LatchRelease;
                }
                else
                {
                    hlog.GetInfo(newPhysicalAddress).Invalid = true;
                    status = OperationStatus.RETRY_NOW;
                    goto LatchRelease;
                }
            }
#endregion

#region Create pending context
        CreatePendingContext:
            {
                pendingContext.type = OperationType.DELETE;
                pendingContext.key = hlog.GetKeyContainer(ref key);
                pendingContext.userContext = userContext;
                pendingContext.entry.word = entry.word;
                pendingContext.logicalAddress = logicalAddress;
                pendingContext.version = sessionCtx.version;
                pendingContext.serialNum = lsn;
            }
#endregion

#region Latch release
        LatchRelease:
            {
                switch (latchOperation)
                {
                    case LatchOperation.Shared:
                        HashBucket.ReleaseSharedLatch(bucket);
                        break;
                    case LatchOperation.Exclusive:
                        HashBucket.ReleaseExclusiveLatch(bucket);
                        break;
                    default:
                        break;
                }
            }
#endregion

            return status;
        }

#endregion

#region ContainsKeyInMemory

        [MethodImpl(MethodImplOptions.AggressiveInlining)]
        internal Status InternalContainsKeyInMemory<Input, Output, Context, FasterSession>(
            ref Key key, 
            FasterExecutionContext<Input, Output, Context> sessionCtx, 
            FasterSession fasterSession, 
            long fromAddress = -1)
            where FasterSession : IFasterSession
        {
            if (fromAddress == -1)
                fromAddress = hlog.HeadAddress;
            else
                Debug.Assert(fromAddress >= hlog.HeadAddress);

            var bucket = default(HashBucket*);
            var slot = default(int);
            long physicalAddress;

            var hash = comparer.GetHashCode64(ref key);
            var tag = (ushort)((ulong)hash >> Constants.kHashTagShift);

            if (sessionCtx.phase != Phase.REST)
                HeavyEnter(hash, sessionCtx, fasterSession);

            HashBucketEntry entry = default;
            var tagExists = FindTag(hash, tag, ref bucket, ref slot, ref entry);

            if (tagExists)
            {
                long logicalAddress = entry.Address;

                if (UseReadCache)
                    SkipReadCache(ref logicalAddress);

                if (logicalAddress >= fromAddress)
                {
                    physicalAddress = hlog.GetPhysicalAddress(logicalAddress);

                    if (!comparer.Equals(ref key, ref hlog.GetKey(physicalAddress)))
                    {
                        logicalAddress = hlog.GetInfo(physicalAddress).PreviousAddress;
                        TraceBackForKeyMatch(ref key,
                                                logicalAddress,
                                                fromAddress,
                                                out logicalAddress,
                                                out _);
                    }

                    if (logicalAddress < fromAddress)
                        return Status.NOTFOUND;
                    else
                        return Status.OK;
                }
                else
                    return Status.NOTFOUND;
            }
            else
            {
                // no tag found
                return Status.NOTFOUND;
            }
        }
#endregion

#region Continue operations
        /// <summary>
        /// Continue a pending read operation. Computes 'output' from 'input' and value corresponding to 'key'
        /// obtained from disk. Optionally, it copies the value to tail to serve future read/write requests quickly.
        /// </summary>
        /// <param name="ctx">The thread (or session) context to execute operation in.</param>
        /// <param name="request">Async response from disk.</param>
        /// <param name="pendingContext">Pending context corresponding to operation.</param>
        /// <param name="fasterSession">Callback functions.</param>
        /// <param name="currentCtx"></param>
        /// <returns>
        /// <list type = "table" >
        ///     <listheader>
        ///     <term>Value</term>
        ///     <term>Description</term>
        ///     </listheader>
        ///     <item>
        ///     <term>SUCCESS</term>
        ///     <term>The output has been computed and stored in 'output'.</term>
        ///     </item>
        /// </list>
        /// </returns>
        internal OperationStatus InternalContinuePendingRead<Input, Output, Context, FasterSession>(
                            FasterExecutionContext<Input, Output, Context> ctx,
                            AsyncIOContext<Key, Value> request,
                            ref PendingContext<Input, Output, Context> pendingContext,
                            FasterSession fasterSession,
                            FasterExecutionContext<Input, Output, Context> currentCtx)
            where FasterSession : IFasterSession<Key, Value, Input, Output, Context>
        {
            Debug.Assert(RelaxedCPR || pendingContext.version == ctx.version);

            if (request.logicalAddress >= hlog.BeginAddress)
            {
                ref RecordInfo recordInfo = ref hlog.GetInfoFromBytePointer(request.record.GetValidPointer());
                Debug.Assert(recordInfo.Version <= ctx.version);

                if (recordInfo.Tombstone)
                    return OperationStatus.NOTFOUND;

<<<<<<< HEAD
                fasterSession.SingleReader(ref pendingContext.key.Get(), ref pendingContext.input,
                                           ref hlog.GetContextRecordValue(ref request), ref pendingContext.output, request.logicalAddress);
=======
                fasterSession.SingleReader(ref pendingContext.key.Get(), ref pendingContext.input.Get(),
                                       ref hlog.GetContextRecordValue(ref request), ref pendingContext.output);
>>>>>>> 9819c7e7

                if (CopyReadsToTail || UseReadCache)
                {
                    InternalContinuePendingReadCopyToTail(ctx, request, ref pendingContext, fasterSession, currentCtx);
                }
            }
            else
                return OperationStatus.NOTFOUND;

            return OperationStatus.SUCCESS;
        }

        /// <summary>
        /// Copies the record read from disk to tail of the HybridLog. 
        /// </summary>
        /// <param name="opCtx"> The thread(or session) context to execute operation in.</param>
        /// <param name="request">Async response from disk.</param>
        /// <param name="pendingContext">Pending context corresponding to operation.</param>
        /// <param name="fasterSession">Callback functions.</param>
        /// <param name="currentCtx"></param>
        internal void InternalContinuePendingReadCopyToTail<Input, Output, Context, FasterSession>(
                                    FasterExecutionContext<Input, Output, Context> opCtx,
                                    AsyncIOContext<Key, Value> request,
                                    ref PendingContext<Input, Output, Context> pendingContext,
                                    FasterSession fasterSession,
                                    FasterExecutionContext<Input, Output, Context> currentCtx)
            where FasterSession : IFasterSession<Key, Value, Input, Output, Context>
        {
            Debug.Assert(RelaxedCPR || pendingContext.version == opCtx.version);

            var recordSize = default(int);
            var bucket = default(HashBucket*);
            var slot = default(int);
            var logicalAddress = Constants.kInvalidAddress;
            var physicalAddress = default(long);

            var hash = comparer.GetHashCode64(ref pendingContext.key.Get());
            var tag = (ushort)((ulong)hash >> Constants.kHashTagShift);

#region Trace back record in in-memory HybridLog
            var entry = default(HashBucketEntry);
            FindOrCreateTag(hash, tag, ref bucket, ref slot, ref entry, hlog.BeginAddress);
            logicalAddress = entry.word & Constants.kAddressMask;

            if (UseReadCache)
                SkipReadCache(ref logicalAddress);
            var latestLogicalAddress = logicalAddress;

            if (logicalAddress >= hlog.HeadAddress)
            {
                physicalAddress = hlog.GetPhysicalAddress(logicalAddress);
                if (!comparer.Equals(ref pendingContext.key.Get(), ref hlog.GetKey(physicalAddress)))
                {
                    logicalAddress = hlog.GetInfo(physicalAddress).PreviousAddress;
                    TraceBackForKeyMatch(ref pendingContext.key.Get(),
                                            logicalAddress,
                                            hlog.HeadAddress,
                                            out logicalAddress,
                                            out physicalAddress);
                }
            }
#endregion

            if (logicalAddress > pendingContext.entry.Address)
            {
                // Give up early
                return;
            }

#region Create new copy in mutable region
            physicalAddress = (long)request.record.GetValidPointer();
            recordSize = hlog.GetRecordSize(physicalAddress);

            long newLogicalAddress, newPhysicalAddress;
            if (UseReadCache)
            {
                BlockAllocateReadCache(recordSize, out newLogicalAddress, currentCtx, fasterSession);
                newPhysicalAddress = readcache.GetPhysicalAddress(newLogicalAddress);
                RecordInfo.WriteInfo(ref readcache.GetInfo(newPhysicalAddress), opCtx.version,
                                    final:true, tombstone:false, invalidBit:false,
                                    entry.Address);
                readcache.ShallowCopy(ref pendingContext.key.Get(), ref readcache.GetKey(newPhysicalAddress));
                fasterSession.SingleWriter(ref pendingContext.key.Get(),
                                       ref hlog.GetContextRecordValue(ref request),
                                       ref readcache.GetValue(newPhysicalAddress),
                                       newLogicalAddress);
            }
            else
            {
                BlockAllocate(recordSize, out newLogicalAddress, currentCtx, fasterSession);
                newPhysicalAddress = hlog.GetPhysicalAddress(newLogicalAddress);
                RecordInfo.WriteInfo(ref hlog.GetInfo(newPhysicalAddress), opCtx.version,
                                   final:true, tombstone:false, invalidBit:false,
                                   latestLogicalAddress);
                hlog.ShallowCopy(ref pendingContext.key.Get(), ref hlog.GetKey(newPhysicalAddress));
                fasterSession.SingleWriter(ref pendingContext.key.Get(),
                                       ref hlog.GetContextRecordValue(ref request),
                                       ref hlog.GetValue(newPhysicalAddress),
                                       newLogicalAddress);
            }

            var updatedEntry = default(HashBucketEntry);
            updatedEntry.Tag = tag;
            updatedEntry.Address = newLogicalAddress & Constants.kAddressMask;
            updatedEntry.Pending = entry.Pending;
            updatedEntry.Tentative = false;
            updatedEntry.ReadCache = UseReadCache;

            var foundEntry = default(HashBucketEntry);
            foundEntry.word = Interlocked.CompareExchange(
                                            ref bucket->bucket_entries[slot],
                                            updatedEntry.word,
                                            entry.word);
            if (foundEntry.word != entry.word)
            {
                if (!UseReadCache) hlog.GetInfo(newPhysicalAddress).Invalid = true;
                // We don't retry, just give up
            }
#endregion
        }

        /// <summary>
        /// Continue a pending RMW operation with the record retrieved from disk.
        /// </summary>
        /// <param name="opCtx">thread (or session) context under which operation must be executed.</param>
        /// <param name="request">record read from the disk.</param>
        /// <param name="pendingContext">internal context for the pending RMW operation</param>
        /// <param name="fasterSession">Callback functions.</param>
        /// <param name="sessionCtx">Session context</param>
        /// <returns>
        /// <list type="table">
        ///     <listheader>
        ///     <term>Value</term>
        ///     <term>Description</term>
        ///     </listheader>
        ///     <item>
        ///     <term>SUCCESS</term>
        ///     <term>The value has been successfully updated(or inserted).</term>
        ///     </item>
        ///     <item>
        ///     <term>RECORD_ON_DISK</term>
        ///     <term>The record corresponding to 'key' is on disk. Issue async IO to retrieve record and retry later.</term>
        ///     </item>
        ///     <item>
        ///     <term>RETRY_LATER</term>
        ///     <term>Cannot  be processed immediately due to system state. Add to pending list and retry later.</term>
        ///     </item>
        /// </list>
        /// </returns>
        internal OperationStatus InternalContinuePendingRMW<Input, Output, Context, FasterSession>(
                                    FasterExecutionContext<Input, Output, Context> opCtx,
                                    AsyncIOContext<Key, Value> request,
                                    ref PendingContext<Input, Output, Context> pendingContext,
                                    FasterSession fasterSession,
                                    FasterExecutionContext<Input, Output, Context> sessionCtx)
            where FasterSession : IFasterSession<Key, Value, Input, Output, Context>
        {
            var recordSize = default(int);
            var bucket = default(HashBucket*);
            var slot = default(int);
            var logicalAddress = Constants.kInvalidAddress;
            var physicalAddress = default(long);
            var status = default(OperationStatus);
            ref Key key = ref pendingContext.key.Get();

            var hash = comparer.GetHashCode64(ref key);
            var tag = (ushort)((ulong)hash >> Constants.kHashTagShift);

            while (true)
            {
#region Trace Back for Record on In-Memory HybridLog
                var entry = default(HashBucketEntry);
                FindOrCreateTag(hash, tag, ref bucket, ref slot, ref entry, hlog.BeginAddress);
                logicalAddress = entry.Address;

                // For simplicity, we don't let RMW operations use read cache
                if (UseReadCache)
                    SkipReadCache(ref logicalAddress);
                var latestLogicalAddress = logicalAddress;

                if (logicalAddress >= hlog.HeadAddress)
                {
                    physicalAddress = hlog.GetPhysicalAddress(logicalAddress);
                    if (!comparer.Equals(ref key, ref hlog.GetKey(physicalAddress)))
                    {
                        logicalAddress = hlog.GetInfo(physicalAddress).PreviousAddress;
                        TraceBackForKeyMatch(ref key,
                                                logicalAddress,
                                                hlog.HeadAddress,
                                                out logicalAddress,
                                                out physicalAddress);
                    }
                }
#endregion

                var previousFirstRecordAddress = pendingContext.entry.Address;
                if (logicalAddress > previousFirstRecordAddress)
                {
                    break;
                }

#region Create record in mutable region

                if ((request.logicalAddress >= hlog.BeginAddress) && !hlog.GetInfoFromBytePointer(request.record.GetValidPointer()).Tombstone)
                {
                    if (!fasterSession.NeedCopyUpdate(ref key, ref pendingContext.input.Get(), ref hlog.GetContextRecordValue(ref request)))
                    {
                        return OperationStatus.SUCCESS;
                    }
                }

                if ((request.logicalAddress < hlog.BeginAddress) || (hlog.GetInfoFromBytePointer(request.record.GetValidPointer()).Tombstone))
                {
                    recordSize = hlog.GetInitialRecordSize(ref key, ref pendingContext.input.Get(), fasterSession);
                }
                else
                {
                    physicalAddress = (long)request.record.GetValidPointer();
                    recordSize = hlog.GetRecordSize(physicalAddress, ref pendingContext.input.Get(), fasterSession);
                }
                BlockAllocate(recordSize, out long newLogicalAddress, sessionCtx, fasterSession);
                var newPhysicalAddress = hlog.GetPhysicalAddress(newLogicalAddress);
                RecordInfo.WriteInfo(ref hlog.GetInfo(newPhysicalAddress), opCtx.version,
                               true, false, false,
                               latestLogicalAddress);
                hlog.ShallowCopy(ref key, ref hlog.GetKey(newPhysicalAddress));
                if ((request.logicalAddress < hlog.BeginAddress) || (hlog.GetInfoFromBytePointer(request.record.GetValidPointer()).Tombstone))
                {
                    fasterSession.InitialUpdater(ref key,
<<<<<<< HEAD
                                             ref pendingContext.input,
                                             ref hlog.GetValue(newPhysicalAddress), newLogicalAddress);
=======
                                             ref pendingContext.input.Get(),
                                             ref hlog.GetValue(newPhysicalAddress));
>>>>>>> 9819c7e7
                    status = OperationStatus.NOTFOUND;
                }
                else
                {
                    fasterSession.CopyUpdater(ref key,
                                          ref pendingContext.input.Get(),
                                          ref hlog.GetContextRecordValue(ref request),
                                          ref hlog.GetValue(newPhysicalAddress), request.logicalAddress, newLogicalAddress);
                    status = OperationStatus.SUCCESS;
                }

                var updatedEntry = default(HashBucketEntry);
                updatedEntry.Tag = tag;
                updatedEntry.Address = newLogicalAddress & Constants.kAddressMask;
                updatedEntry.Pending = entry.Pending;
                updatedEntry.Tentative = false;

                var foundEntry = default(HashBucketEntry);
                foundEntry.word = Interlocked.CompareExchange(
                                            ref bucket->bucket_entries[slot],
                                            updatedEntry.word, entry.word);

                if (foundEntry.word == entry.word)
                {
                    return status;
                }
                else
                {
                    hlog.GetInfo(newPhysicalAddress).Invalid = true;
                }
#endregion
            }

            OperationStatus internalStatus;
            do
                internalStatus = InternalRMW(ref pendingContext.key.Get(), ref pendingContext.input.Get(), ref pendingContext.userContext, ref pendingContext, fasterSession, opCtx, pendingContext.serialNum);
            while (internalStatus == OperationStatus.RETRY_NOW);
            return internalStatus;
        }

#endregion

#region Helper Functions

        /// <summary>
        /// Performs appropriate handling based on the internal failure status of the trial.
        /// </summary>
        /// <param name="opCtx">Thread (or session) context under which operation was tried to execute.</param>
        /// <param name="currentCtx">Current context</param>
        /// <param name="pendingContext">Internal context of the operation.</param>
        /// <param name="fasterSession">Callback functions.</param>
        /// <param name="status">Internal status of the trial.</param>
        /// <param name="asyncOp">When operation issued via async call</param>
        /// <param name="request">IO request, if operation went pending</param>
        /// <returns>
        /// <list type="table">
        ///     <listheader>
        ///     <term>Value</term>
        ///     <term>Description</term>
        ///     </listheader>
        ///     <item>
        ///     <term>OK</term>
        ///     <term>The operation has been completed successfully.</term>
        ///     </item>
        ///     <item>
        ///     <term>PENDING</term>
        ///     <term>The operation is still pending and will callback when done.</term>
        ///     </item>
        /// </list>
        /// </returns>
        internal Status HandleOperationStatus<Input, Output, Context, FasterSession>(
            FasterExecutionContext<Input, Output, Context> opCtx,
            FasterExecutionContext<Input, Output, Context> currentCtx,
            ref PendingContext<Input, Output, Context> pendingContext,
            FasterSession fasterSession,
            OperationStatus status, bool asyncOp, out AsyncIOContext<Key, Value> request)
            where FasterSession : IFasterSession<Key, Value, Input, Output, Context>
        {
            request = default;

            if (status == OperationStatus.CPR_SHIFT_DETECTED)
            {
                SynchronizeEpoch(opCtx, currentCtx, ref pendingContext, fasterSession);
            }

            if (status == OperationStatus.CPR_SHIFT_DETECTED || ((asyncOp || RelaxedCPR) && status == OperationStatus.RETRY_LATER))
            {
<<<<<<< HEAD
                #region Retry as (v+1) Operation
                OperationStatus internalStatus;
                do
                {
                    internalStatus = RetryOperationStatus(currentCtx, ref pendingContext, fasterSession);
=======
#region Retry as (v+1) Operation
                var internalStatus = default(OperationStatus);
                do
                {
                    switch (pendingContext.type)
                    {
                        case OperationType.READ:
                            internalStatus = InternalRead(ref pendingContext.key.Get(),
                                                          ref pendingContext.input.Get(),
                                                          ref pendingContext.output,
                                                          pendingContext.recordInfo.PreviousAddress,
                                                          ref pendingContext.userContext,
                                                          ref pendingContext, fasterSession, currentCtx, pendingContext.serialNum);
                            break;
                        case OperationType.UPSERT:
                            internalStatus = InternalUpsert(ref pendingContext.key.Get(),
                                                            ref pendingContext.value.Get(),
                                                            ref pendingContext.userContext,
                                                            ref pendingContext, fasterSession, currentCtx, pendingContext.serialNum);
                            break;
                        case OperationType.DELETE:
                            internalStatus = InternalDelete(ref pendingContext.key.Get(),
                                                            ref pendingContext.userContext,
                                                            ref pendingContext, fasterSession, currentCtx, pendingContext.serialNum);
                            break;
                        case OperationType.RMW:
                            internalStatus = InternalRMW(ref pendingContext.key.Get(),
                                                         ref pendingContext.input.Get(),
                                                         ref pendingContext.userContext,
                                                         ref pendingContext, fasterSession, currentCtx, pendingContext.serialNum);
                            break;
                    }
>>>>>>> 9819c7e7
                    Debug.Assert(internalStatus != OperationStatus.CPR_SHIFT_DETECTED);
                } while (internalStatus == OperationStatus.RETRY_NOW || ((asyncOp || RelaxedCPR) && internalStatus == OperationStatus.RETRY_LATER));
                // Note that we spin in case of { async op + strict CPR } which is fine as this combination is rare/discouraged

                status = internalStatus;
#endregion
            }

            if (status == OperationStatus.SUCCESS || status == OperationStatus.NOTFOUND)
            {
                return (Status)status;
            }
            else if (status == OperationStatus.RECORD_ON_DISK)
            {
                //Add context to dictionary
                pendingContext.id = opCtx.totalPending++;
                opCtx.ioPendingRequests.Add(pendingContext.id, pendingContext);

                // Issue asynchronous I/O request
                request.id = pendingContext.id;
                request.request_key = pendingContext.key;
                request.logicalAddress = pendingContext.logicalAddress;
                request.record = default;
                if (asyncOp)
                    request.asyncOperation = new TaskCompletionSource<AsyncIOContext<Key, Value>>(TaskCreationOptions.RunContinuationsAsynchronously);
                else
                    request.callbackQueue = opCtx.readyResponses;
                
                hlog.AsyncGetFromDisk(pendingContext.logicalAddress,
                                 hlog.GetAverageRecordSize(),
                                 request);

                return Status.PENDING;
            }
            else if (status == OperationStatus.RETRY_LATER)
            {
                Debug.Assert(!asyncOp);
                opCtx.retryRequests.Enqueue(pendingContext);
                return Status.PENDING;
            }
            else
            {
                return Status.ERROR;
            }
        }

        internal virtual OperationStatus RetryOperationStatus<Input, Output, Context, FasterSession>(FasterExecutionContext<Input, Output, Context> currentCtx, 
                                                                                               ref PendingContext<Input, Output, Context> pendingContext, FasterSession fasterSession) 
            where FasterSession : IFasterSession<Key, Value, Input, Output, Context>
        {
            var internalStatus = default(OperationStatus);
            switch (pendingContext.type)
            {
                case OperationType.READ:
                    internalStatus = InternalRead(ref pendingContext.key.Get(),
                                                  ref pendingContext.input,
                                                  ref pendingContext.output,
                                                  pendingContext.recordInfo.PreviousAddress,
                                                  ref pendingContext.userContext,
                                                  ref pendingContext, fasterSession, currentCtx, pendingContext.serialNum);
                    break;
                case OperationType.UPSERT:
                    internalStatus = InternalUpsert(ref pendingContext.key.Get(),
                                                    ref pendingContext.value.Get(),
                                                    ref pendingContext.userContext,
                                                    ref pendingContext, fasterSession, currentCtx, pendingContext.serialNum);
                    break;
                case OperationType.DELETE:
                    internalStatus = InternalDelete(ref pendingContext.key.Get(),
                                                    ref pendingContext.userContext,
                                                    ref pendingContext, fasterSession, currentCtx, pendingContext.serialNum);
                    break;
                case OperationType.RMW:
                    internalStatus = InternalRMW(ref pendingContext.key.Get(),
                                                 ref pendingContext.input,
                                                 ref pendingContext.userContext,
                                                 ref pendingContext, fasterSession, currentCtx, pendingContext.serialNum);
                    break;
            }
            return internalStatus;
        }

        [MethodImpl(MethodImplOptions.AggressiveInlining)]
        internal void SynchronizeEpoch<Input, Output, Context, FasterSession>(
            FasterExecutionContext<Input, Output, Context> opCtx, 
            FasterExecutionContext<Input, Output, Context> currentCtx, 
            ref PendingContext<Input, Output, Context> pendingContext, 
            FasterSession fasterSession)
            where FasterSession : IFasterSession
        {
            var version = opCtx.version;
            Debug.Assert(currentCtx.version == version);
            Debug.Assert(currentCtx.phase == Phase.PREPARE);
            InternalRefresh(currentCtx, fasterSession);
            Debug.Assert(currentCtx.version > version);

            pendingContext.version = currentCtx.version;
        }

        private void AcquireSharedLatch(Key key)
        {
            var bucket = default(HashBucket*);
            var slot = default(int);
            var hash = comparer.GetHashCode64(ref key);
            var tag = (ushort)((ulong)hash >> Constants.kHashTagShift);
            var entry = default(HashBucketEntry);
            FindOrCreateTag(hash, tag, ref bucket, ref slot, ref entry, hlog.BeginAddress);
            HashBucket.TryAcquireSharedLatch(bucket);
        }

        private void ReleaseSharedLatch(Key key)
        {
            var bucket = default(HashBucket*);
            var slot = default(int);
            var hash = comparer.GetHashCode64(ref key);
            var tag = (ushort)((ulong)hash >> Constants.kHashTagShift);
            var entry = default(HashBucketEntry);
            FindOrCreateTag(hash, tag, ref bucket, ref slot, ref entry, hlog.BeginAddress);
            HashBucket.ReleaseSharedLatch(bucket);
        }

        private protected void HeavyEnter<Input, Output, Context, FasterSession>(long hash, FasterExecutionContext<Input, Output, Context> ctx, FasterSession session)
            where FasterSession : IFasterSession
        {
            if (ctx.phase == Phase.PREPARE_GROW)
            {
                // We spin-wait as a simplification
                // Could instead do a "heavy operation" here
                while (systemState.phase != Phase.IN_PROGRESS_GROW)
                    Thread.SpinWait(100);
                InternalRefresh(ctx, session);
            }
            if (ctx.phase == Phase.IN_PROGRESS_GROW)
            {
                SplitBuckets(hash);
            }
        }

        [MethodImpl(MethodImplOptions.AggressiveInlining)]
        private protected void BlockAllocate<Input, Output, Context, FasterSession>(
            int recordSize, 
            out long logicalAddress, 
            FasterExecutionContext<Input, Output, Context> ctx, 
            FasterSession fasterSession)
            where FasterSession : IFasterSession
        {
            while ((logicalAddress = hlog.TryAllocate(recordSize)) == 0)
            {
                InternalRefresh(ctx, fasterSession);
                Thread.Yield();
            }
        }

        [MethodImpl(MethodImplOptions.AggressiveInlining)]
        private void BlockAllocateReadCache<Input, Output, Context, FasterSession>(
            int recordSize, 
            out long logicalAddress, 
            FasterExecutionContext<Input, Output, Context> currentCtx, 
            FasterSession fasterSession)
            where FasterSession : IFasterSession
        {
            while ((logicalAddress = readcache.TryAllocate(recordSize)) == 0)
            {
                InternalRefresh(currentCtx, fasterSession);
                Thread.Yield();
            }
        }

        [MethodImpl(MethodImplOptions.AggressiveInlining)]
        protected bool TraceBackForKeyMatch(
                                    ref Key key,
                                    long fromLogicalAddress,
                                    long minOffset,
                                    out long foundLogicalAddress,
                                    out long foundPhysicalAddress)
        {
            foundLogicalAddress = fromLogicalAddress;
            while (foundLogicalAddress >= minOffset)
            {
                foundPhysicalAddress = hlog.GetPhysicalAddress(foundLogicalAddress);
                if (comparer.Equals(ref key, ref hlog.GetKey(foundPhysicalAddress)))
                {
                    return true;
                }
                else
                {
                    foundLogicalAddress = hlog.GetInfo(foundPhysicalAddress).PreviousAddress;
                    //This makes testing REALLY slow
                    //Debug.WriteLine("Tracing back");
                    continue;
                }
            }
            foundPhysicalAddress = Constants.kInvalidAddress;
            return false;
        }
#endregion

#region Split Index
        private void SplitBuckets(long hash)
        {
            long masked_bucket_index = hash & state[1 - resizeInfo.version].size_mask;
            int offset = (int)(masked_bucket_index >> Constants.kSizeofChunkBits);

            int numChunks = (int)(state[1 - resizeInfo.version].size / Constants.kSizeofChunk);
            if (numChunks == 0) numChunks = 1; // at least one chunk


            if (!Utility.IsPowerOfTwo(numChunks))
            {
                throw new FasterException("Invalid number of chunks: " + numChunks);
            }
            for (int i = offset; i < offset + numChunks; i++)
            {
                if (0 == Interlocked.CompareExchange(ref splitStatus[i & (numChunks - 1)], 1, 0))
                {
                    long chunkSize = state[1 - resizeInfo.version].size / numChunks;
                    long ptr = chunkSize * (i & (numChunks - 1));

                    HashBucket* src_start = state[1 - resizeInfo.version].tableAligned + ptr;
                    HashBucket* dest_start0 = state[resizeInfo.version].tableAligned + ptr;
                    HashBucket* dest_start1 = state[resizeInfo.version].tableAligned + state[1 - resizeInfo.version].size + ptr;

                    SplitChunk(src_start, dest_start0, dest_start1, chunkSize);

                    // split for chunk is done
                    splitStatus[i & (numChunks - 1)] = 2;

                    if (Interlocked.Decrement(ref numPendingChunksToBeSplit) == 0)
                    {
                        // GC old version of hash table
                        state[1 - resizeInfo.version] = default;
                        GlobalStateMachineStep(systemState);
                        return;
                    }
                    break;
                }
            }

            while (Interlocked.Read(ref splitStatus[offset & (numChunks - 1)]) == 1)
            {

            }

        }

        private void SplitChunk(
                    HashBucket* _src_start,
                    HashBucket* _dest_start0,
                    HashBucket* _dest_start1,
                    long chunkSize)
        {
            for (int i = 0; i < chunkSize; i++)
            {
                var src_start = _src_start + i;

                long* left = (long*)(_dest_start0 + i);
                long* right = (long*)(_dest_start1 + i);
                long* left_end = left + Constants.kOverflowBucketIndex;
                long* right_end = right + Constants.kOverflowBucketIndex;

                HashBucketEntry entry = default;
                do
                {
                    for (int index = 0; index < Constants.kOverflowBucketIndex; ++index)
                    {
                        entry.word = *(((long*)src_start) + index);
                        if (Constants.kInvalidEntry == entry.word)
                        {
                            continue;
                        }

                        var logicalAddress = entry.Address;
                        if (logicalAddress >= hlog.HeadAddress)
                        {
                            var physicalAddress = hlog.GetPhysicalAddress(logicalAddress);
                            var hash = comparer.GetHashCode64(ref hlog.GetKey(physicalAddress));
                            if ((hash & state[resizeInfo.version].size_mask) >> (state[resizeInfo.version].size_bits - 1) == 0)
                            {
                                // Insert in left
                                if (left == left_end)
                                {
                                    var new_bucket = (HashBucket*)overflowBucketsAllocator.Allocate();
                                    *left = (long)new_bucket;
                                    left = (long*)new_bucket;
                                    left_end = left + Constants.kOverflowBucketIndex;
                                }

                                *left = entry.word;
                                left++;

                                // Insert previous address in right
                                entry.Address = TraceBackForOtherChainStart(hlog.GetInfo(physicalAddress).PreviousAddress, 1);
                                if (entry.Address != Constants.kInvalidAddress)
                                {
                                    if (right == right_end)
                                    {
                                        var new_bucket = (HashBucket*)overflowBucketsAllocator.Allocate();
                                        *right = (long)new_bucket;
                                        right = (long*)new_bucket;
                                        right_end = right + Constants.kOverflowBucketIndex;
                                    }

                                    *right = entry.word;
                                    right++;
                                }
                            }
                            else
                            {
                                // Insert in right
                                if (right == right_end)
                                {
                                    var new_bucket = (HashBucket*)overflowBucketsAllocator.Allocate();
                                    *right = (long)new_bucket;
                                    right = (long*)new_bucket;
                                    right_end = right + Constants.kOverflowBucketIndex;
                                }

                                *right = entry.word;
                                right++;

                                // Insert previous address in left
                                entry.Address = TraceBackForOtherChainStart(hlog.GetInfo(physicalAddress).PreviousAddress, 0);
                                if (entry.Address != Constants.kInvalidAddress)
                                {
                                    if (left == left_end)
                                    {
                                        var new_bucket = (HashBucket*)overflowBucketsAllocator.Allocate();
                                        *left = (long)new_bucket;
                                        left = (long*)new_bucket;
                                        left_end = left + Constants.kOverflowBucketIndex;
                                    }

                                    *left = entry.word;
                                    left++;
                                }
                            }
                        }
                        else
                        {
                            // Insert in both new locations

                            // Insert in left
                            if (left == left_end)
                            {
                                var new_bucket = (HashBucket*)overflowBucketsAllocator.Allocate();
                                *left = (long)new_bucket;
                                left = (long*)new_bucket;
                                left_end = left + Constants.kOverflowBucketIndex;
                            }

                            *left = entry.word;
                            left++;

                            // Insert in right
                            if (right == right_end)
                            {
                                var new_bucket = (HashBucket*)overflowBucketsAllocator.Allocate();
                                *right = (long)new_bucket;
                                right = (long*)new_bucket;
                                right_end = right + Constants.kOverflowBucketIndex;
                            }

                            *right = entry.word;
                            right++;
                        }
                    }

                    if (*(((long*)src_start) + Constants.kOverflowBucketIndex) == 0) break;
                    src_start = (HashBucket*)overflowBucketsAllocator.GetPhysicalAddress(*(((long*)src_start) + Constants.kOverflowBucketIndex));
                } while (true);
            }
        }

        private long TraceBackForOtherChainStart(long logicalAddress, int bit)
        {
            while (logicalAddress >= hlog.HeadAddress)
            {
                var physicalAddress = hlog.GetPhysicalAddress(logicalAddress);
                var hash = comparer.GetHashCode64(ref hlog.GetKey(physicalAddress));
                if ((hash & state[resizeInfo.version].size_mask) >> (state[resizeInfo.version].size_bits - 1) == bit)
                {
                    return logicalAddress;
                }
                logicalAddress = hlog.GetInfo(physicalAddress).PreviousAddress;
            }
            return logicalAddress;
        }
#endregion

#region Read Cache
        private bool ReadFromCache(ref Key key, ref long logicalAddress, ref long physicalAddress)
        {
            HashBucketEntry entry = default;
            entry.word = logicalAddress;
            if (!entry.ReadCache) return false;

            physicalAddress = readcache.GetPhysicalAddress(logicalAddress & ~Constants.kReadCacheBitMask);

            while (true)
            {
                if (!readcache.GetInfo(physicalAddress).Invalid && comparer.Equals(ref key, ref readcache.GetKey(physicalAddress)))
                {
                    if ((logicalAddress & ~Constants.kReadCacheBitMask) >= readcache.SafeReadOnlyAddress)
                    {
                        return true;
                    }
                    Debug.Assert((logicalAddress & ~Constants.kReadCacheBitMask) >= readcache.SafeHeadAddress);
                    // TODO: copy to tail of read cache
                    // and return new cache entry
                }

                logicalAddress = readcache.GetInfo(physicalAddress).PreviousAddress;
                entry.word = logicalAddress;
                if (!entry.ReadCache) break;
                physicalAddress = readcache.GetPhysicalAddress(logicalAddress & ~Constants.kReadCacheBitMask);
            }
            physicalAddress = 0;
            return false;
        }

        private void SkipReadCache(ref long logicalAddress)
        {
            HashBucketEntry entry = default;
            entry.word = logicalAddress;
            if (!entry.ReadCache) return;

            var physicalAddress = readcache.GetPhysicalAddress(logicalAddress & ~Constants.kReadCacheBitMask);

            while (true)
            {
                logicalAddress = readcache.GetInfo(physicalAddress).PreviousAddress;
                entry.word = logicalAddress;
                if (!entry.ReadCache) return;
                physicalAddress = readcache.GetPhysicalAddress(logicalAddress & ~Constants.kReadCacheBitMask);
            }
        }

        private void SkipAndInvalidateReadCache(ref long logicalAddress, ref Key key)
        {
            HashBucketEntry entry = default;
            entry.word = logicalAddress;
            if (!entry.ReadCache) return;

            var physicalAddress = readcache.GetPhysicalAddress(logicalAddress & ~Constants.kReadCacheBitMask);

            while (true)
            {
                // Invalidate read cache entry if key found
                if (comparer.Equals(ref key, ref readcache.GetKey(physicalAddress)))
                {
                    readcache.GetInfo(physicalAddress).Invalid = true;
                }

                logicalAddress = readcache.GetInfo(physicalAddress).PreviousAddress;
                entry.word = logicalAddress;
                if (!entry.ReadCache) return;
                physicalAddress = readcache.GetPhysicalAddress(logicalAddress & ~Constants.kReadCacheBitMask);
            }
        }

        private void ReadCacheEvict(long fromHeadAddress, long toHeadAddress)
        {
            var bucket = default(HashBucket*);
            var slot = default(int);
            var logicalAddress = Constants.kInvalidAddress;
            var physicalAddress = default(long);

            HashBucketEntry entry = default;
            logicalAddress = fromHeadAddress;

            while (logicalAddress < toHeadAddress)
            {
                physicalAddress = readcache.GetPhysicalAddress(logicalAddress);
                var recordSize = readcache.GetRecordSize(physicalAddress);
                ref RecordInfo info = ref readcache.GetInfo(physicalAddress);
                if (!info.Invalid)
                {
                    ref Key key = ref readcache.GetKey(physicalAddress);
                    entry.word = info.PreviousAddress;
                    if (!entry.ReadCache)
                    {
                        var hash = comparer.GetHashCode64(ref key);
                        var tag = (ushort)((ulong)hash >> Constants.kHashTagShift);

                        entry = default;
                        var tagExists = FindTag(hash, tag, ref bucket, ref slot, ref entry);
                        while (tagExists && entry.ReadCache)
                        {
                            var updatedEntry = default(HashBucketEntry);
                            updatedEntry.Tag = tag;
                            updatedEntry.Address = info.PreviousAddress;
                            updatedEntry.Pending = entry.Pending;
                            updatedEntry.Tentative = false;

                            if (entry.word == Interlocked.CompareExchange
                                (ref bucket->bucket_entries[slot], updatedEntry.word, entry.word))
                                break;

                            tagExists = FindTag(hash, tag, ref bucket, ref slot, ref entry);
                        }
                    }
                }
                logicalAddress += recordSize;
                if ((logicalAddress & readcache.PageSizeMask) + recordSize > readcache.PageSize)
                {
                    logicalAddress = (1 + (logicalAddress >> readcache.LogPageSizeBits)) << readcache.LogPageSizeBits;
                    continue;
                }
            }
        }

        internal long GetLatestRecordVersion(ref HashBucketEntry entry, long defaultVersion)
        {
            if (UseReadCache && entry.ReadCache)
            {
                var _addr = readcache.GetPhysicalAddress(entry.Address & ~Constants.kReadCacheBitMask);
                if (entry.Address >= readcache.HeadAddress)
                    return readcache.GetInfo(_addr).Version;
                else
                    return defaultVersion;
            }
            else
            {
                var _addr = hlog.GetPhysicalAddress(entry.Address);
                if (entry.Address >= hlog.HeadAddress)
                    return hlog.GetInfo(_addr).Version;
                else
                    return defaultVersion;
            }
        }
#endregion
    }
}<|MERGE_RESOLUTION|>--- conflicted
+++ resolved
@@ -108,33 +108,19 @@
                 {
                     // We don't let "read by address" use read cache
                     if (usePreviousAddress)
-<<<<<<< HEAD
-                    { 
-                        SkipReadCache(ref logicalAddress);
-                    }
-                    else if (ReadFromCache(ref key, ref logicalAddress, ref physicalAddress))
-                    {
-=======
                     {
                         SkipReadCache(ref logicalAddress);
                     }
                     else if (ReadFromCache(ref key, ref logicalAddress, ref physicalAddress))
                     {
->>>>>>> 9819c7e7
                         if (sessionCtx.phase == Phase.PREPARE && GetLatestRecordVersion(ref entry, sessionCtx.version) > sessionCtx.version)
                         {
                             status = OperationStatus.CPR_SHIFT_DETECTED;
                             goto CreatePendingContext; // Pivot thread
                         }
 
-<<<<<<< HEAD
-                        // This is not called when looking up by address, which is required for skipKeyVerification, so the key param is good
-                        // and we do not set session.Ctx.recordInfo.
-                        fasterSession.SingleReader(ref key, ref input, ref readcache.GetValue(physicalAddress), ref output, logicalAddress);
-=======
                         // This is not called when looking up by address, so we do not set pendingContext.recordInfo.
-                        fasterSession.SingleReader(ref key, ref input, ref readcache.GetValue(physicalAddress), ref output);
->>>>>>> 9819c7e7
+                        fasterSession.SingleReader(ref key, ref input, ref readcache.GetValue(physicalAddress), ref output, Constants.kInvalidAddress);
                         return OperationStatus.SUCCESS;
                     }
                 }
@@ -143,11 +129,7 @@
                 {
                     physicalAddress = hlog.GetPhysicalAddress(logicalAddress);
 
-<<<<<<< HEAD
-                    if (!comparer.Equals(ref key, ref hlog.GetKey(physicalAddress)) && !pendingContext.skipKeyVerification)
-=======
                     if (!pendingContext.skipKeyVerification)
->>>>>>> 9819c7e7
                     {
                         if (!comparer.Equals(ref key, ref hlog.GetKey(physicalAddress)))
                         {
@@ -163,10 +145,6 @@
                         // If skipKeyVerification, we do not have the key in the call and must use the key from the record.
                         key = ref hlog.GetKey(physicalAddress);
                     }
-
-                    // If skipKeyVerification, we do not have the key in the call and must use the key from the record.
-                    if (pendingContext.skipKeyVerification && logicalAddress >= hlog.HeadAddress)
-                        key = ref hlog.GetKey(physicalAddress);
                 }
             }
             else
@@ -251,11 +229,7 @@
                 pendingContext.type = OperationType.READ;
                 if (!pendingContext.skipKeyVerification)    // If this is true, we don't have a valid key
                     pendingContext.key = hlog.GetKeyContainer(ref key);
-<<<<<<< HEAD
-                pendingContext.input = input;
-=======
                 pendingContext.input = fasterSession.GetHeapContainer(ref input);
->>>>>>> 9819c7e7
                 pendingContext.output = output;
 
                 if (pendingContext.output is IHeapConvertible heapConvertible)
@@ -1267,13 +1241,8 @@
                 if (recordInfo.Tombstone)
                     return OperationStatus.NOTFOUND;
 
-<<<<<<< HEAD
-                fasterSession.SingleReader(ref pendingContext.key.Get(), ref pendingContext.input,
-                                           ref hlog.GetContextRecordValue(ref request), ref pendingContext.output, request.logicalAddress);
-=======
                 fasterSession.SingleReader(ref pendingContext.key.Get(), ref pendingContext.input.Get(),
-                                       ref hlog.GetContextRecordValue(ref request), ref pendingContext.output);
->>>>>>> 9819c7e7
+                                       ref hlog.GetContextRecordValue(ref request), ref pendingContext.output, request.logicalAddress);
 
                 if (CopyReadsToTail || UseReadCache)
                 {
@@ -1503,13 +1472,8 @@
                 if ((request.logicalAddress < hlog.BeginAddress) || (hlog.GetInfoFromBytePointer(request.record.GetValidPointer()).Tombstone))
                 {
                     fasterSession.InitialUpdater(ref key,
-<<<<<<< HEAD
-                                             ref pendingContext.input,
+                                             ref pendingContext.input.Get(),
                                              ref hlog.GetValue(newPhysicalAddress), newLogicalAddress);
-=======
-                                             ref pendingContext.input.Get(),
-                                             ref hlog.GetValue(newPhysicalAddress));
->>>>>>> 9819c7e7
                     status = OperationStatus.NOTFOUND;
                 }
                 else
@@ -1597,46 +1561,11 @@
 
             if (status == OperationStatus.CPR_SHIFT_DETECTED || ((asyncOp || RelaxedCPR) && status == OperationStatus.RETRY_LATER))
             {
-<<<<<<< HEAD
                 #region Retry as (v+1) Operation
                 OperationStatus internalStatus;
                 do
                 {
                     internalStatus = RetryOperationStatus(currentCtx, ref pendingContext, fasterSession);
-=======
-#region Retry as (v+1) Operation
-                var internalStatus = default(OperationStatus);
-                do
-                {
-                    switch (pendingContext.type)
-                    {
-                        case OperationType.READ:
-                            internalStatus = InternalRead(ref pendingContext.key.Get(),
-                                                          ref pendingContext.input.Get(),
-                                                          ref pendingContext.output,
-                                                          pendingContext.recordInfo.PreviousAddress,
-                                                          ref pendingContext.userContext,
-                                                          ref pendingContext, fasterSession, currentCtx, pendingContext.serialNum);
-                            break;
-                        case OperationType.UPSERT:
-                            internalStatus = InternalUpsert(ref pendingContext.key.Get(),
-                                                            ref pendingContext.value.Get(),
-                                                            ref pendingContext.userContext,
-                                                            ref pendingContext, fasterSession, currentCtx, pendingContext.serialNum);
-                            break;
-                        case OperationType.DELETE:
-                            internalStatus = InternalDelete(ref pendingContext.key.Get(),
-                                                            ref pendingContext.userContext,
-                                                            ref pendingContext, fasterSession, currentCtx, pendingContext.serialNum);
-                            break;
-                        case OperationType.RMW:
-                            internalStatus = InternalRMW(ref pendingContext.key.Get(),
-                                                         ref pendingContext.input.Get(),
-                                                         ref pendingContext.userContext,
-                                                         ref pendingContext, fasterSession, currentCtx, pendingContext.serialNum);
-                            break;
-                    }
->>>>>>> 9819c7e7
                     Debug.Assert(internalStatus != OperationStatus.CPR_SHIFT_DETECTED);
                 } while (internalStatus == OperationStatus.RETRY_NOW || ((asyncOp || RelaxedCPR) && internalStatus == OperationStatus.RETRY_LATER));
                 // Note that we spin in case of { async op + strict CPR } which is fine as this combination is rare/discouraged
@@ -1692,7 +1621,7 @@
             {
                 case OperationType.READ:
                     internalStatus = InternalRead(ref pendingContext.key.Get(),
-                                                  ref pendingContext.input,
+                                                  ref pendingContext.input.Get(),
                                                   ref pendingContext.output,
                                                   pendingContext.recordInfo.PreviousAddress,
                                                   ref pendingContext.userContext,
@@ -1711,7 +1640,7 @@
                     break;
                 case OperationType.RMW:
                     internalStatus = InternalRMW(ref pendingContext.key.Get(),
-                                                 ref pendingContext.input,
+                                                 ref pendingContext.input.Get(),
                                                  ref pendingContext.userContext,
                                                  ref pendingContext, fasterSession, currentCtx, pendingContext.serialNum);
                     break;
