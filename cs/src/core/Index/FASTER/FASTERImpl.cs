﻿// Copyright (c) Microsoft Corporation. All rights reserved.
// Licensed under the MIT license.

#pragma warning disable 0162
#define CPR

using System;
using System.Diagnostics;
using System.Runtime.CompilerServices;
using System.Threading;
using System.Threading.Tasks;

namespace FASTER.core
{
    public unsafe partial class FasterKV<Key, Value> : FasterBase, IFasterKV<Key, Value>
    {
        internal enum LatchOperation : byte
        {
            None,
            Shared,
            Exclusive
        }

        #region Read Operation

        /// <summary>
        /// Read operation. Computes the 'output' from 'input' and current value corresponding to 'key'.
        /// When the read operation goes pending, once the record is retrieved from disk, InternalContinuePendingRead
        /// function is used to complete the operation.
        /// </summary>
        /// <param name="key">Key of the record.</param>
        /// <param name="input">Input required to compute output from value.</param>
        /// <param name="output">Location to store output computed from input and value.</param>
        /// <param name="userContext">User context for the operation, in case it goes pending.</param>
        /// <param name="pendingContext">Pending context used internally to store the context of the operation.</param>
        /// <param name="fasterSession">Callback functions.</param>
        /// <param name="sessionCtx">Session context</param>
        /// <param name="lsn">Operation serial number</param>
        /// <returns>
        /// <list type="table">
        ///     <listheader>
        ///     <term>Value</term>
        ///     <term>Description</term>
        ///     </listheader>
        ///     <item>
        ///     <term>SUCCESS</term>
        ///     <term>The output has been computed using current value of 'key' and 'input'; and stored in 'output'.</term>
        ///     </item>
        ///     <item>
        ///     <term>RECORD_ON_DISK</term>
        ///     <term>The record corresponding to 'key' is on disk and the operation.</term>
        ///     </item>
        ///     <item>
        ///     <term>CPR_SHIFT_DETECTED</term>
        ///     <term>A shift in version has been detected. Synchronize immediately to avoid violating CPR consistency.</term>
        ///     </item>
        /// </list>
        /// </returns>
        [MethodImpl(MethodImplOptions.AggressiveInlining)]
        internal OperationStatus InternalRead<Input, Output, Context, Functions>(
                                    ref Key key,
                                    ref Input input,
                                    ref Output output,
                                    ref Context userContext,
                                    ref PendingContext<Input, Output, Context> pendingContext,
                                    Functions fasterSession,
                                    FasterExecutionContext<Input, Output, Context> sessionCtx,
                                    long lsn)
            where Functions : IFasterSession<Key, Value, Input, Output, Context>
        {
            var bucket = default(HashBucket*);
            var slot = default(int);
            var physicalAddress = default(long);
            var heldOperation = LatchOperation.None;

            var hash = comparer.GetHashCode64(ref key);
            var tag = (ushort)((ulong)hash >> Constants.kHashTagShift);

            if (sessionCtx.phase != Phase.REST)
                HeavyEnter(hash, sessionCtx, fasterSession);

            #region Trace back for record in in-memory HybridLog
            HashBucketEntry entry = default;
            var tagExists = FindTag(hash, tag, ref bucket, ref slot, ref entry);
            OperationStatus status;
            long logicalAddress;
            if (tagExists)
            {
                logicalAddress = entry.Address;

                if (UseReadCache && ReadFromCache(ref key, ref logicalAddress, ref physicalAddress))
                {
                    if (sessionCtx.phase == Phase.PREPARE && GetLatestRecordVersion(ref entry, sessionCtx.version) > sessionCtx.version)
                    {
                        status = OperationStatus.CPR_SHIFT_DETECTED;
                        goto CreatePendingContext; // Pivot thread
                    }
                    fasterSession.SingleReader(ref key, ref input, ref readcache.GetValue(physicalAddress), ref output);
                    return OperationStatus.SUCCESS;
                }

                if (logicalAddress >= hlog.HeadAddress)
                {
                    physicalAddress = hlog.GetPhysicalAddress(logicalAddress);

                    if (!comparer.Equals(ref key, ref hlog.GetKey(physicalAddress)))
                    {
                        logicalAddress = hlog.GetInfo(physicalAddress).PreviousAddress;
                        TraceBackForKeyMatch(ref key,
                                                logicalAddress,
                                                hlog.HeadAddress,
                                                out logicalAddress,
                                                out physicalAddress);
                    }
                }
            }
            else
            {
                // no tag found
                return OperationStatus.NOTFOUND;
            }
            #endregion

            if (sessionCtx.phase == Phase.PREPARE && GetLatestRecordVersion(ref entry, sessionCtx.version) > sessionCtx.version)
            {
                status = OperationStatus.CPR_SHIFT_DETECTED;
                goto CreatePendingContext; // Pivot thread
            }

            #region Normal processing

            // Mutable region (even fuzzy region is included here)
            if (logicalAddress >= hlog.SafeReadOnlyAddress)
            {
                if (hlog.GetInfo(physicalAddress).Tombstone)
                    return OperationStatus.NOTFOUND;

                fasterSession.ConcurrentReader(ref key, ref input, ref hlog.GetValue(physicalAddress), ref output);
                return OperationStatus.SUCCESS;
            }

            // Immutable region
            else if (logicalAddress >= hlog.HeadAddress)
            {
                if (hlog.GetInfo(physicalAddress).Tombstone)
                    return OperationStatus.NOTFOUND;

                fasterSession.SingleReader(ref key, ref input, ref hlog.GetValue(physicalAddress), ref output);
                return OperationStatus.SUCCESS;
            }

            // On-Disk Region
            else if (logicalAddress >= hlog.BeginAddress)
            {
                status = OperationStatus.RECORD_ON_DISK;

                if (sessionCtx.phase == Phase.PREPARE)
                {
                    Debug.Assert(heldOperation != LatchOperation.Exclusive);
                    if (heldOperation == LatchOperation.Shared || HashBucket.TryAcquireSharedLatch(bucket))
                    {
                        heldOperation = LatchOperation.Shared;
                    }
                    else
                    {
                        status = OperationStatus.CPR_SHIFT_DETECTED;
                    }

                    if (RelaxedCPR) // don't hold on to shared latched during IO
                    {
                        if (heldOperation == LatchOperation.Shared)
                            HashBucket.ReleaseSharedLatch(bucket);
                        heldOperation = LatchOperation.None;
                    }
                }

                goto CreatePendingContext;
            }

            // No record found
            else
            {
                return OperationStatus.NOTFOUND;
            }

        #endregion

        #region Create pending context
        CreatePendingContext:
            {
                pendingContext.type = OperationType.READ;
                pendingContext.key = hlog.GetKeyContainer(ref key);
                pendingContext.input = input;
                pendingContext.output = output;
                pendingContext.userContext = userContext;
                pendingContext.entry.word = entry.word;
                pendingContext.logicalAddress = logicalAddress;
                pendingContext.version = sessionCtx.version;
                pendingContext.serialNum = lsn;
                pendingContext.heldLatch = heldOperation;
            }
            #endregion

            return status;
        }
        #endregion

        #region Upsert Operation

        #region PSF Utilities
        private FasterKVProviderData<Key, Value> CreateProviderData(ref Key key, long physicalAddress)
            => new FasterKVProviderData<Key, Value>(this.hlog, ref key, ref hlog.GetValue(physicalAddress));

        private unsafe static void GetAfterRecordId(PSFChangeTracker<FasterKVProviderData<Key, Value>, long> changeTracker, ref Value value)
        {
            // This indirection is needed because this is the primary FasterKV.
            Debug.Assert(typeof(Value) == typeof(long));
            var recordId = changeTracker.AfterRecordId;
            Buffer.MemoryCopy(Unsafe.AsPointer(ref recordId), Unsafe.AsPointer(ref value), sizeof(long), sizeof(long));
        }

        private void SetBeforeData(PSFChangeTracker<FasterKVProviderData<Key, Value>, long> changeTracker, ref Key key, long logicalAddress, long physicalAddress, bool isIpu)
            // If the value has objects, then an in-place RMW to the data in that object will also affect BeforeData, so we must get the PSFs now. // TODOperf this is in session lock
            // TODOdoc: If you Read an object value and modify that fetched "ref value" directly, you will break PSFs (the before data is overwritten before we have
            // a chance to see it and create the keys). An Upsert must use a separate value.
            => this.PSFManager.SetBeforeData(changeTracker, CreateProviderData(ref key, physicalAddress), logicalAddress, isIpu && this.hlog.ValueHasObjects());

        private void SetAfterData(PSFChangeTracker<FasterKVProviderData<Key, Value>, long> changeTracker, ref Key key, long logicalAddress, long physicalAddress) 
            => this.PSFManager.SetAfterData(changeTracker, CreateProviderData(ref key, physicalAddress), logicalAddress);
        #endregion PSF Utilities

        /// <summary>
        /// Upsert operation. Replaces the value corresponding to 'key' with provided 'value', if one exists 
        /// else inserts a new record with 'key' and 'value'.
        /// </summary>
        /// <param name="key">key of the record.</param>
        /// <param name="value">value to be updated to (or inserted if key does not exist).</param>
        /// <param name="userContext">User context for the operation, in case it goes pending.</param>
        /// <param name="pendingContext">Pending context used internally to store the context of the operation.</param>
        /// <param name="fasterSession">Callback functions.</param>
        /// <param name="sessionCtx">Session context</param>
        /// <param name="lsn">Operation serial number</param>
        /// <param name="psfArgs">For PSFs, returns the inserted or updated LogicalAddress and provider data</param>
        /// <returns>
        /// <list type="table">
        ///     <listheader>
        ///     <term>Value</term>
        ///     <term>Description</term>
        ///     </listheader>
        ///     <item>
        ///     <term>SUCCESS</term>
        ///     <term>The value has been successfully replaced(or inserted)</term>
        ///     </item>
        ///     <item>
        ///     <term>RETRY_LATER</term>
        ///     <term>Cannot  be processed immediately due to system state. Add to pending list and retry later</term>
        ///     </item>
        ///     <item>
        ///     <term>CPR_SHIFT_DETECTED</term>
        ///     <term>A shift in version has been detected. Synchronize immediately to avoid violating CPR consistency.</term>
        ///     </item>
        /// </list>
        /// </returns>
        [MethodImpl(MethodImplOptions.AggressiveInlining)]
        internal OperationStatus InternalUpsert<Input, Output, Context, FasterSession>(
                            ref Key key, ref Value value,
                            ref Context userContext,
                            ref PendingContext<Input, Output, Context> pendingContext,
                            FasterSession fasterSession,
                            FasterExecutionContext<Input, Output, Context> sessionCtx,
                            long lsn, ref PSFUpdateArgs<Key, Value> psfArgs)
            where FasterSession : IFasterSession<Key, Value, Input, Output, Context>
        {
            var status = default(OperationStatus);
            var bucket = default(HashBucket*);
            var slot = default(int);
            var logicalAddress = Constants.kInvalidAddress;
            var physicalAddress = default(long);
            var latchOperation = default(LatchOperation);
<<<<<<< HEAD
            var latestRecordVersion = -1;
            psfArgs.LogicalAddress = Constants.kInvalidAddress;
=======
>>>>>>> 12aa82f4

            var hash = comparer.GetHashCode64(ref key);
            var tag = (ushort)((ulong)hash >> Constants.kHashTagShift);

            if (sessionCtx.phase != Phase.REST)
                HeavyEnter(hash, sessionCtx, fasterSession);

            #region Trace back for record in in-memory HybridLog
            var entry = default(HashBucketEntry);
            FindOrCreateTag(hash, tag, ref bucket, ref slot, ref entry, hlog.BeginAddress);
            logicalAddress = entry.Address;

            if (UseReadCache)
                SkipAndInvalidateReadCache(ref logicalAddress, ref key);
            var latestLogicalAddress = logicalAddress;

            if (logicalAddress >= hlog.ReadOnlyAddress)
            {
                physicalAddress = hlog.GetPhysicalAddress(logicalAddress);
                if (!comparer.Equals(ref key, ref hlog.GetKey(physicalAddress)))
                {
                    logicalAddress = hlog.GetInfo(physicalAddress).PreviousAddress;
                    TraceBackForKeyMatch(ref key,
                                        logicalAddress,
                                        this.PSFManager.HasPSFs ? hlog.HeadAddress : hlog.ReadOnlyAddress,
                                        out logicalAddress,
                                        out physicalAddress);
                }

                if (logicalAddress >= hlog.ReadOnlyAddress && this.PSFManager.HasPSFs && !hlog.GetInfo(physicalAddress).Tombstone)
                {
                    // Save the PreUpdate values.
                    psfArgs.ChangeTracker = this.PSFManager.CreateChangeTracker();
                    SetBeforeData(psfArgs.ChangeTracker, ref key, logicalAddress, physicalAddress, isIpu: true);
                    psfArgs.ChangeTracker.UpdateOp = UpdateOperation.IPU;
                }
            }
            #endregion

            psfArgs.LogicalAddress = logicalAddress;

            // Optimization for most common case
            if (sessionCtx.phase == Phase.REST && logicalAddress >= hlog.ReadOnlyAddress && !hlog.GetInfo(physicalAddress).Tombstone)
            {
                if (fasterSession.ConcurrentWriter(ref key, ref value, ref hlog.GetValue(physicalAddress)))
                {
                    if (this.PSFManager.HasPSFs)
                    {
                        SetAfterData(psfArgs.ChangeTracker, ref key, logicalAddress, physicalAddress);
                        psfArgs.ChangeTracker.UpdateOp = UpdateOperation.IPU;
                    }
                    return OperationStatus.SUCCESS;
                }
            }

            #region Entry latch operation
            if (sessionCtx.phase != Phase.REST)
            {
                switch (sessionCtx.phase)
                {
                    case Phase.PREPARE:
                        {
                            if (HashBucket.TryAcquireSharedLatch(bucket))
                            {
                                // Set to release shared latch (default)
                                latchOperation = LatchOperation.Shared;
                                if (GetLatestRecordVersion(ref entry, sessionCtx.version) > sessionCtx.version)
                                {
                                    status = OperationStatus.CPR_SHIFT_DETECTED;
                                    goto CreatePendingContext; // Pivot Thread
                                }
                                break; // Normal Processing
                            }
                            else
                            {
                                status = OperationStatus.CPR_SHIFT_DETECTED;
                                goto CreatePendingContext; // Pivot Thread
                            }
                        }
                    case Phase.IN_PROGRESS:
                        {
                            if (GetLatestRecordVersion(ref entry, sessionCtx.version) < sessionCtx.version)
                            {
                                if (HashBucket.TryAcquireExclusiveLatch(bucket))
                                {
                                    // Set to release exclusive latch (default)
                                    latchOperation = LatchOperation.Exclusive;
                                    goto CreateNewRecord; // Create a (v+1) record
                                }
                                else
                                {
                                    status = OperationStatus.RETRY_LATER;
                                    goto CreatePendingContext; // Go Pending
                                }
                            }
                            break; // Normal Processing
                        }
                    case Phase.WAIT_PENDING:
                        {
                            if (GetLatestRecordVersion(ref entry, sessionCtx.version) < sessionCtx.version)
                            {
                                if (HashBucket.NoSharedLatches(bucket))
                                {
                                    goto CreateNewRecord; // Create a (v+1) record
                                }
                                else
                                {
                                    status = OperationStatus.RETRY_LATER;
                                    goto CreatePendingContext; // Go Pending
                                }
                            }
                            break; // Normal Processing
                        }
                    case Phase.WAIT_FLUSH:
                        {
                            if (GetLatestRecordVersion(ref entry, sessionCtx.version) < sessionCtx.version)
                            {
                                goto CreateNewRecord; // Create a (v+1) record
                            }
                            break; // Normal Processing
                        }
                    default:
                        break;
                }
            }
            #endregion

            Debug.Assert(GetLatestRecordVersion(ref entry, sessionCtx.version) <= sessionCtx.version);

            #region Normal processing

            // Mutable Region: Update the record in-place
            if (logicalAddress >= hlog.ReadOnlyAddress && !hlog.GetInfo(physicalAddress).Tombstone)
            {
                if (fasterSession.ConcurrentWriter(ref key, ref value, ref hlog.GetValue(physicalAddress)))
                {
                    if (this.PSFManager.HasPSFs)
                    {
                        SetAfterData(psfArgs.ChangeTracker, ref key, logicalAddress, physicalAddress);
                        psfArgs.ChangeTracker.UpdateOp = UpdateOperation.IPU;
                    }
                    status = OperationStatus.SUCCESS;
                    goto LatchRelease; // Release shared latch (if acquired)
                }
            }

        // All other regions: Create a record in the mutable region
        #endregion

        #region Create new record in the mutable region
        CreateNewRecord:
            {
                // Immutable region or new record
                var recordSize = hlog.GetRecordSize(ref key, ref value);
                BlockAllocate(recordSize, out long newLogicalAddress, sessionCtx, fasterSession);
                var newPhysicalAddress = hlog.GetPhysicalAddress(newLogicalAddress);
                RecordInfo.WriteInfo(ref hlog.GetInfo(newPhysicalAddress),
                               sessionCtx.version,
                               final:true, tombstone:false, invalidBit:false,
                               latestLogicalAddress);
                hlog.ShallowCopy(ref key, ref hlog.GetKey(newPhysicalAddress));
                fasterSession.SingleWriter(ref key, ref value,
                                       ref hlog.GetValue(newPhysicalAddress));

                if (this.PSFManager.HasPSFs)
                {
                    psfArgs.LogicalAddress = newLogicalAddress;

                    if (logicalAddress < hlog.HeadAddress || hlog.GetInfo(physicalAddress).Tombstone)
                    {
                        // Old logicalAddress is invalid (LA < BeginAddress, so the record does not exist), on disk (LA < HeadAddress; this
                        // would require an IO to get it, so instead we defer to the liveness check in PsfInternalReadAddress), or was deleted,
                        // so this is an insert. This goes through the fast Insert path which does not create a changeTracker.
                    }
                    else
                    {
                        // The old record was valid but not in the mutable range (that's handled above), but it's above HeadAddress, so we can
                        // get the old value and make this an RCU.
                        Debug.Assert(logicalAddress < hlog.ReadOnlyAddress);
                        psfArgs.ChangeTracker = this.PSFManager.CreateChangeTracker();
                        SetBeforeData(psfArgs.ChangeTracker, ref key, logicalAddress, physicalAddress, isIpu: false);
                        SetAfterData(psfArgs.ChangeTracker, ref key, newLogicalAddress, newPhysicalAddress);
                        psfArgs.ChangeTracker.UpdateOp = UpdateOperation.RCU;
                    }
                }

                var updatedEntry = default(HashBucketEntry);
                updatedEntry.Tag = tag;
                updatedEntry.Address = newLogicalAddress & Constants.kAddressMask;
                updatedEntry.Pending = entry.Pending;
                updatedEntry.Tentative = false;

                var foundEntry = default(HashBucketEntry);
                foundEntry.word = Interlocked.CompareExchange(
                                        ref bucket->bucket_entries[slot],
                                        updatedEntry.word, entry.word);

                if (foundEntry.word == entry.word)
                {
                    status = OperationStatus.SUCCESS;
                    goto LatchRelease;
                }
                else
                {
                    hlog.GetInfo(newPhysicalAddress).Invalid = true;
                    status = OperationStatus.RETRY_NOW;
                    goto LatchRelease;
                }
            }
        #endregion

        #region Create pending context
        CreatePendingContext:
            {
                pendingContext.type = OperationType.UPSERT;
                pendingContext.key = hlog.GetKeyContainer(ref key);
                pendingContext.value = hlog.GetValueContainer(ref value);
                pendingContext.userContext = userContext;
                pendingContext.entry.word = entry.word;
                pendingContext.logicalAddress = logicalAddress;
                pendingContext.version = sessionCtx.version;
                pendingContext.serialNum = lsn;

                psfArgs.ChangeTracker = null;
                pendingContext.psfUpdateArgs = psfArgs;
            }
        #endregion

        #region Latch release
        LatchRelease:
            {
                switch (latchOperation)
                {
                    case LatchOperation.Shared:
                        HashBucket.ReleaseSharedLatch(bucket);
                        break;
                    case LatchOperation.Exclusive:
                        HashBucket.ReleaseExclusiveLatch(bucket);
                        break;
                    default:
                        break;
                }
            }
            #endregion

<<<<<<< HEAD
            if (status == OperationStatus.RETRY_NOW)
            {
                return InternalUpsert(ref key, ref value, ref userContext, ref pendingContext, fasterSession, sessionCtx, lsn, ref psfArgs);
            }
            else
            {
                return status;
            }
=======
            return status;
>>>>>>> 12aa82f4
        }

        #endregion

        #region RMW Operation

        /// <summary>
        /// Read-Modify-Write Operation. Updates value of 'key' using 'input' and current value.
        /// Pending operations are processed either using InternalRetryPendingRMW or 
        /// InternalContinuePendingRMW.
        /// </summary>
        /// <param name="key">key of the record.</param>
        /// <param name="input">input used to update the value.</param>
        /// <param name="userContext">user context corresponding to operation used during completion callback.</param>
        /// <param name="pendingContext">pending context created when the operation goes pending.</param>
        /// <param name="fasterSession">Callback functions.</param>
        /// <param name="sessionCtx">Session context</param>
        /// <param name="lsn">Operation serial number</param>
        /// <param name="psfArgs">For PSFs, returns the updated LogicalAddress and provider data</param>
        /// <returns>
        /// <list type="table">
        ///     <listheader>
        ///     <term>Value</term>
        ///     <term>Description</term>
        ///     </listheader>
        ///     <item>
        ///     <term>SUCCESS</term>
        ///     <term>The value has been successfully updated(or inserted).</term>
        ///     </item>
        ///     <item>
        ///     <term>RECORD_ON_DISK</term>
        ///     <term>The record corresponding to 'key' is on disk. Issue async IO to retrieve record and retry later.</term>
        ///     </item>
        ///     <item>
        ///     <term>RETRY_LATER</term>
        ///     <term>Cannot  be processed immediately due to system state. Add to pending list and retry later.</term>
        ///     </item>
        ///     <item>
        ///     <term>CPR_SHIFT_DETECTED</term>
        ///     <term>A shift in version has been detected. Synchronize immediately to avoid violating CPR consistency.</term>
        ///     </item>
        /// </list>
        /// </returns>
        [MethodImpl(MethodImplOptions.AggressiveInlining)]
        internal OperationStatus InternalRMW<Input, Output, Context, FasterSession>(
                                   ref Key key, ref Input input,
                                   ref Context userContext,
                                   ref PendingContext<Input, Output, Context> pendingContext,
                                   FasterSession fasterSession,
                                   FasterExecutionContext<Input, Output, Context> sessionCtx,
                                   long lsn, ref PSFUpdateArgs<Key, Value> psfArgs)
            where FasterSession : IFasterSession<Key, Value, Input, Output, Context>
        {
            var recordSize = default(int);
            var bucket = default(HashBucket*);
            var slot = default(int);
            var logicalAddress = Constants.kInvalidAddress;
            var physicalAddress = default(long);
            var status = default(OperationStatus);
            var latchOperation = LatchOperation.None;
            var heldOperation = LatchOperation.None;

            var hash = comparer.GetHashCode64(ref key);
            var tag = (ushort)((ulong)hash >> Constants.kHashTagShift);

            if (sessionCtx.phase != Phase.REST)
                HeavyEnter(hash, sessionCtx, fasterSession);

            #region Trace back for record in in-memory HybridLog
            var entry = default(HashBucketEntry);
            FindOrCreateTag(hash, tag, ref bucket, ref slot, ref entry, hlog.BeginAddress);
            logicalAddress = entry.Address;

            // For simplicity, we don't let RMW operations use read cache
            if (UseReadCache)
                SkipReadCache(ref logicalAddress);
            var latestLogicalAddress = logicalAddress;

            if (logicalAddress >= hlog.HeadAddress)
            {
                physicalAddress = hlog.GetPhysicalAddress(logicalAddress);

                if (!comparer.Equals(ref key, ref hlog.GetKey(physicalAddress)))
                {
                    logicalAddress = hlog.GetInfo(physicalAddress).PreviousAddress;
                    TraceBackForKeyMatch(ref key, logicalAddress,
                                            hlog.HeadAddress,
                                            out logicalAddress,
                                            out physicalAddress);
                }

                if (logicalAddress >= hlog.ReadOnlyAddress && this.PSFManager.HasPSFs && !hlog.GetInfo(physicalAddress).Tombstone)
                {
                    // Get the PreUpdate values (or the secondary FKV position in the IPUCache).
                    psfArgs.ChangeTracker = this.PSFManager.CreateChangeTracker();
                    SetBeforeData(psfArgs.ChangeTracker, ref key, logicalAddress, physicalAddress, isIpu: true);
                    psfArgs.ChangeTracker.UpdateOp = UpdateOperation.IPU;
                }
            }
            #endregion

            // Optimization for the most common case
            if (sessionCtx.phase == Phase.REST && logicalAddress >= hlog.ReadOnlyAddress && !hlog.GetInfo(physicalAddress).Tombstone)
            {
                if (fasterSession.InPlaceUpdater(ref key, ref input, ref hlog.GetValue(physicalAddress)))
                {
                    if (!(psfArgs.ChangeTracker is null))
                        SetAfterData(psfArgs.ChangeTracker, ref key, logicalAddress, physicalAddress);
                    return OperationStatus.SUCCESS;
                }
            }

            #region Entry latch operation
            if (sessionCtx.phase != Phase.REST)
            {
                switch (sessionCtx.phase)
                {
                    case Phase.PREPARE:
                        {
                            Debug.Assert(pendingContext.heldLatch != LatchOperation.Exclusive);
                            if (pendingContext.heldLatch == LatchOperation.Shared || HashBucket.TryAcquireSharedLatch(bucket))
                            {
                                // Set to release shared latch (default)
                                latchOperation = LatchOperation.Shared;
                                if (GetLatestRecordVersion(ref entry, sessionCtx.version) > sessionCtx.version)
                                {
                                    status = OperationStatus.CPR_SHIFT_DETECTED;
                                    goto CreateFailureContext; // Pivot Thread
                                }
                                break; // Normal Processing
                            }
                            else
                            {
                                status = OperationStatus.CPR_SHIFT_DETECTED;
                                goto CreateFailureContext; // Pivot Thread
                            }
                        }
                    case Phase.IN_PROGRESS:
                        {
                            if (GetLatestRecordVersion(ref entry, sessionCtx.version) < sessionCtx.version)
                            {
                                Debug.Assert(pendingContext.heldLatch != LatchOperation.Shared);
                                if (pendingContext.heldLatch == LatchOperation.Exclusive || HashBucket.TryAcquireExclusiveLatch(bucket))
                                {
                                    // Set to release exclusive latch (default)
                                    latchOperation = LatchOperation.Exclusive;
                                    if (logicalAddress >= hlog.HeadAddress)
                                        goto CreateNewRecord; // Create a (v+1) record
                                }
                                else
                                {
                                    status = OperationStatus.RETRY_LATER;
                                    goto CreateFailureContext; // Go Pending
                                }
                            }
                            break; // Normal Processing
                        }
                    case Phase.WAIT_PENDING:
                        {
                            if (GetLatestRecordVersion(ref entry, sessionCtx.version) < sessionCtx.version)
                            {
                                if (HashBucket.NoSharedLatches(bucket))
                                {
                                    if (logicalAddress >= hlog.HeadAddress)
                                        goto CreateNewRecord; // Create a (v+1) record
                                }
                                else
                                {
                                    status = OperationStatus.RETRY_LATER;
                                    goto CreateFailureContext; // Go Pending
                                }
                            }
                            break; // Normal Processing
                        }
                    case Phase.WAIT_FLUSH:
                        {
                            if (GetLatestRecordVersion(ref entry, sessionCtx.version) < sessionCtx.version)
                            {
                                if (logicalAddress >= hlog.HeadAddress)
                                    goto CreateNewRecord; // Create a (v+1) record
                            }
                            break; // Normal Processing
                        }
                    default:
                        break;
                }
            }
            #endregion

            Debug.Assert(GetLatestRecordVersion(ref entry, sessionCtx.version) <= sessionCtx.version);

            #region Normal processing

            // Mutable Region: Update the record in-place
            if (logicalAddress >= hlog.ReadOnlyAddress && !hlog.GetInfo(physicalAddress).Tombstone)
            {
                if (FoldOverSnapshot)
                {
                    Debug.Assert(hlog.GetInfo(physicalAddress).Version == sessionCtx.version);
                }

                if (fasterSession.InPlaceUpdater(ref key, ref input, ref hlog.GetValue(physicalAddress)))
                {
                    if (!(psfArgs.ChangeTracker is null))
                        SetAfterData(psfArgs.ChangeTracker, ref key, logicalAddress, physicalAddress);
                    status = OperationStatus.SUCCESS;
                    goto LatchRelease; // Release shared latch (if acquired)
                }
            }

            // Fuzzy Region: Must go pending due to lost-update anomaly
            else if (logicalAddress >= hlog.SafeReadOnlyAddress && !hlog.GetInfo(physicalAddress).Tombstone)
            {
                status = OperationStatus.RETRY_LATER;
                // Do not retain latch for pendings ops in relaxed CPR
                if (!RelaxedCPR)
                {
                    // Retain the shared latch (if acquired)
                    if (latchOperation == LatchOperation.Shared)
                    {
                        heldOperation = latchOperation;
                        latchOperation = LatchOperation.None;
                    }
                }
                goto CreateFailureContext; // Go pending
            }

            // Safe Read-Only Region: Create a record in the mutable region
            else if (logicalAddress >= hlog.HeadAddress)
            {
                goto CreateNewRecord;
            }

            // Disk Region: Need to issue async io requests
            else if (logicalAddress >= hlog.BeginAddress)
            {
                status = OperationStatus.RECORD_ON_DISK;
                // Do not retain latch for pendings ops in relaxed CPR
                if (!RelaxedCPR)
                {
                    // Retain the shared latch (if acquired)
                    if (latchOperation == LatchOperation.Shared)
                    {
                        heldOperation = latchOperation;
                        latchOperation = LatchOperation.None;
                    }
                }
                goto CreateFailureContext; // Go pending
            }

            // No record exists - create new
            else
            {
                goto CreateNewRecord;
            }

        #endregion

        #region Create new record
        CreateNewRecord:
            {
                recordSize = (logicalAddress < hlog.BeginAddress) ?
                                hlog.GetInitialRecordSize(ref key, ref input, fasterSession) :
                                hlog.GetRecordSize(physicalAddress, ref input, fasterSession);
                BlockAllocate(recordSize, out long newLogicalAddress, sessionCtx, fasterSession);
                var newPhysicalAddress = hlog.GetPhysicalAddress(newLogicalAddress);
                RecordInfo.WriteInfo(ref hlog.GetInfo(newPhysicalAddress), sessionCtx.version,
                               true, false, false,
                               latestLogicalAddress);
                hlog.ShallowCopy(ref key, ref hlog.GetKey(newPhysicalAddress));
                if (logicalAddress < hlog.BeginAddress)
                {
                    fasterSession.InitialUpdater(ref key, ref input, ref hlog.GetValue(newPhysicalAddress));
                    status = OperationStatus.NOTFOUND;
                }
                else if (logicalAddress >= hlog.HeadAddress)
                {
                    if (hlog.GetInfo(physicalAddress).Tombstone)
                    {
                        fasterSession.InitialUpdater(ref key, ref input, ref hlog.GetValue(newPhysicalAddress));
                        status = OperationStatus.NOTFOUND;
                    }
                    else
                    {
                        fasterSession.CopyUpdater(ref key, ref input,
                                                ref hlog.GetValue(physicalAddress),
                                                ref hlog.GetValue(newPhysicalAddress));
                        status = OperationStatus.SUCCESS;
                    }
                }
                else
                {
                    // ah, old record slipped onto disk
                    hlog.GetInfo(newPhysicalAddress).Invalid = true;
                    psfArgs.ChangeTracker = null;
                    status = OperationStatus.RETRY_NOW;
                    goto LatchRelease;
                }

                if (this.PSFManager.HasPSFs)
                {
                    psfArgs.LogicalAddress = newLogicalAddress;
                    var isInsert = logicalAddress < hlog.BeginAddress || hlog.GetInfo(physicalAddress).Tombstone;
                    if (isInsert)
                    {
                        // Old logicalAddress is invalid or deleted, so this is an Insert only.
                        psfArgs.ChangeTracker = this.PSFManager.CreateChangeTracker();
                        SetBeforeData(psfArgs.ChangeTracker, ref key, newLogicalAddress, newPhysicalAddress, isIpu: false);
                        psfArgs.ChangeTracker.UpdateOp = UpdateOperation.Insert;
                    }
                    else 
                    {
                        // The old record was valid but not in mutable range (that's handled above), so this is an RCU
                        psfArgs.ChangeTracker = this.PSFManager.CreateChangeTracker();
                        SetBeforeData(psfArgs.ChangeTracker, ref key, logicalAddress, physicalAddress, isIpu: false);
                        SetAfterData(psfArgs.ChangeTracker, ref key, newLogicalAddress, newPhysicalAddress);
                        psfArgs.ChangeTracker.UpdateOp = UpdateOperation.RCU;
                    }
                }

                var updatedEntry = default(HashBucketEntry);
                updatedEntry.Tag = tag;
                updatedEntry.Address = newLogicalAddress & Constants.kAddressMask;
                updatedEntry.Pending = entry.Pending;
                updatedEntry.Tentative = false;

                var foundEntry = default(HashBucketEntry);
                foundEntry.word = Interlocked.CompareExchange(
                                        ref bucket->bucket_entries[slot],
                                        updatedEntry.word, entry.word);

                if (foundEntry.word == entry.word)
                {
                    goto LatchRelease;
                }
                else
                {
                    // CAS failed
                    hlog.GetInfo(newPhysicalAddress).Invalid = true;
                    status = OperationStatus.RETRY_NOW;
                    goto LatchRelease;
                }
            }
        #endregion

        #region Create failure context
        CreateFailureContext:
            {
                pendingContext.type = OperationType.RMW;
                pendingContext.key = hlog.GetKeyContainer(ref key);
                pendingContext.input = input;
                pendingContext.userContext = userContext;
                pendingContext.entry.word = entry.word;
                pendingContext.logicalAddress = logicalAddress;
                pendingContext.version = sessionCtx.version;
                pendingContext.serialNum = lsn;
                pendingContext.heldLatch = heldOperation;

                psfArgs.ChangeTracker = null;
                pendingContext.psfUpdateArgs = psfArgs;
            }
        #endregion

        #region Latch release
        LatchRelease:
            {
                switch (latchOperation)
                {
                    case LatchOperation.Shared:
                        HashBucket.ReleaseSharedLatch(bucket);
                        break;
                    case LatchOperation.Exclusive:
                        HashBucket.ReleaseExclusiveLatch(bucket);
                        break;
                    default:
                        break;
                }
            }
            #endregion

<<<<<<< HEAD
            if (status == OperationStatus.RETRY_NOW)
            {
                return InternalRMW(ref key, ref input, ref userContext, ref pendingContext, fasterSession, sessionCtx, lsn, ref psfArgs);
            }
            else
            {
                return status;
            }
=======
            return status;
>>>>>>> 12aa82f4
        }

        #endregion

        #region Delete Operation

        /// <summary>
        /// Delete operation. Replaces the value corresponding to 'key' with tombstone.
        /// If at head, tries to remove item from hash chain
        /// </summary>
        /// <param name="key">Key of the record to be deleted.</param>
        /// <param name="userContext">User context for the operation, in case it goes pending.</param>
        /// <param name="pendingContext">Pending context used internally to store the context of the operation.</param>
        /// <param name="fasterSession">Callback functions.</param>
        /// <param name="sessionCtx">Session context</param>
        /// <param name="lsn">Operation serial number</param>
        /// <param name="psfArgs">For PSFs, returns the updated LogicalAddress and provider data</param>
        /// <returns>
        /// <list type="table">
        ///     <listheader>
        ///     <term>Value</term>
        ///     <term>Description</term>
        ///     </listheader>
        ///     <item>
        ///     <term>SUCCESS</term>
        ///     <term>The value has been successfully deleted</term>
        ///     </item>
        ///     <item>
        ///     <term>RETRY_LATER</term>
        ///     <term>Cannot  be processed immediately due to system state. Add to pending list and retry later</term>
        ///     </item>
        ///     <item>
        ///     <term>CPR_SHIFT_DETECTED</term>
        ///     <term>A shift in version has been detected. Synchronize immediately to avoid violating CPR consistency.</term>
        ///     </item>
        /// </list>
        /// </returns>
        [MethodImpl(MethodImplOptions.AggressiveInlining)]
        internal OperationStatus InternalDelete<Input, Output, Context, FasterSession>(
                            ref Key key,
                            ref Context userContext,
                            ref PendingContext<Input, Output, Context> pendingContext,
                            FasterSession fasterSession,
                            FasterExecutionContext<Input, Output, Context> sessionCtx,
                            long lsn, ref PSFUpdateArgs<Key, Value> psfArgs)
            where FasterSession : IFasterSession<Key, Value, Input, Output, Context>
        {
            var status = default(OperationStatus);
            var bucket = default(HashBucket*);
            var slot = default(int);
            var logicalAddress = Constants.kInvalidAddress;
            var physicalAddress = default(long);
            var latchOperation = default(LatchOperation);

            var hash = comparer.GetHashCode64(ref key);
            var tag = (ushort)((ulong)hash >> Constants.kHashTagShift);

            if (sessionCtx.phase != Phase.REST)
                HeavyEnter(hash, sessionCtx, fasterSession);

            #region Trace back for record in in-memory HybridLog
            var entry = default(HashBucketEntry);
            var tagExists = FindTag(hash, tag, ref bucket, ref slot, ref entry);
            if (!tagExists)
                return OperationStatus.NOTFOUND;

            logicalAddress = entry.Address;

            if (UseReadCache)
                SkipAndInvalidateReadCache(ref logicalAddress, ref key);
            var latestLogicalAddress = logicalAddress;

            if (logicalAddress >= hlog.ReadOnlyAddress)
            {
                physicalAddress = hlog.GetPhysicalAddress(logicalAddress);
                if (!comparer.Equals(ref key, ref hlog.GetKey(physicalAddress)))
                {
                    logicalAddress = hlog.GetInfo(physicalAddress).PreviousAddress;
                    TraceBackForKeyMatch(ref key,
                                        logicalAddress,
                                        hlog.ReadOnlyAddress,
                                        out logicalAddress,
                                        out physicalAddress);
                }
            }
            #endregion

            #region Entry latch operation
            if (sessionCtx.phase != Phase.REST)
            {
                switch (sessionCtx.phase)
                {
                    case Phase.PREPARE:
                        {
                            if (HashBucket.TryAcquireSharedLatch(bucket))
                            {
                                // Set to release shared latch (default)
                                latchOperation = LatchOperation.Shared;
                                if (GetLatestRecordVersion(ref entry, sessionCtx.version) > sessionCtx.version)
                                {
                                    status = OperationStatus.CPR_SHIFT_DETECTED;
                                    goto CreatePendingContext; // Pivot Thread
                                }
                                break; // Normal Processing
                            }
                            else
                            {
                                status = OperationStatus.CPR_SHIFT_DETECTED;
                                goto CreatePendingContext; // Pivot Thread
                            }
                        }
                    case Phase.IN_PROGRESS:
                        {
                            if (GetLatestRecordVersion(ref entry, sessionCtx.version) < sessionCtx.version)
                            {
                                if (HashBucket.TryAcquireExclusiveLatch(bucket))
                                {
                                    // Set to release exclusive latch (default)
                                    latchOperation = LatchOperation.Exclusive;
                                    goto CreateNewRecord; // Create a (v+1) record
                                }
                                else
                                {
                                    status = OperationStatus.RETRY_LATER;
                                    goto CreatePendingContext; // Go Pending
                                }
                            }
                            break; // Normal Processing
                        }
                    case Phase.WAIT_PENDING:
                        {
                            if (GetLatestRecordVersion(ref entry, sessionCtx.version) < sessionCtx.version)
                            {
                                if (HashBucket.NoSharedLatches(bucket))
                                {
                                    goto CreateNewRecord; // Create a (v+1) record
                                }
                                else
                                {
                                    status = OperationStatus.RETRY_LATER;
                                    goto CreatePendingContext; // Go Pending
                                }
                            }
                            break; // Normal Processing
                        }
                    case Phase.WAIT_FLUSH:
                        {
                            if (GetLatestRecordVersion(ref entry, sessionCtx.version) < sessionCtx.version)
                            {
                                goto CreateNewRecord; // Create a (v+1) record
                            }
                            break; // Normal Processing
                        }
                    default:
                        break;
                }
            }
            #endregion

            Debug.Assert(GetLatestRecordVersion(ref entry, sessionCtx.version) <= sessionCtx.version);

            #region Normal processing

            // Record is in memory, try to update hash chain and completely elide record
            // only if previous address points to invalid address
            if (logicalAddress >= hlog.ReadOnlyAddress)
            {
                if (entry.Address == logicalAddress && hlog.GetInfo(physicalAddress).PreviousAddress < hlog.BeginAddress)
                {
                    var updatedEntry = default(HashBucketEntry);
                    updatedEntry.Tag = 0;
                    if (hlog.GetInfo(physicalAddress).PreviousAddress == Constants.kTempInvalidAddress)
                        updatedEntry.Address = Constants.kInvalidAddress;
                    else
                        updatedEntry.Address = hlog.GetInfo(physicalAddress).PreviousAddress;
                    updatedEntry.Pending = entry.Pending;
                    updatedEntry.Tentative = false;

                    if (entry.word == Interlocked.CompareExchange(ref bucket->bucket_entries[slot], updatedEntry.word, entry.word))
                    {
                        // Apply tombstone bit to the record
                        hlog.GetInfo(physicalAddress).Tombstone = true;

                        if (this.PSFManager.HasPSFs)
                        {
                            // Get the PreUpdate values (or the secondary FKV position in the IPUCache).
                            psfArgs.ChangeTracker = this.PSFManager.CreateChangeTracker();
                            SetBeforeData(psfArgs.ChangeTracker, ref key, logicalAddress, physicalAddress, isIpu: false);
                            psfArgs.ChangeTracker.UpdateOp = UpdateOperation.Delete;
                        }

                        if (WriteDefaultOnDelete)
                        {
                            // Write default value
                            // Ignore return value, the record is already marked
                            Value v = default;
                            fasterSession.ConcurrentWriter(ref hlog.GetKey(physicalAddress), ref v, ref hlog.GetValue(physicalAddress));
                        }

                        status = OperationStatus.SUCCESS;
                        goto LatchRelease; // Release shared latch (if acquired)
                    }
                }
            }

            // Mutable Region: Update the record in-place
            if (logicalAddress >= hlog.ReadOnlyAddress)
            {
                hlog.GetInfo(physicalAddress).Tombstone = true;

                if (this.PSFManager.HasPSFs)
                {
                    // Get the PreUpdate values (or the secondary FKV position in the IPUCache).
                    psfArgs.ChangeTracker = this.PSFManager.CreateChangeTracker();
                    SetBeforeData(psfArgs.ChangeTracker, ref key, logicalAddress, physicalAddress, isIpu: false);
                    psfArgs.ChangeTracker.UpdateOp = UpdateOperation.Delete;
                }

                if (WriteDefaultOnDelete)
                {
                    // Write default value
                    // Ignore return value, the record is already marked
                    Value v = default;
                    fasterSession.ConcurrentWriter(ref hlog.GetKey(physicalAddress), ref v, ref hlog.GetValue(physicalAddress));
                }

                status = OperationStatus.SUCCESS;
                goto LatchRelease; // Release shared latch (if acquired)
            }

        // All other regions: Create a record in the mutable region
        #endregion

        #region Create new record in the mutable region
        CreateNewRecord:
            {
                var value = default(Value);
                // Immutable region or new record
                // Allocate default record size for tombstone
                var recordSize = hlog.GetRecordSize(ref key, ref value);
                BlockAllocate(recordSize, out long newLogicalAddress, sessionCtx, fasterSession);
                var newPhysicalAddress = hlog.GetPhysicalAddress(newLogicalAddress);
                RecordInfo.WriteInfo(ref hlog.GetInfo(newPhysicalAddress),
                               sessionCtx.version,
                               true, true, false,
                               latestLogicalAddress);
                hlog.ShallowCopy(ref key, ref hlog.GetKey(newPhysicalAddress));

                var updatedEntry = default(HashBucketEntry);
                updatedEntry.Tag = tag;
                updatedEntry.Address = newLogicalAddress & Constants.kAddressMask;
                updatedEntry.Pending = entry.Pending;
                updatedEntry.Tentative = false;

                var foundEntry = default(HashBucketEntry);
                foundEntry.word = Interlocked.CompareExchange(
                                        ref bucket->bucket_entries[slot],
                                        updatedEntry.word, entry.word);

                if (foundEntry.word == entry.word)
                {
                    if (this.PSFManager.HasPSFs)
                    {
                        // Get the PreUpdate values (or the secondary FKV position in the IPUCache).
                        psfArgs.ChangeTracker = this.PSFManager.CreateChangeTracker();
                        SetBeforeData(psfArgs.ChangeTracker, ref key, newLogicalAddress, newPhysicalAddress, isIpu: false);
                        psfArgs.ChangeTracker.UpdateOp = UpdateOperation.Delete;
                    }

                    status = OperationStatus.SUCCESS;
                    goto LatchRelease;
                }
                else
                {
                    hlog.GetInfo(newPhysicalAddress).Invalid = true;
                    status = OperationStatus.RETRY_NOW;
                    goto LatchRelease;
                }
            }
        #endregion

        #region Create pending context
        CreatePendingContext:
            {
                pendingContext.type = OperationType.DELETE;
                pendingContext.key = hlog.GetKeyContainer(ref key);
                pendingContext.userContext = userContext;
                pendingContext.entry.word = entry.word;
                pendingContext.logicalAddress = logicalAddress;
                pendingContext.version = sessionCtx.version;
                pendingContext.serialNum = lsn;

                psfArgs.ChangeTracker = null;
                pendingContext.psfUpdateArgs = psfArgs;
            }
        #endregion

        #region Latch release
        LatchRelease:
            {
                switch (latchOperation)
                {
                    case LatchOperation.Shared:
                        HashBucket.ReleaseSharedLatch(bucket);
                        break;
                    case LatchOperation.Exclusive:
                        HashBucket.ReleaseExclusiveLatch(bucket);
                        break;
                    default:
                        break;
                }
            }
            #endregion

<<<<<<< HEAD
            if (status == OperationStatus.RETRY_NOW)
            {
                return InternalDelete(ref key, ref userContext, ref pendingContext, fasterSession, sessionCtx, lsn, ref psfArgs);
            }
            else
            {
                return status;
            }
=======
            return status;
>>>>>>> 12aa82f4
        }

        #endregion

        #region ContainsKeyInMemory

        [MethodImpl(MethodImplOptions.AggressiveInlining)]
        internal Status InternalContainsKeyInMemory<Input, Output, Context, FasterSession>(
            ref Key key, 
            FasterExecutionContext<Input, Output, Context> sessionCtx, 
            FasterSession fasterSession, 
            long fromAddress = -1)
            where FasterSession : IFasterSession
        {
            if (fromAddress == -1)
                fromAddress = hlog.HeadAddress;
            else
                Debug.Assert(fromAddress >= hlog.HeadAddress);

            var bucket = default(HashBucket*);
            var slot = default(int);
            long physicalAddress;

            var hash = comparer.GetHashCode64(ref key);
            var tag = (ushort)((ulong)hash >> Constants.kHashTagShift);

            if (sessionCtx.phase != Phase.REST)
                HeavyEnter(hash, sessionCtx, fasterSession);

            HashBucketEntry entry = default;
            var tagExists = FindTag(hash, tag, ref bucket, ref slot, ref entry);

            if (tagExists)
            {
                long logicalAddress = entry.Address;

                if (UseReadCache)
                    SkipReadCache(ref logicalAddress);

                if (logicalAddress >= fromAddress)
                {
                    physicalAddress = hlog.GetPhysicalAddress(logicalAddress);

                    if (!comparer.Equals(ref key, ref hlog.GetKey(physicalAddress)))
                    {
                        logicalAddress = hlog.GetInfo(physicalAddress).PreviousAddress;
                        TraceBackForKeyMatch(ref key,
                                                logicalAddress,
                                                fromAddress,
                                                out logicalAddress,
                                                out _);
                    }

                    if (logicalAddress < fromAddress)
                        return Status.NOTFOUND;
                    else
                        return Status.OK;
                }
                else
                    return Status.NOTFOUND;
            }
            else
            {
                // no tag found
                return Status.NOTFOUND;
            }
        }
        #endregion

        #region Continue operations
        /// <summary>
        /// Continue a pending read operation. Computes 'output' from 'input' and value corresponding to 'key'
        /// obtained from disk. Optionally, it copies the value to tail to serve future read/write requests quickly.
        /// </summary>
        /// <param name="ctx">The thread (or session) context to execute operation in.</param>
        /// <param name="request">Async response from disk.</param>
        /// <param name="pendingContext">Pending context corresponding to operation.</param>
        /// <param name="fasterSession">Callback functions.</param>
        /// <param name="currentCtx"></param>
        /// <returns>
        /// <list type = "table" >
        ///     <listheader>
        ///     <term>Value</term>
        ///     <term>Description</term>
        ///     </listheader>
        ///     <item>
        ///     <term>SUCCESS</term>
        ///     <term>The output has been computed and stored in 'output'.</term>
        ///     </item>
        /// </list>
        /// </returns>
        internal OperationStatus InternalContinuePendingRead<Input, Output, Context, FasterSession>(
                            FasterExecutionContext<Input, Output, Context> ctx,
                            AsyncIOContext<Key, Value> request,
                            ref PendingContext<Input, Output, Context> pendingContext,
                            FasterSession fasterSession,
                            FasterExecutionContext<Input, Output, Context> currentCtx)
            where FasterSession : IFasterSession<Key, Value, Input, Output, Context>
        {
            Debug.Assert(RelaxedCPR || pendingContext.version == ctx.version);

            if (request.logicalAddress >= hlog.BeginAddress)
            {
                Debug.Assert(hlog.GetInfoFromBytePointer(request.record.GetValidPointer()).Version <= ctx.version);

                var tombstone = hlog.GetInfoFromBytePointer(request.record.GetValidPointer()).Tombstone;

                // For PSF_READ_ADDRESS on the Primary FKV, we have no key on the query, so we have to populate it here
                // for the key-match traceback.
                if (pendingContext.type == OperationType.PSF_READ_ADDRESS && pendingContext.key is null)
                    pendingContext.key = hlog.GetKeyContainer(ref hlog.GetContextRecordKey(ref request));

                if (pendingContext.type == OperationType.READ)
                {
                    if (!tombstone)
                    {
                        fasterSession.SingleReader(ref pendingContext.key.Get(), ref pendingContext.input,
                                                   ref hlog.GetContextRecordValue(ref request), ref pendingContext.output);
                    }
                }
                else if (pendingContext.type == OperationType.PSF_READ_KEY)
                {
                    pendingContext.psfReadArgs.Output.Visit(pendingContext.psfReadArgs.Input.PsfOrdinal,
                                            ref hlog.GetContextRecordKey(ref request),
                                            ref hlog.GetContextRecordValue(ref request),
                                            tombstone: false, // checked above
                                            isConcurrent: false);
                }
                else if (pendingContext.type == OperationType.PSF_READ_ADDRESS)
                {
                    pendingContext.psfReadArgs.Output.Visit(pendingContext.psfReadArgs.Input.PsfOrdinal,
                                            ref hlog.GetContextRecordKey(ref request),
                                            ref hlog.GetContextRecordValue(ref request),
                                            tombstone: false, // checked above
                                            isConcurrent: false);
                }

                if (tombstone)
                    return OperationStatus.NOTFOUND;

                if (CopyReadsToTail || UseReadCache && !this.ImplmentsPSFs) // TODOdcr: Support ReadCache and CopyReadsToTail for PSFs
                {
                    InternalContinuePendingReadCopyToTail(ctx, request, ref pendingContext, fasterSession, currentCtx);
                }
            }
            else
                return OperationStatus.NOTFOUND;

            return OperationStatus.SUCCESS;
        }

        /// <summary>
        /// Copies the record read from disk to tail of the HybridLog. 
        /// </summary>
        /// <param name="opCtx"> The thread(or session) context to execute operation in.</param>
        /// <param name="request">Async response from disk.</param>
        /// <param name="pendingContext">Pending context corresponding to operation.</param>
        /// <param name="fasterSession">Callback functions.</param>
        /// <param name="currentCtx"></param>
        internal void InternalContinuePendingReadCopyToTail<Input, Output, Context, FasterSession>(
                                    FasterExecutionContext<Input, Output, Context> opCtx,
                                    AsyncIOContext<Key, Value> request,
                                    ref PendingContext<Input, Output, Context> pendingContext,
                                    FasterSession fasterSession,
                                    FasterExecutionContext<Input, Output, Context> currentCtx)
            where FasterSession : IFasterSession<Key, Value, Input, Output, Context>
        {
            Debug.Assert(RelaxedCPR || pendingContext.version == opCtx.version);

            var recordSize = default(int);
            var bucket = default(HashBucket*);
            var slot = default(int);
            var logicalAddress = Constants.kInvalidAddress;
            var physicalAddress = default(long);

            var hash = comparer.GetHashCode64(ref pendingContext.key.Get());
            var tag = (ushort)((ulong)hash >> Constants.kHashTagShift);

            #region Trace back record in in-memory HybridLog
            var entry = default(HashBucketEntry);
            FindOrCreateTag(hash, tag, ref bucket, ref slot, ref entry, hlog.BeginAddress);
            logicalAddress = entry.word & Constants.kAddressMask;

            if (UseReadCache)
                SkipReadCache(ref logicalAddress);
            var latestLogicalAddress = logicalAddress;

            if (logicalAddress >= hlog.HeadAddress)
            {
                physicalAddress = hlog.GetPhysicalAddress(logicalAddress);
                if (!comparer.Equals(ref pendingContext.key.Get(), ref hlog.GetKey(physicalAddress)))
                {
                    logicalAddress = hlog.GetInfo(physicalAddress).PreviousAddress;
                    TraceBackForKeyMatch(ref pendingContext.key.Get(),
                                            logicalAddress,
                                            hlog.HeadAddress,
                                            out logicalAddress,
                                            out physicalAddress);
                }
            }
            #endregion

            if (logicalAddress > pendingContext.entry.Address)
            {
                // Give up early
                return;
            }

            #region Create new copy in mutable region
            physicalAddress = (long)request.record.GetValidPointer();
            recordSize = hlog.GetRecordSize(physicalAddress);

            long newLogicalAddress, newPhysicalAddress;
            if (UseReadCache)
            {
                BlockAllocateReadCache(recordSize, out newLogicalAddress, currentCtx, fasterSession);
                newPhysicalAddress = readcache.GetPhysicalAddress(newLogicalAddress);
                RecordInfo.WriteInfo(ref readcache.GetInfo(newPhysicalAddress), opCtx.version,
                                    true, false, false,
                                    entry.Address);
                readcache.ShallowCopy(ref pendingContext.key.Get(), ref readcache.GetKey(newPhysicalAddress));
                fasterSession.SingleWriter(ref pendingContext.key.Get(),
                                       ref hlog.GetContextRecordValue(ref request),
                                       ref readcache.GetValue(newPhysicalAddress));
            }
            else
            {
                BlockAllocate(recordSize, out newLogicalAddress, currentCtx, fasterSession);
                newPhysicalAddress = hlog.GetPhysicalAddress(newLogicalAddress);
                RecordInfo.WriteInfo(ref hlog.GetInfo(newPhysicalAddress), opCtx.version,
                               true, false, false,
                               latestLogicalAddress);
                hlog.ShallowCopy(ref pendingContext.key.Get(), ref hlog.GetKey(newPhysicalAddress));
                fasterSession.SingleWriter(ref pendingContext.key.Get(),
                                       ref hlog.GetContextRecordValue(ref request),
                                       ref hlog.GetValue(newPhysicalAddress));
            }


            var updatedEntry = default(HashBucketEntry);
            updatedEntry.Tag = tag;
            updatedEntry.Address = newLogicalAddress & Constants.kAddressMask;
            updatedEntry.Pending = entry.Pending;
            updatedEntry.Tentative = false;
            updatedEntry.ReadCache = UseReadCache;

            var foundEntry = default(HashBucketEntry);
            foundEntry.word = Interlocked.CompareExchange(
                                            ref bucket->bucket_entries[slot],
                                            updatedEntry.word,
                                            entry.word);
            if (foundEntry.word != entry.word)
            {
                if (!UseReadCache) hlog.GetInfo(newPhysicalAddress).Invalid = true;
                // We don't retry, just give up
            }
            #endregion
        }

        /// <summary>
        /// Continue a pending RMW operation with the record retrieved from disk.
        /// </summary>
        /// <param name="opCtx">thread (or session) context under which operation must be executed.</param>
        /// <param name="request">record read from the disk.</param>
        /// <param name="pendingContext">internal context for the pending RMW operation</param>
        /// <param name="fasterSession">Callback functions.</param>
        /// <param name="sessionCtx">Session context</param>
        /// <returns>
        /// <list type="table">
        ///     <listheader>
        ///     <term>Value</term>
        ///     <term>Description</term>
        ///     </listheader>
        ///     <item>
        ///     <term>SUCCESS</term>
        ///     <term>The value has been successfully updated(or inserted).</term>
        ///     </item>
        ///     <item>
        ///     <term>RECORD_ON_DISK</term>
        ///     <term>The record corresponding to 'key' is on disk. Issue async IO to retrieve record and retry later.</term>
        ///     </item>
        ///     <item>
        ///     <term>RETRY_LATER</term>
        ///     <term>Cannot  be processed immediately due to system state. Add to pending list and retry later.</term>
        ///     </item>
        /// </list>
        /// </returns>
        internal OperationStatus InternalContinuePendingRMW<Input, Output, Context, FasterSession>(
                                    FasterExecutionContext<Input, Output, Context> opCtx,
                                    AsyncIOContext<Key, Value> request,
                                    ref PendingContext<Input, Output, Context> pendingContext,
                                    FasterSession fasterSession,
                                    FasterExecutionContext<Input, Output, Context> sessionCtx)
            where FasterSession : IFasterSession<Key, Value, Input, Output, Context>
        {
            var recordSize = default(int);
            var bucket = default(HashBucket*);
            var slot = default(int);
            var logicalAddress = Constants.kInvalidAddress;
            var physicalAddress = default(long);
            var status = default(OperationStatus);
            ref Key key = ref pendingContext.key.Get();

            var hash = comparer.GetHashCode64(ref key);
            var tag = (ushort)((ulong)hash >> Constants.kHashTagShift);

            #region Trace Back for Record on In-Memory HybridLog
            var entry = default(HashBucketEntry);
            FindOrCreateTag(hash, tag, ref bucket, ref slot, ref entry, hlog.BeginAddress);
            logicalAddress = entry.Address;

            // For simplicity, we don't let RMW operations use read cache
            if (UseReadCache)
                SkipReadCache(ref logicalAddress);
            var latestLogicalAddress = logicalAddress;

            if (logicalAddress >= hlog.HeadAddress)
            {
                physicalAddress = hlog.GetPhysicalAddress(logicalAddress);
                if (!comparer.Equals(ref key, ref hlog.GetKey(physicalAddress)))
                {
                    logicalAddress = hlog.GetInfo(physicalAddress).PreviousAddress;
                    TraceBackForKeyMatch(ref key,
                                            logicalAddress,
                                            hlog.HeadAddress,
                                            out logicalAddress,
                                            out physicalAddress);
                }
            }
            #endregion

            var previousFirstRecordAddress = pendingContext.entry.Address;
            if (logicalAddress > previousFirstRecordAddress)
            {
                goto Retry;
            }

            #region Create record in mutable region
            if ((request.logicalAddress < hlog.BeginAddress) || (hlog.GetInfoFromBytePointer(request.record.GetValidPointer()).Tombstone))
            {
                recordSize = hlog.GetInitialRecordSize(ref key, ref pendingContext.input, fasterSession);
            }
            else
            {
                physicalAddress = (long)request.record.GetValidPointer();
                recordSize = hlog.GetRecordSize(physicalAddress, ref pendingContext.input, fasterSession);
            }
            BlockAllocate(recordSize, out long newLogicalAddress, sessionCtx, fasterSession);
            var newPhysicalAddress = hlog.GetPhysicalAddress(newLogicalAddress);
            RecordInfo.WriteInfo(ref hlog.GetInfo(newPhysicalAddress), opCtx.version,
                           true, false, false,
                           latestLogicalAddress);
            hlog.ShallowCopy(ref key, ref hlog.GetKey(newPhysicalAddress));
            if ((request.logicalAddress < hlog.BeginAddress) || (hlog.GetInfoFromBytePointer(request.record.GetValidPointer()).Tombstone))
            {
                fasterSession.InitialUpdater(ref key,
                                         ref pendingContext.input,
                                         ref hlog.GetValue(newPhysicalAddress));
                status = OperationStatus.NOTFOUND;
            }
            else
            {
                fasterSession.CopyUpdater(ref key,
                                      ref pendingContext.input,
                                      ref hlog.GetContextRecordValue(ref request),
                                      ref hlog.GetValue(newPhysicalAddress));
                status = OperationStatus.SUCCESS;
            }

            var updatedEntry = default(HashBucketEntry);
            updatedEntry.Tag = tag;
            updatedEntry.Address = newLogicalAddress & Constants.kAddressMask;
            updatedEntry.Pending = entry.Pending;
            updatedEntry.Tentative = false;

            var foundEntry = default(HashBucketEntry);
            foundEntry.word = Interlocked.CompareExchange(
                                        ref bucket->bucket_entries[slot],
                                        updatedEntry.word, entry.word);

            if (foundEntry.word == entry.word)
            {
                return status;
            }
            else
            {
                hlog.GetInfo(newPhysicalAddress).Invalid = true;
                goto Retry;
            }
        #endregion

        Retry:
<<<<<<< HEAD
            return InternalRMW(ref pendingContext.key.Get(), ref pendingContext.input, ref pendingContext.userContext, ref pendingContext, 
                               fasterSession, sessionCtx, pendingContext.serialNum, ref pendingContext.psfUpdateArgs);
=======
            OperationStatus internalStatus;
            do
                internalStatus = InternalRMW(ref pendingContext.key.Get(), ref pendingContext.input, ref pendingContext.userContext, ref pendingContext, fasterSession, opCtx, pendingContext.serialNum);
            while (internalStatus == OperationStatus.RETRY_NOW);
            return internalStatus;
>>>>>>> 12aa82f4
        }

        #endregion

        #region Helper Functions

        /// <summary>
        /// Performs appropriate handling based on the internal failure status of the trial.
        /// </summary>
        /// <param name="opCtx">Thread (or session) context under which operation was tried to execute.</param>
        /// <param name="currentCtx">Current context</param>
        /// <param name="pendingContext">Internal context of the operation.</param>
        /// <param name="fasterSession">Callback functions.</param>
        /// <param name="status">Internal status of the trial.</param>
        /// <returns>
        /// <list type="table">
        ///     <listheader>
        ///     <term>Value</term>
        ///     <term>Description</term>
        ///     </listheader>
        ///     <item>
        ///     <term>OK</term>
        ///     <term>The operation has been completed successfully.</term>
        ///     </item>
        ///     <item>
        ///     <term>PENDING</term>
        ///     <term>The operation is still pending and will callback when done.</term>
        ///     </item>
        /// </list>
        /// </returns>
        internal Status HandleOperationStatus<Input, Output, Context, FasterSession>(
            FasterExecutionContext<Input, Output, Context> opCtx,
            FasterExecutionContext<Input, Output, Context> currentCtx,
            PendingContext<Input, Output, Context> pendingContext,
            FasterSession fasterSession,
            OperationStatus status)
            where FasterSession : IFasterSession<Key, Value, Input, Output, Context>
        {
            if (status == OperationStatus.CPR_SHIFT_DETECTED)
            {
                #region Epoch Synchronization
                SynchronizeEpoch(opCtx, currentCtx, ref pendingContext, fasterSession);
                #endregion

                #region Retry as (v+1) Operation
                var internalStatus = default(OperationStatus);
                do
                {
<<<<<<< HEAD
                    case OperationType.READ:
                        internalStatus = InternalRead(ref pendingContext.key.Get(),
                                                      ref pendingContext.input,
                                                      ref pendingContext.output,
                                                      ref pendingContext.userContext,
                                                      ref pendingContext, fasterSession, currentCtx, pendingContext.serialNum);
                        break;
                    case OperationType.PSF_READ_KEY:
                        internalStatus = PsfInternalReadKey(ref pendingContext.key.Get(),
                                                      ref pendingContext.psfReadArgs,
                                                      ref pendingContext, fasterSession, currentCtx, pendingContext.serialNum);
                        break;
                    case OperationType.PSF_READ_ADDRESS:
                        internalStatus = PsfInternalReadAddress(ref pendingContext.psfReadArgs,
                                                      ref pendingContext, fasterSession, currentCtx, pendingContext.serialNum);
                        break;
                    case OperationType.UPSERT:
                        internalStatus = InternalUpsert(ref pendingContext.key.Get(),
                                                        ref pendingContext.value.Get(),
                                                        ref pendingContext.userContext,
                                                        ref pendingContext, fasterSession, currentCtx, pendingContext.serialNum,
                                                        ref pendingContext.psfUpdateArgs);
                        break;
                    case OperationType.PSF_INSERT:
                        internalStatus = PsfInternalInsert(ref pendingContext.key.Get(),
                                                        ref pendingContext.value.Get(),
                                                        ref pendingContext.input,
                                                        ref pendingContext, fasterSession, currentCtx, pendingContext.serialNum);
                        break;
                    case OperationType.DELETE:
                        internalStatus = InternalDelete(ref pendingContext.key.Get(),
                                                        ref pendingContext.userContext,
                                                        ref pendingContext, fasterSession, currentCtx, pendingContext.serialNum,
                                                        ref pendingContext.psfUpdateArgs);
                        break;
                    case OperationType.RMW:
                        internalStatus = InternalRMW(ref pendingContext.key.Get(),
                                                     ref pendingContext.input,
                                                     ref pendingContext.userContext,
                                                     ref pendingContext, fasterSession, currentCtx, pendingContext.serialNum,
                                                     ref pendingContext.psfUpdateArgs);
                        break;
                }

                Debug.Assert(internalStatus != OperationStatus.CPR_SHIFT_DETECTED);
=======
                    switch (pendingContext.type)
                    {
                        case OperationType.READ:
                            internalStatus = InternalRead(ref pendingContext.key.Get(),
                                                          ref pendingContext.input,
                                                          ref pendingContext.output,
                                                          ref pendingContext.userContext,
                                                          ref pendingContext, fasterSession, currentCtx, pendingContext.serialNum);
                            break;
                        case OperationType.UPSERT:
                            internalStatus = InternalUpsert(ref pendingContext.key.Get(),
                                                            ref pendingContext.value.Get(),
                                                            ref pendingContext.userContext,
                                                            ref pendingContext, fasterSession, currentCtx, pendingContext.serialNum);
                            break;
                        case OperationType.DELETE:
                            internalStatus = InternalDelete(ref pendingContext.key.Get(),
                                                            ref pendingContext.userContext,
                                                            ref pendingContext, fasterSession, currentCtx, pendingContext.serialNum);
                            break;
                        case OperationType.RMW:
                            internalStatus = InternalRMW(ref pendingContext.key.Get(),
                                                         ref pendingContext.input,
                                                         ref pendingContext.userContext,
                                                         ref pendingContext, fasterSession, currentCtx, pendingContext.serialNum);
                            break;
                    }
                    Debug.Assert(internalStatus != OperationStatus.CPR_SHIFT_DETECTED);
                } while (internalStatus == OperationStatus.RETRY_NOW);
>>>>>>> 12aa82f4
                status = internalStatus;
                #endregion
            }

            if (status == OperationStatus.SUCCESS || status == OperationStatus.NOTFOUND)
            {
                return (Status)status;
            }
            else if (status == OperationStatus.RECORD_ON_DISK)
            {
                //Add context to dictionary
                pendingContext.id = opCtx.totalPending++;
                opCtx.ioPendingRequests.Add(pendingContext.id, pendingContext);

                // Issue asynchronous I/O request
                AsyncIOContext<Key, Value> request = default;
                request.id = pendingContext.id;
                request.request_key = pendingContext.key;
                request.logicalAddress = pendingContext.logicalAddress;
                request.callbackQueue = opCtx.readyResponses;
                request.record = default;
                hlog.AsyncGetFromDisk(pendingContext.logicalAddress,
                                 hlog.GetAverageRecordSize(),
                                 request);

                return Status.PENDING;
            }
            else if (status == OperationStatus.RETRY_LATER)
            {
                opCtx.retryRequests.Enqueue(pendingContext);
                return Status.PENDING;
            }
            else
            {
                return Status.ERROR;
            }
        }

        [MethodImpl(MethodImplOptions.AggressiveInlining)]
        internal void SynchronizeEpoch<Input, Output, Context, FasterSession>(
            FasterExecutionContext<Input, Output, Context> opCtx, 
            FasterExecutionContext<Input, Output, Context> currentCtx, 
            ref PendingContext<Input, Output, Context> pendingContext, 
            FasterSession fasterSession)
            where FasterSession : IFasterSession
        {
            var version = opCtx.version;
            Debug.Assert(currentCtx.version == version);
            Debug.Assert(currentCtx.phase == Phase.PREPARE);
            InternalRefresh(currentCtx, fasterSession);
            Debug.Assert(currentCtx.version > version);

            pendingContext.version = currentCtx.version;
        }

        internal AsyncIOContext<Key, Value> ScheduleGetFromDisk<Input, Output, Context>(
            FasterExecutionContext<Input, Output, Context> opCtx,
            ref PendingContext<Input, Output, Context> pendingContext)
        {
            pendingContext.id = opCtx.totalPending++;

            // Issue asynchronous I/O request
            AsyncIOContext<Key, Value> request = default;

            request.id = pendingContext.id;
            request.request_key = pendingContext.key;
            request.logicalAddress = pendingContext.logicalAddress;
            request.record = default;

            request.asyncOperation = new TaskCompletionSource<AsyncIOContext<Key, Value>>();

            hlog.AsyncGetFromDisk(pendingContext.logicalAddress,
                             hlog.GetAverageRecordSize(),
                             request);
            return request;
        }

        private void AcquireSharedLatch(Key key)
        {
            var bucket = default(HashBucket*);
            var slot = default(int);
            var hash = comparer.GetHashCode64(ref key);
            var tag = (ushort)((ulong)hash >> Constants.kHashTagShift);
            var entry = default(HashBucketEntry);
            FindOrCreateTag(hash, tag, ref bucket, ref slot, ref entry, hlog.BeginAddress);
            HashBucket.TryAcquireSharedLatch(bucket);
        }

        private void ReleaseSharedLatch(Key key)
        {
            var bucket = default(HashBucket*);
            var slot = default(int);
            var hash = comparer.GetHashCode64(ref key);
            var tag = (ushort)((ulong)hash >> Constants.kHashTagShift);
            var entry = default(HashBucketEntry);
            FindOrCreateTag(hash, tag, ref bucket, ref slot, ref entry, hlog.BeginAddress);
            HashBucket.ReleaseSharedLatch(bucket);
        }

        private void HeavyEnter<Input, Output, Context, FasterSession>(long hash, FasterExecutionContext<Input, Output, Context> ctx, FasterSession session)
            where FasterSession : IFasterSession
        {
            if (ctx.phase == Phase.PREPARE_GROW)
            {
                // We spin-wait as a simplification
                // Could instead do a "heavy operation" here
                while (systemState.phase != Phase.IN_PROGRESS_GROW)
                    Thread.SpinWait(100);
                InternalRefresh(ctx, session);
            }
            if (ctx.phase == Phase.IN_PROGRESS_GROW)
            {
                SplitBuckets(hash);
            }
        }

        [MethodImpl(MethodImplOptions.AggressiveInlining)]
        private void BlockAllocate<Input, Output, Context, FasterSession>(
            int recordSize, 
            out long logicalAddress, 
            FasterExecutionContext<Input, Output, Context> ctx, 
            FasterSession fasterSession)
            where FasterSession : IFasterSession
        {
            while ((logicalAddress = hlog.TryAllocate(recordSize)) == 0)
            {
                InternalRefresh(ctx, fasterSession);
                Thread.Yield();
            }
        }

        [MethodImpl(MethodImplOptions.AggressiveInlining)]
        private void BlockAllocateReadCache<Input, Output, Context, FasterSession>(
            int recordSize, 
            out long logicalAddress, 
            FasterExecutionContext<Input, Output, Context> currentCtx, 
            FasterSession fasterSession)
            where FasterSession : IFasterSession
        {
            while ((logicalAddress = readcache.TryAllocate(recordSize)) == 0)
            {
                InternalRefresh(currentCtx, fasterSession);
                Thread.Yield();
            }
        }

        [MethodImpl(MethodImplOptions.AggressiveInlining)]
        private bool TraceBackForKeyMatch(
                                    ref Key key,
                                    long fromLogicalAddress,
                                    long minOffset,
                                    out long foundLogicalAddress,
                                    out long foundPhysicalAddress)
        {
            Debug.Assert(!this.ImplmentsPSFs);
            foundLogicalAddress = fromLogicalAddress;
            while (foundLogicalAddress >= minOffset)
            {
                foundPhysicalAddress = hlog.GetPhysicalAddress(foundLogicalAddress);
                if (comparer.Equals(ref key, ref hlog.GetKey(foundPhysicalAddress)))
                {
                    return true;
                }

                foundLogicalAddress = hlog.GetInfo(foundPhysicalAddress).PreviousAddress;
                //This makes testing REALLY slow
                //Debug.WriteLine("Tracing back");
            }
            foundPhysicalAddress = Constants.kInvalidAddress;
            return false;
        }
        #endregion

        #region Split Index
        private void SplitBuckets(long hash)
        {
            long masked_bucket_index = hash & state[1 - resizeInfo.version].size_mask;
            int offset = (int)(masked_bucket_index >> Constants.kSizeofChunkBits);

            int numChunks = (int)(state[1 - resizeInfo.version].size / Constants.kSizeofChunk);
            if (numChunks == 0) numChunks = 1; // at least one chunk


            if (!Utility.IsPowerOfTwo(numChunks))
            {
                throw new FasterException("Invalid number of chunks: " + numChunks);
            }
            for (int i = offset; i < offset + numChunks; i++)
            {
                if (0 == Interlocked.CompareExchange(ref splitStatus[i & (numChunks - 1)], 1, 0))
                {
                    long chunkSize = state[1 - resizeInfo.version].size / numChunks;
                    long ptr = chunkSize * (i & (numChunks - 1));

                    HashBucket* src_start = state[1 - resizeInfo.version].tableAligned + ptr;
                    HashBucket* dest_start0 = state[resizeInfo.version].tableAligned + ptr;
                    HashBucket* dest_start1 = state[resizeInfo.version].tableAligned + state[1 - resizeInfo.version].size + ptr;

                    SplitChunk(src_start, dest_start0, dest_start1, chunkSize);

                    // split for chunk is done
                    splitStatus[i & (numChunks - 1)] = 2;

                    if (Interlocked.Decrement(ref numPendingChunksToBeSplit) == 0)
                    {
                        // GC old version of hash table
                        state[1 - resizeInfo.version] = default;
                        GlobalStateMachineStep(systemState);
                        return;
                    }
                    break;
                }
            }

            while (Interlocked.Read(ref splitStatus[offset & (numChunks - 1)]) == 1)
            {

            }

        }

        private void SplitChunk(
                    HashBucket* _src_start,
                    HashBucket* _dest_start0,
                    HashBucket* _dest_start1,
                    long chunkSize)
        {
            for (int i = 0; i < chunkSize; i++)
            {
                var src_start = _src_start + i;

                long* left = (long*)(_dest_start0 + i);
                long* right = (long*)(_dest_start1 + i);
                long* left_end = left + Constants.kOverflowBucketIndex;
                long* right_end = right + Constants.kOverflowBucketIndex;

                HashBucketEntry entry = default;
                do
                {
                    for (int index = 0; index < Constants.kOverflowBucketIndex; ++index)
                    {
                        entry.word = *(((long*)src_start) + index);
                        if (Constants.kInvalidEntry == entry.word)
                        {
                            continue;
                        }

                        var logicalAddress = entry.Address;
                        if (logicalAddress >= hlog.HeadAddress)
                        {
                            var physicalAddress = hlog.GetPhysicalAddress(logicalAddress);
                            var hash = comparer.GetHashCode64(ref hlog.GetKey(physicalAddress));
                            if ((hash & state[resizeInfo.version].size_mask) >> (state[resizeInfo.version].size_bits - 1) == 0)
                            {
                                // Insert in left
                                if (left == left_end)
                                {
                                    var new_bucket = (HashBucket*)overflowBucketsAllocator.Allocate();
                                    *left = (long)new_bucket;
                                    left = (long*)new_bucket;
                                    left_end = left + Constants.kOverflowBucketIndex;
                                }

                                *left = entry.word;
                                left++;

                                // Insert previous address in right
                                entry.Address = TraceBackForOtherChainStart(hlog.GetInfo(physicalAddress).PreviousAddress, 1);
                                if (entry.Address != Constants.kInvalidAddress)
                                {
                                    if (right == right_end)
                                    {
                                        var new_bucket = (HashBucket*)overflowBucketsAllocator.Allocate();
                                        *right = (long)new_bucket;
                                        right = (long*)new_bucket;
                                        right_end = right + Constants.kOverflowBucketIndex;
                                    }

                                    *right = entry.word;
                                    right++;
                                }
                            }
                            else
                            {
                                // Insert in right
                                if (right == right_end)
                                {
                                    var new_bucket = (HashBucket*)overflowBucketsAllocator.Allocate();
                                    *right = (long)new_bucket;
                                    right = (long*)new_bucket;
                                    right_end = right + Constants.kOverflowBucketIndex;
                                }

                                *right = entry.word;
                                right++;

                                // Insert previous address in left
                                entry.Address = TraceBackForOtherChainStart(hlog.GetInfo(physicalAddress).PreviousAddress, 0);
                                if (entry.Address != Constants.kInvalidAddress)
                                {
                                    if (left == left_end)
                                    {
                                        var new_bucket = (HashBucket*)overflowBucketsAllocator.Allocate();
                                        *left = (long)new_bucket;
                                        left = (long*)new_bucket;
                                        left_end = left + Constants.kOverflowBucketIndex;
                                    }

                                    *left = entry.word;
                                    left++;
                                }
                            }
                        }
                        else
                        {
                            // Insert in both new locations

                            // Insert in left
                            if (left == left_end)
                            {
                                var new_bucket = (HashBucket*)overflowBucketsAllocator.Allocate();
                                *left = (long)new_bucket;
                                left = (long*)new_bucket;
                                left_end = left + Constants.kOverflowBucketIndex;
                            }

                            *left = entry.word;
                            left++;

                            // Insert in right
                            if (right == right_end)
                            {
                                var new_bucket = (HashBucket*)overflowBucketsAllocator.Allocate();
                                *right = (long)new_bucket;
                                right = (long*)new_bucket;
                                right_end = right + Constants.kOverflowBucketIndex;
                            }

                            *right = entry.word;
                            right++;
                        }
                    }

                    if (*(((long*)src_start) + Constants.kOverflowBucketIndex) == 0) break;
                    src_start = (HashBucket*)overflowBucketsAllocator.GetPhysicalAddress(*(((long*)src_start) + Constants.kOverflowBucketIndex));
                } while (true);
            }
        }

        private long TraceBackForOtherChainStart(long logicalAddress, int bit)
        {
            while (logicalAddress >= hlog.HeadAddress)
            {
                var physicalAddress = hlog.GetPhysicalAddress(logicalAddress);
                var hash = comparer.GetHashCode64(ref hlog.GetKey(physicalAddress));
                if ((hash & state[resizeInfo.version].size_mask) >> (state[resizeInfo.version].size_bits - 1) == bit)
                {
                    return logicalAddress;
                }
                logicalAddress = hlog.GetInfo(physicalAddress).PreviousAddress;
            }
            return logicalAddress;
        }
        #endregion

        #region Read Cache
        private bool ReadFromCache(ref Key key, ref long logicalAddress, ref long physicalAddress)
        {
            HashBucketEntry entry = default;
            entry.word = logicalAddress;
            if (!entry.ReadCache) return false;

            physicalAddress = readcache.GetPhysicalAddress(logicalAddress & ~Constants.kReadCacheBitMask);

            while (true)
            {
                if (!readcache.GetInfo(physicalAddress).Invalid)
                {
                    if (comparer.Equals(ref key, ref readcache.GetKey(physicalAddress)))
                    {
                        if ((logicalAddress & ~Constants.kReadCacheBitMask) >= readcache.SafeReadOnlyAddress)
                            return true;
                    }

                    Debug.Assert((logicalAddress & ~Constants.kReadCacheBitMask) >= readcache.SafeHeadAddress);
                    // TODO: copy to tail of read cache
                    // and return new cache entry
                }

                logicalAddress = readcache.GetInfo(physicalAddress).PreviousAddress;
                entry.word = logicalAddress;
                if (!entry.ReadCache) break;
                physicalAddress = readcache.GetPhysicalAddress(logicalAddress & ~Constants.kReadCacheBitMask);
                // TODO: Update latestRecordVersion?
            }
            physicalAddress = 0;
            return false;
        }

        private void SkipReadCache(ref long logicalAddress)
        {
            HashBucketEntry entry = default;
            entry.word = logicalAddress;
            if (!entry.ReadCache) return;

            var physicalAddress = readcache.GetPhysicalAddress(logicalAddress & ~Constants.kReadCacheBitMask);

            while (true)
            {
                logicalAddress = readcache.GetInfo(physicalAddress).PreviousAddress;
                entry.word = logicalAddress;
                if (!entry.ReadCache) return;
                physicalAddress = readcache.GetPhysicalAddress(logicalAddress & ~Constants.kReadCacheBitMask);
            }
        }

        private void SkipAndInvalidateReadCache(ref long logicalAddress, ref Key key)
        {
            HashBucketEntry entry = default;
            entry.word = logicalAddress;
            if (!entry.ReadCache) return;

            var physicalAddress = readcache.GetPhysicalAddress(logicalAddress & ~Constants.kReadCacheBitMask);

            while (true)
            {
                // Invalidate read cache entry if key found
                if (comparer.Equals(ref key, ref readcache.GetKey(physicalAddress)))
                {
                    readcache.GetInfo(physicalAddress).Invalid = true;
                }

                logicalAddress = readcache.GetInfo(physicalAddress).PreviousAddress;
                entry.word = logicalAddress;
                if (!entry.ReadCache) return;
                physicalAddress = readcache.GetPhysicalAddress(logicalAddress & ~Constants.kReadCacheBitMask);
            }
        }

        private void ReadCacheEvict(long fromHeadAddress, long toHeadAddress)
        {
            var bucket = default(HashBucket*);
            var slot = default(int);
            var logicalAddress = Constants.kInvalidAddress;
            var physicalAddress = default(long);

            HashBucketEntry entry = default;
            logicalAddress = fromHeadAddress;

            while (logicalAddress < toHeadAddress)
            {
                physicalAddress = readcache.GetPhysicalAddress(logicalAddress);
                var recordSize = readcache.GetRecordSize(physicalAddress);
                ref RecordInfo info = ref readcache.GetInfo(physicalAddress);
                if (!info.Invalid)
                {
                    ref Key key = ref readcache.GetKey(physicalAddress);
                    entry.word = info.PreviousAddress;
                    if (!entry.ReadCache)
                    {
                        var hash = comparer.GetHashCode64(ref key);
                        var tag = (ushort)((ulong)hash >> Constants.kHashTagShift);

                        entry = default;
                        var tagExists = FindTag(hash, tag, ref bucket, ref slot, ref entry);
                        while (tagExists && entry.ReadCache)
                        {
                            var updatedEntry = default(HashBucketEntry);
                            updatedEntry.Tag = tag;
                            updatedEntry.Address = info.PreviousAddress;
                            updatedEntry.Pending = entry.Pending;
                            updatedEntry.Tentative = false;

                            if (entry.word == Interlocked.CompareExchange
                                (ref bucket->bucket_entries[slot], updatedEntry.word, entry.word))
                                break;

                            tagExists = FindTag(hash, tag, ref bucket, ref slot, ref entry);
                        }
                    }
                }
                logicalAddress += recordSize;
                if ((logicalAddress & readcache.PageSizeMask) + recordSize > readcache.PageSize)
                {
                    logicalAddress = (1 + (logicalAddress >> readcache.LogPageSizeBits)) << readcache.LogPageSizeBits;
                    continue;
                }
            }
        }

        private long GetLatestRecordVersion(ref HashBucketEntry entry, long defaultVersion)
        {
            if (UseReadCache && entry.ReadCache)
            {
                var _addr = readcache.GetPhysicalAddress(entry.Address & ~Constants.kReadCacheBitMask);
                if (entry.Address >= readcache.HeadAddress)
                    return readcache.GetInfo(_addr).Version;
                else
                    return defaultVersion;
            }
            else
            {
                var _addr = hlog.GetPhysicalAddress(entry.Address);
                if (entry.Address >= hlog.HeadAddress)
                    return hlog.GetInfo(_addr).Version;
                else
                    return defaultVersion;
            }
        }
        #endregion
    }
}<|MERGE_RESOLUTION|>--- conflicted
+++ resolved
@@ -277,11 +277,7 @@
             var logicalAddress = Constants.kInvalidAddress;
             var physicalAddress = default(long);
             var latchOperation = default(LatchOperation);
-<<<<<<< HEAD
-            var latestRecordVersion = -1;
             psfArgs.LogicalAddress = Constants.kInvalidAddress;
-=======
->>>>>>> 12aa82f4
 
             var hash = comparer.GetHashCode64(ref key);
             var tag = (ushort)((ulong)hash >> Constants.kHashTagShift);
@@ -527,18 +523,7 @@
             }
             #endregion
 
-<<<<<<< HEAD
-            if (status == OperationStatus.RETRY_NOW)
-            {
-                return InternalUpsert(ref key, ref value, ref userContext, ref pendingContext, fasterSession, sessionCtx, lsn, ref psfArgs);
-            }
-            else
-            {
-                return status;
-            }
-=======
             return status;
->>>>>>> 12aa82f4
         }
 
         #endregion
@@ -919,18 +904,7 @@
             }
             #endregion
 
-<<<<<<< HEAD
-            if (status == OperationStatus.RETRY_NOW)
-            {
-                return InternalRMW(ref key, ref input, ref userContext, ref pendingContext, fasterSession, sessionCtx, lsn, ref psfArgs);
-            }
-            else
-            {
-                return status;
-            }
-=======
             return status;
->>>>>>> 12aa82f4
         }
 
         #endregion
@@ -1245,18 +1219,7 @@
             }
             #endregion
 
-<<<<<<< HEAD
-            if (status == OperationStatus.RETRY_NOW)
-            {
-                return InternalDelete(ref key, ref userContext, ref pendingContext, fasterSession, sessionCtx, lsn, ref psfArgs);
-            }
-            else
-            {
-                return status;
-            }
-=======
             return status;
->>>>>>> 12aa82f4
         }
 
         #endregion
@@ -1649,16 +1612,11 @@
         #endregion
 
         Retry:
-<<<<<<< HEAD
-            return InternalRMW(ref pendingContext.key.Get(), ref pendingContext.input, ref pendingContext.userContext, ref pendingContext, 
-                               fasterSession, sessionCtx, pendingContext.serialNum, ref pendingContext.psfUpdateArgs);
-=======
             OperationStatus internalStatus;
             do
-                internalStatus = InternalRMW(ref pendingContext.key.Get(), ref pendingContext.input, ref pendingContext.userContext, ref pendingContext, fasterSession, opCtx, pendingContext.serialNum);
+                internalStatus = InternalRMW(ref pendingContext.key.Get(), ref pendingContext.input, ref pendingContext.userContext, ref pendingContext, fasterSession, opCtx, pendingContext.serialNum, ref pendingContext.psfUpdateArgs);
             while (internalStatus == OperationStatus.RETRY_NOW);
             return internalStatus;
->>>>>>> 12aa82f4
         }
 
         #endregion
@@ -1707,53 +1665,6 @@
                 var internalStatus = default(OperationStatus);
                 do
                 {
-<<<<<<< HEAD
-                    case OperationType.READ:
-                        internalStatus = InternalRead(ref pendingContext.key.Get(),
-                                                      ref pendingContext.input,
-                                                      ref pendingContext.output,
-                                                      ref pendingContext.userContext,
-                                                      ref pendingContext, fasterSession, currentCtx, pendingContext.serialNum);
-                        break;
-                    case OperationType.PSF_READ_KEY:
-                        internalStatus = PsfInternalReadKey(ref pendingContext.key.Get(),
-                                                      ref pendingContext.psfReadArgs,
-                                                      ref pendingContext, fasterSession, currentCtx, pendingContext.serialNum);
-                        break;
-                    case OperationType.PSF_READ_ADDRESS:
-                        internalStatus = PsfInternalReadAddress(ref pendingContext.psfReadArgs,
-                                                      ref pendingContext, fasterSession, currentCtx, pendingContext.serialNum);
-                        break;
-                    case OperationType.UPSERT:
-                        internalStatus = InternalUpsert(ref pendingContext.key.Get(),
-                                                        ref pendingContext.value.Get(),
-                                                        ref pendingContext.userContext,
-                                                        ref pendingContext, fasterSession, currentCtx, pendingContext.serialNum,
-                                                        ref pendingContext.psfUpdateArgs);
-                        break;
-                    case OperationType.PSF_INSERT:
-                        internalStatus = PsfInternalInsert(ref pendingContext.key.Get(),
-                                                        ref pendingContext.value.Get(),
-                                                        ref pendingContext.input,
-                                                        ref pendingContext, fasterSession, currentCtx, pendingContext.serialNum);
-                        break;
-                    case OperationType.DELETE:
-                        internalStatus = InternalDelete(ref pendingContext.key.Get(),
-                                                        ref pendingContext.userContext,
-                                                        ref pendingContext, fasterSession, currentCtx, pendingContext.serialNum,
-                                                        ref pendingContext.psfUpdateArgs);
-                        break;
-                    case OperationType.RMW:
-                        internalStatus = InternalRMW(ref pendingContext.key.Get(),
-                                                     ref pendingContext.input,
-                                                     ref pendingContext.userContext,
-                                                     ref pendingContext, fasterSession, currentCtx, pendingContext.serialNum,
-                                                     ref pendingContext.psfUpdateArgs);
-                        break;
-                }
-
-                Debug.Assert(internalStatus != OperationStatus.CPR_SHIFT_DETECTED);
-=======
                     switch (pendingContext.type)
                     {
                         case OperationType.READ:
@@ -1763,27 +1674,45 @@
                                                           ref pendingContext.userContext,
                                                           ref pendingContext, fasterSession, currentCtx, pendingContext.serialNum);
                             break;
+                        case OperationType.PSF_READ_KEY:
+                            internalStatus = PsfInternalReadKey(ref pendingContext.key.Get(),
+                                                          ref pendingContext.psfReadArgs,
+                                                          ref pendingContext, fasterSession, currentCtx, pendingContext.serialNum);
+                            break;
+                        case OperationType.PSF_READ_ADDRESS:
+                            internalStatus = PsfInternalReadAddress(ref pendingContext.psfReadArgs,
+                                                          ref pendingContext, fasterSession, currentCtx, pendingContext.serialNum);
+                            break;
                         case OperationType.UPSERT:
                             internalStatus = InternalUpsert(ref pendingContext.key.Get(),
                                                             ref pendingContext.value.Get(),
                                                             ref pendingContext.userContext,
+                                                            ref pendingContext, fasterSession, currentCtx, pendingContext.serialNum,
+                                                            ref pendingContext.psfUpdateArgs);
+                            break;
+                        case OperationType.PSF_INSERT:
+                            internalStatus = PsfInternalInsert(ref pendingContext.key.Get(),
+                                                            ref pendingContext.value.Get(),
+                                                            ref pendingContext.input,
                                                             ref pendingContext, fasterSession, currentCtx, pendingContext.serialNum);
                             break;
                         case OperationType.DELETE:
                             internalStatus = InternalDelete(ref pendingContext.key.Get(),
                                                             ref pendingContext.userContext,
-                                                            ref pendingContext, fasterSession, currentCtx, pendingContext.serialNum);
+                                                            ref pendingContext, fasterSession, currentCtx, pendingContext.serialNum,
+                                                            ref pendingContext.psfUpdateArgs);
                             break;
                         case OperationType.RMW:
                             internalStatus = InternalRMW(ref pendingContext.key.Get(),
                                                          ref pendingContext.input,
                                                          ref pendingContext.userContext,
-                                                         ref pendingContext, fasterSession, currentCtx, pendingContext.serialNum);
+                                                         ref pendingContext, fasterSession, currentCtx, pendingContext.serialNum,
+                                                         ref pendingContext.psfUpdateArgs);
                             break;
                     }
+
                     Debug.Assert(internalStatus != OperationStatus.CPR_SHIFT_DETECTED);
                 } while (internalStatus == OperationStatus.RETRY_NOW);
->>>>>>> 12aa82f4
                 status = internalStatus;
                 #endregion
             }
