--- conflicted
+++ resolved
@@ -1795,21 +1795,12 @@
         }
 
         [MethodImpl(MethodImplOptions.AggressiveInlining)]
-<<<<<<< HEAD
-        private protected void BlockAllocate<Input, Output, Context, FasterSession>(
-            int recordSize, 
-            out long logicalAddress, 
-            FasterExecutionContext<Input, Output, Context> ctx, 
-            FasterSession fasterSession)
-            where FasterSession : IFasterSession
-=======
-        private void BlockAllocate<Input, Output, Context, FasterSession>(
+        internal void BlockAllocate<Input, Output, Context, FasterSession>(
                 int recordSize,
                 out long logicalAddress,
                 FasterExecutionContext<Input, Output, Context> ctx,
                 FasterSession fasterSession, bool isAsync = false)
                 where FasterSession : IFasterSession
->>>>>>> 01220cf7
         {
             logicalAddress = hlog.TryAllocate(recordSize);
             if (logicalAddress > 0)
