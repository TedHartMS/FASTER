--- conflicted
+++ resolved
@@ -495,18 +495,11 @@
         }
 
         [MethodImpl(MethodImplOptions.AggressiveInlining)]
-<<<<<<< HEAD
-        internal Status ContextRead<Input, Output, Context, FasterSession>(ref Key key, ref Input input, ref Output output, long startAddress, out RecordInfo recordInfo, Context context, FasterSession fasterSession, long serialNo,
-=======
         internal Status ContextRead<Input, Output, Context, FasterSession>(ref Key key, ref Input input, ref Output output, ref RecordInfo recordInfo, Context context, FasterSession fasterSession, long serialNo,
->>>>>>> 9819c7e7
             FasterExecutionContext<Input, Output, Context> sessionCtx)
             where FasterSession : IFasterSession<Key, Value, Input, Output, Context>
         {
             var pcontext = default(PendingContext<Input, Output, Context>);
-<<<<<<< HEAD
-            var internalStatus = InternalRead(ref key, ref input, ref output, startAddress, ref context, ref pcontext, fasterSession, sessionCtx, serialNo);
-=======
             var internalStatus = InternalRead(ref key, ref input, ref output, recordInfo.PreviousAddress, ref context, ref pcontext, fasterSession, sessionCtx, serialNo);
             Debug.Assert(internalStatus != OperationStatus.RETRY_NOW);
 
@@ -536,18 +529,15 @@
             pcontext.skipKeyVerification = true;
             Key key = default;
             var internalStatus = InternalRead(ref key, ref input, ref output, address, ref context, ref pcontext, fasterSession, sessionCtx, serialNo);
->>>>>>> 9819c7e7
             Debug.Assert(internalStatus != OperationStatus.RETRY_NOW);
 
             Status status;
             if (internalStatus == OperationStatus.SUCCESS || internalStatus == OperationStatus.NOTFOUND)
             {
-                recordInfo = pcontext.recordInfo;
                 status = (Status)internalStatus;
             }
             else
             {
-                recordInfo = default;
                 status = HandleOperationStatus(sessionCtx, sessionCtx, ref pcontext, fasterSession, internalStatus, false, out _);
             }
 
