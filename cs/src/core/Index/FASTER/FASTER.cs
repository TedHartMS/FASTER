﻿// Copyright (c) Microsoft Corporation. All rights reserved.
// Licensed under the MIT license.

using System;
using System.Collections.Concurrent;
using System.Collections.Generic;
using System.Diagnostics;
using System.IO;
using System.Linq;
using System.Runtime.CompilerServices;
using System.Threading;
using System.Threading.Tasks;

namespace FASTER.core
{
    /// <summary>
    /// Flags for the Read-by-address methods
    /// </summary>
    [Flags]
    public enum ReadFlags
    {
        /// <summary>Default read operation</summary>
        None = 0,

        /// <summary>Skip the ReadCache when reading, including not inserting to ReadCache when pending reads are complete</summary>
        SkipReadCache = 0x00000001,
    }

    public partial class FasterKV<Key, Value> : FasterBase,
        IFasterKV<Key, Value>
    {
        internal readonly AllocatorBase<Key, Value> hlog;
        private readonly AllocatorBase<Key, Value> readcache;
        private readonly IFasterEqualityComparer<Key> comparer;

        internal readonly bool UseReadCache;
        private readonly CopyReadsToTail CopyReadsToTail;
        private readonly bool FoldOverSnapshot;
        internal readonly int sectorSize;
        internal bool RelaxedCPR;

        /// <summary>
        /// Use relaxed version of CPR, where ops pending I/O
        /// are not part of CPR checkpoint. This mode allows
        /// us to eliminate the WAIT_PENDING phase, and allows
        /// sessions to be suspended. Do not modify during checkpointing.
        /// </summary>
        internal void UseRelaxedCPR() => RelaxedCPR = true;

        /// <summary>
        /// Number of active entries in hash index (does not correspond to total records, due to hash collisions)
        /// </summary>
        public long EntryCount => GetEntryCount();

        /// <summary>
        /// Size of index in #cache lines (64 bytes each)
        /// </summary>
        public long IndexSize => state[resizeInfo.version].size;

        /// <summary>
        /// Number of overflow buckets in use (64 bytes each)
        /// </summary>
        public long OverflowBucketCount => overflowBucketsAllocator.GetMaxValidAddress();

        /// <summary>
        /// Comparer used by FASTER
        /// </summary>
        public IFasterEqualityComparer<Key> Comparer => comparer;

        /// <summary>
        /// Hybrid log used by this FASTER instance
        /// </summary>
        public LogAccessor<Key, Value> Log { get; }

        /// <summary>
        /// Read cache used by this FASTER instance
        /// </summary>
        public LogAccessor<Key, Value> ReadCache { get; }

        internal ConcurrentDictionary<string, CommitPoint> _recoveredSessions;
<<<<<<< HEAD

        /// <summary>
        /// Manages secondary indexes for this FASTER instance.
        /// </summary>
        public SecondaryIndexBroker<Key, Value> SecondaryIndexBroker { get; } = new SecondaryIndexBroker<Key, Value>();
=======
>>>>>>> 71070107

        /// <summary>
        /// Create FASTER instance
        /// </summary>
        /// <param name="size">Size of core index (#cache lines)</param>
        /// <param name="logSettings">Log settings</param>
        /// <param name="checkpointSettings">Checkpoint settings</param>
        /// <param name="serializerSettings">Serializer settings</param>
        /// <param name="comparer">FASTER equality comparer for key</param>
        /// <param name="variableLengthStructSettings"></param>
        public FasterKV(long size, LogSettings logSettings,
            CheckpointSettings checkpointSettings = null, SerializerSettings<Key, Value> serializerSettings = null,
            IFasterEqualityComparer<Key> comparer = null,
            VariableLengthStructSettings<Key, Value> variableLengthStructSettings = null)
        {
            if (comparer != null)
                this.comparer = comparer;
            else
            {
                if (typeof(IFasterEqualityComparer<Key>).IsAssignableFrom(typeof(Key)))
                {
                    if (default(Key) != null)
                    {
                        this.comparer = default(Key) as IFasterEqualityComparer<Key>;
                    }
                    else if (typeof(Key).GetConstructor(Type.EmptyTypes) != null)
                    {
                        this.comparer = Activator.CreateInstance(typeof(Key)) as IFasterEqualityComparer<Key>;
                    }
                }
                else
                {
                    this.comparer = FasterEqualityComparer.Get<Key>();
                }
            }

            if (checkpointSettings == null)
                checkpointSettings = new CheckpointSettings();

            if (checkpointSettings.CheckpointDir != null && checkpointSettings.CheckpointManager != null)
                throw new FasterException(
                    "Specify either CheckpointManager or CheckpointDir for CheckpointSettings, not both");

            bool oldCheckpointManager = false;

            if (oldCheckpointManager)
            {
                checkpointManager = checkpointSettings.CheckpointManager ??
                                new LocalCheckpointManager(checkpointSettings.CheckpointDir ?? "");
            }
            else
            {
                checkpointManager = checkpointSettings.CheckpointManager ??
                    new DeviceLogCommitCheckpointManager
                    (new LocalStorageNamedDeviceFactory(),
                        new DefaultCheckpointNamingScheme(
                          new DirectoryInfo(checkpointSettings.CheckpointDir ?? ".").FullName));
            }

            if (checkpointSettings.CheckpointManager == null)
                disposeCheckpointManager = true;

            FoldOverSnapshot = checkpointSettings.CheckPointType == core.CheckpointType.FoldOver;
            CopyReadsToTail = logSettings.CopyReadsToTail;

            if (logSettings.ReadCacheSettings != null)
            {
                CopyReadsToTail = CopyReadsToTail.None;
                UseReadCache = true;
            }

            UpdateVarLen(ref variableLengthStructSettings);

            if ((!Utility.IsBlittable<Key>() && variableLengthStructSettings?.keyLength == null) ||
                (!Utility.IsBlittable<Value>() && variableLengthStructSettings?.valueLength == null))
            {
                hlog = new GenericAllocator<Key, Value>(logSettings, serializerSettings, this.comparer, null, epoch);
                Log = new LogAccessor<Key, Value>(this, hlog);
                if (UseReadCache)
                {
                    readcache = new GenericAllocator<Key, Value>(
                        new LogSettings
                        {
                            LogDevice = new NullDevice(),
                            ObjectLogDevice = new NullDevice(),
                            PageSizeBits = logSettings.ReadCacheSettings.PageSizeBits,
                            MemorySizeBits = logSettings.ReadCacheSettings.MemorySizeBits,
                            SegmentSizeBits = logSettings.ReadCacheSettings.MemorySizeBits,
                            MutableFraction = 1 - logSettings.ReadCacheSettings.SecondChanceFraction
                        }, serializerSettings, this.comparer, ReadCacheEvict, epoch);
                    readcache.Initialize();
                    ReadCache = new LogAccessor<Key, Value>(this, readcache);
                }
            }
            else if (variableLengthStructSettings != null)
            {
                hlog = new VariableLengthBlittableAllocator<Key, Value>(logSettings, variableLengthStructSettings,
                    this.comparer, null, epoch);
                Log = new LogAccessor<Key, Value>(this, hlog);
                if (UseReadCache)
                {
                    readcache = new VariableLengthBlittableAllocator<Key, Value>(
                        new LogSettings
                        {
                            LogDevice = new NullDevice(),
                            PageSizeBits = logSettings.ReadCacheSettings.PageSizeBits,
                            MemorySizeBits = logSettings.ReadCacheSettings.MemorySizeBits,
                            SegmentSizeBits = logSettings.ReadCacheSettings.MemorySizeBits,
                            MutableFraction = 1 - logSettings.ReadCacheSettings.SecondChanceFraction
                        }, variableLengthStructSettings, this.comparer, ReadCacheEvict, epoch);
                    readcache.Initialize();
                    ReadCache = new LogAccessor<Key, Value>(this, readcache);
                }
            }
            else
            {
                hlog = new BlittableAllocator<Key, Value>(logSettings, this.comparer, null, epoch);
                Log = new LogAccessor<Key, Value>(this, hlog);
                if (UseReadCache)
                {
                    readcache = new BlittableAllocator<Key, Value>(
                        new LogSettings
                        {
                            LogDevice = new NullDevice(),
                            PageSizeBits = logSettings.ReadCacheSettings.PageSizeBits,
                            MemorySizeBits = logSettings.ReadCacheSettings.MemorySizeBits,
                            SegmentSizeBits = logSettings.ReadCacheSettings.MemorySizeBits,
                            MutableFraction = 1 - logSettings.ReadCacheSettings.SecondChanceFraction
                        }, this.comparer, ReadCacheEvict, epoch);
                    readcache.Initialize();
                    ReadCache = new LogAccessor<Key, Value>(this, readcache);
                }
            }

            hlog.Initialize();

            sectorSize = (int)logSettings.LogDevice.SectorSize;
            Initialize(size, sectorSize);

            systemState = default;
            systemState.phase = Phase.REST;
            systemState.version = 1;
        }

        /// <summary>
        /// Initiate full checkpoint
        /// </summary>
        /// <param name="token">Checkpoint token</param>
        /// <returns>
        /// Whether we successfully initiated the checkpoint (initiation may
        /// fail if we are already taking a checkpoint or performing some other
        /// operation such as growing the index). Use CompleteCheckpointAsync to wait completion.
        /// </returns>
        public bool TakeFullCheckpoint(out Guid token)
        {
            ISynchronizationTask backend;
            if (FoldOverSnapshot)
                backend = new FoldOverCheckpointTask();
            else
                backend = new SnapshotCheckpointTask();

            var result = StartStateMachine(new FullCheckpointStateMachine(backend, -1));
            token = _hybridLogCheckpointToken;
            return result;
        }

        /// <summary>
        /// Initiate full checkpoint
        /// </summary>
        /// <param name="token">Checkpoint token</param>
        /// <param name="checkpointType">Checkpoint type</param>
        /// <returns>
        /// Whether we successfully initiated the checkpoint (initiation may
        /// fail if we are already taking a checkpoint or performing some other
        /// operation such as growing the index). Use CompleteCheckpointAsync to wait completion.
        /// </returns>
        public bool TakeFullCheckpoint(out Guid token, CheckpointType checkpointType)
        {
            ISynchronizationTask backend;
            if (checkpointType == CheckpointType.FoldOver)
                backend = new FoldOverCheckpointTask();
            else if (checkpointType == CheckpointType.Snapshot)
                backend = new SnapshotCheckpointTask();
            else
                throw new FasterException("Unsupported full checkpoint type");

            var result = StartStateMachine(new FullCheckpointStateMachine(backend, -1));
            if (result)
                token = _hybridLogCheckpointToken;
            else
                token = default;
            return result;
        }

        /// <summary>
        /// Take full (index + log) checkpoint
        /// </summary>
        /// <param name="checkpointType">Checkpoint type</param>
        /// <param name="cancellationToken">Cancellation token</param>
        /// <returns>
        /// (bool success, Guid token)
        /// success: Whether we successfully initiated the checkpoint (initiation may
        /// fail if we are already taking a checkpoint or performing some other
        /// operation such as growing the index).
        /// token: Token for taken checkpoint
        /// Await task to complete checkpoint, if initiated successfully
        /// </returns>
        public async ValueTask<(bool success, Guid token)> TakeFullCheckpointAsync(CheckpointType checkpointType, CancellationToken cancellationToken = default)
        {
            var success = TakeFullCheckpoint(out Guid token, checkpointType);

            if (success)
                await CompleteCheckpointAsync(cancellationToken);

            return (success, token);
        }

        /// <summary>
        /// Initiate index-only checkpoint
        /// </summary>
        /// <param name="token">Checkpoint token</param>
        /// <returns>Whether we could initiate the checkpoint. Use CompleteCheckpointAsync to wait completion.</returns>
        public bool TakeIndexCheckpoint(out Guid token)
        {
            var result = StartStateMachine(new IndexSnapshotStateMachine());
            token = _indexCheckpointToken;
            return result;
        }

        /// <summary>
        /// Take index-only checkpoint
        /// </summary>
        /// <param name="cancellationToken">Cancellation token</param>
        /// <returns>
        /// (bool success, Guid token)
        /// success: Whether we successfully initiated the checkpoint (initiation may
        /// fail if we are already taking a checkpoint or performing some other
        /// operation such as growing the index).
        /// token: Token for taken checkpoint
        /// Await task to complete checkpoint, if initiated successfully
        /// </returns>
        public async ValueTask<(bool success, Guid token)> TakeIndexCheckpointAsync(CancellationToken cancellationToken = default)
        {
            var success = TakeIndexCheckpoint(out Guid token);

            if (success)
                await CompleteCheckpointAsync(cancellationToken);

            return (success, token);
        }

        /// <summary>
        /// Initiate log-only checkpoint
        /// </summary>
        /// <param name="token">Checkpoint token</param>
        /// <returns>Whether we could initiate the checkpoint. Use CompleteCheckpointAsync to wait completion.</returns>
        public bool TakeHybridLogCheckpoint(out Guid token)
        {
            ISynchronizationTask backend;
            if (FoldOverSnapshot)
                backend = new FoldOverCheckpointTask();
            else
                backend = new SnapshotCheckpointTask();

            var result = StartStateMachine(new HybridLogCheckpointStateMachine(backend, -1));
            token = _hybridLogCheckpointToken;
            return result;
        }

        /// <summary>
        /// Initiate log-only checkpoint
        /// </summary>
        /// <param name="token">Checkpoint token</param>
        /// <param name="checkpointType">Checkpoint type</param>
        /// <returns>Whether we could initiate the checkpoint. Use CompleteCheckpointAsync to wait completion.</returns>
        public bool TakeHybridLogCheckpoint(out Guid token, CheckpointType checkpointType)
        {
            ISynchronizationTask backend;
            if (checkpointType == CheckpointType.FoldOver)
                backend = new FoldOverCheckpointTask();
            else if (checkpointType == CheckpointType.Snapshot)
                backend = new SnapshotCheckpointTask();
            else
                throw new FasterException("Unsupported checkpoint type");

            var result = StartStateMachine(new HybridLogCheckpointStateMachine(backend, -1));
            token = _hybridLogCheckpointToken;
            return result;
        }

        /// <summary>
        /// Take log-only checkpoint
        /// </summary>
        /// <param name="checkpointType">Checkpoint type</param>
        /// <param name="cancellationToken">Cancellation token</param>
        /// <returns>
        /// (bool success, Guid token)
        /// success: Whether we successfully initiated the checkpoint (initiation may
        /// fail if we are already taking a checkpoint or performing some other
        /// operation such as growing the index).
        /// token: Token for taken checkpoint
        /// Await task to complete checkpoint, if initiated successfully
        /// </returns>
        public async ValueTask<(bool success, Guid token)> TakeHybridLogCheckpointAsync(CheckpointType checkpointType, CancellationToken cancellationToken = default)
        {
            var success = TakeHybridLogCheckpoint(out Guid token, checkpointType);

            if (success)
                await CompleteCheckpointAsync(cancellationToken);

            return (success, token);
        }

        /// <summary>
        /// Recover from the latest checkpoint (blocking operation)
        /// </summary>
        /// <param name="numPagesToPreload">Number of pages to preload into memory (beyond what needs to be read for recovery)</param>
        /// <param name="undoFutureVersions">Whether records with versions beyond checkpoint version need to be undone (and invalidated on log)</param>
        public void Recover(int numPagesToPreload = -1, bool undoFutureVersions = true)
        {
            InternalRecoverFromLatestCheckpoints(numPagesToPreload, undoFutureVersions);
        }

        /// <summary>
        /// Asynchronously recover from the latest checkpoint (blocking operation)
        /// </summary>
        /// <param name="numPagesToPreload">Number of pages to preload into memory (beyond what needs to be read for recovery)</param>
        /// <param name="undoFutureVersions">Whether records with versions beyond checkpoint version need to be undone (and invalidated on log)</param>
        /// <param name="cancellationToken">Cancellation token</param>
        public ValueTask RecoverAsync(int numPagesToPreload = -1, bool undoFutureVersions = true, CancellationToken cancellationToken = default)
            => InternalRecoverFromLatestCheckpointsAsync(numPagesToPreload, undoFutureVersions, cancellationToken);

        /// <summary>
        /// Recover from specific token (blocking operation)
        /// </summary>
        /// <param name="fullCheckpointToken">Token</param>
        /// <param name="numPagesToPreload">Number of pages to preload into memory after recovery</param>
        /// <param name="undoFutureVersions">Whether records with versions beyond checkpoint version need to be undone (and invalidated on log)</param>
        public void Recover(Guid fullCheckpointToken, int numPagesToPreload = -1, bool undoFutureVersions = true)
        {
            InternalRecover(fullCheckpointToken, fullCheckpointToken, numPagesToPreload, undoFutureVersions);
        }

        /// <summary>
        /// Asynchronously recover from specific token (blocking operation)
        /// </summary>
        /// <param name="fullCheckpointToken">Token</param>
        /// <param name="numPagesToPreload">Number of pages to preload into memory after recovery</param>
        /// <param name="undoFutureVersions">Whether records with versions beyond checkpoint version need to be undone (and invalidated on log)</param>
        /// <param name="cancellationToken">Cancellation token</param>
        public ValueTask RecoverAsync(Guid fullCheckpointToken, int numPagesToPreload = -1, bool undoFutureVersions = true, CancellationToken cancellationToken = default) 
            => InternalRecoverAsync(fullCheckpointToken, fullCheckpointToken, numPagesToPreload, undoFutureVersions, cancellationToken);

        /// <summary>
        /// Recover from specific index and log token (blocking operation)
        /// </summary>
        /// <param name="indexCheckpointToken"></param>
        /// <param name="hybridLogCheckpointToken"></param>
        /// <param name="numPagesToPreload">Number of pages to preload into memory after recovery</param>
        /// <param name="undoFutureVersions">Whether records with versions beyond checkpoint version need to be undone (and invalidated on log)</param>
        public void Recover(Guid indexCheckpointToken, Guid hybridLogCheckpointToken, int numPagesToPreload = -1, bool undoFutureVersions = true)
        {
            InternalRecover(indexCheckpointToken, hybridLogCheckpointToken, numPagesToPreload, undoFutureVersions);
        }

        /// <summary>
        /// Asynchronously recover from specific index and log token (blocking operation)
        /// </summary>
        /// <param name="indexCheckpointToken"></param>
        /// <param name="hybridLogCheckpointToken"></param>
        /// <param name="numPagesToPreload">Number of pages to preload into memory after recovery</param>
        /// <param name="undoFutureVersions">Whether records with versions beyond checkpoint version need to be undone (and invalidated on log)</param>
        /// <param name="cancellationToken">Cancellation token</param>
        public ValueTask RecoverAsync(Guid indexCheckpointToken, Guid hybridLogCheckpointToken, int numPagesToPreload = -1, bool undoFutureVersions = true, CancellationToken cancellationToken = default) 
            => InternalRecoverAsync(indexCheckpointToken, hybridLogCheckpointToken, numPagesToPreload, undoFutureVersions, cancellationToken);

        /// <summary>
        /// Wait for ongoing checkpoint to complete
        /// </summary>
        /// <returns></returns>
        public async ValueTask CompleteCheckpointAsync(CancellationToken token = default)
        {
            if (LightEpoch.AnyInstanceProtected())
                throw new FasterException("Cannot use CompleteCheckpointAsync when using legacy or non-async sessions");

            token.ThrowIfCancellationRequested();

            while (true)
            {
                var systemState = this.systemState;
                if (systemState.phase == Phase.REST || systemState.phase == Phase.PREPARE_GROW ||
                    systemState.phase == Phase.IN_PROGRESS_GROW)
                    return;

                List<ValueTask> valueTasks = new List<ValueTask>();
                
                ThreadStateMachineStep<Empty, Empty, Empty, NullFasterSession>(null, NullFasterSession.Instance, valueTasks, token);

                if (valueTasks.Count == 0)
                    continue; // we need to re-check loop, so we return only when we are at REST

                foreach (var task in valueTasks)
                {
                    if (!task.IsCompleted)
                        await task;
                }
            }
        }

        [MethodImpl(MethodImplOptions.AggressiveInlining)]
        internal Status ContextRead<Input, Output, Context, FasterSession>(ref Key key, ref Input input, ref Output output, Context context, FasterSession fasterSession, long serialNo,
            FasterExecutionContext<Input, Output, Context> sessionCtx)
            where FasterSession : IFasterSession<Key, Value, Input, Output, Context>
        {
            var pcontext = default(PendingContext<Input, Output, Context>);
            var internalStatus = InternalRead(ref key, ref input, ref output, Constants.kInvalidAddress, ref context, ref pcontext, fasterSession, sessionCtx, serialNo);
            Debug.Assert(internalStatus != OperationStatus.RETRY_NOW);

            Status status;
            if (internalStatus == OperationStatus.SUCCESS || internalStatus == OperationStatus.NOTFOUND)
            {
                status = (Status)internalStatus;
            }
            else
            {
                status = HandleOperationStatus(sessionCtx, sessionCtx, ref pcontext, fasterSession, internalStatus, false, out _);
            }

            Debug.Assert(serialNo >= sessionCtx.serialNum, "Operation serial numbers must be non-decreasing");
            sessionCtx.serialNum = serialNo;
            return status;
        }

        [MethodImpl(MethodImplOptions.AggressiveInlining)]
        internal Status ContextRead<Input, Output, Context, FasterSession>(ref Key key, ref Input input, ref Output output, ref RecordInfo recordInfo, ReadFlags readFlags, Context context, FasterSession fasterSession, long serialNo,
            FasterExecutionContext<Input, Output, Context> sessionCtx)
            where FasterSession : IFasterSession<Key, Value, Input, Output, Context>
        {
            var pcontext = default(PendingContext<Input, Output, Context>);
            pcontext.operationFlags = PendingContext<Input, Output, Context>.GetOperationFlags(readFlags);
            var internalStatus = InternalRead(ref key, ref input, ref output, recordInfo.PreviousAddress, ref context, ref pcontext, fasterSession, sessionCtx, serialNo);
            Debug.Assert(internalStatus != OperationStatus.RETRY_NOW);

            Status status;
            if (internalStatus == OperationStatus.SUCCESS || internalStatus == OperationStatus.NOTFOUND)
            {
                recordInfo = pcontext.recordInfo;
                status = (Status)internalStatus;
            }
            else
            {
                recordInfo = default;
                status = HandleOperationStatus(sessionCtx, sessionCtx, ref pcontext, fasterSession, internalStatus, false, out _);
            }

            Debug.Assert(serialNo >= sessionCtx.serialNum, "Operation serial numbers must be non-decreasing");
            sessionCtx.serialNum = serialNo;
            return status;
        }

        [MethodImpl(MethodImplOptions.AggressiveInlining)]
        internal Status ContextReadAtAddress<Input, Output, Context, FasterSession>(long address, ref Input input, ref Output output, ReadFlags readFlags, Context context, FasterSession fasterSession, long serialNo,
            FasterExecutionContext<Input, Output, Context> sessionCtx)
            where FasterSession : IFasterSession<Key, Value, Input, Output, Context>
        {
            var pcontext = default(PendingContext<Input, Output, Context>);
            pcontext.operationFlags = PendingContext<Input, Output, Context>.GetOperationFlags(readFlags, noKey: true);
            Key key = default;
            var internalStatus = InternalRead(ref key, ref input, ref output, address, ref context, ref pcontext, fasterSession, sessionCtx, serialNo);
            Debug.Assert(internalStatus != OperationStatus.RETRY_NOW);

            Status status;
            if (internalStatus == OperationStatus.SUCCESS || internalStatus == OperationStatus.NOTFOUND)
            {
                status = (Status)internalStatus;
            }
            else
            {
                status = HandleOperationStatus(sessionCtx, sessionCtx, ref pcontext, fasterSession, internalStatus, false, out _);
            }

            Debug.Assert(serialNo >= sessionCtx.serialNum, "Operation serial numbers must be non-decreasing");
            sessionCtx.serialNum = serialNo;
            return status;
        }

        [MethodImpl(MethodImplOptions.AggressiveInlining)]
        internal Status ContextUpsert<Input, Output, Context, FasterSession>(ref Key key, ref Value value, Context context, FasterSession fasterSession, long serialNo,
            FasterExecutionContext<Input, Output, Context> sessionCtx)
            where FasterSession : IFasterSession<Key, Value, Input, Output, Context>
        {
            var pcontext = default(PendingContext<Input, Output, Context>);
            OperationStatus internalStatus;

            do
                internalStatus = InternalUpsert(ref key, ref value, ref context, ref pcontext, fasterSession, sessionCtx, serialNo);
            while (internalStatus == OperationStatus.RETRY_NOW);

            Status status;
            if (internalStatus == OperationStatus.SUCCESS || internalStatus == OperationStatus.NOTFOUND)
            {
                status = (Status)internalStatus;
            }
            else
            {
                status = HandleOperationStatus(sessionCtx, sessionCtx, ref pcontext, fasterSession, internalStatus, false, out _);
            }

            if (pcontext.IsNewRecord)
            {
                Debug.Assert(status == Status.OK);
                ref RecordInfo recordInfo = ref this.hlog.GetInfo(this.hlog.GetPhysicalAddress(pcontext.logicalAddress));
                UpdateSIForInsert<Input, Output, Context, FasterSession>(ref key, ref value, ref recordInfo, pcontext.logicalAddress, fasterSession);
            }

            Debug.Assert(serialNo >= sessionCtx.serialNum, "Operation serial numbers must be non-decreasing");
            sessionCtx.serialNum = serialNo;
            return status;
        }

        [MethodImpl(MethodImplOptions.AggressiveInlining)]
        internal bool UpdateSIForIPU(ref Value value, long address)
        {
            // KeyIndexes do not need notification of in-place updates because the key does not change.
            if (this.SecondaryIndexBroker.MutableValueIndexCount > 0)
                this.SecondaryIndexBroker.Upsert(ref value, address);
            return true;
        }

        [MethodImpl(MethodImplOptions.AggressiveInlining)]
        private void UpdateSIForInsert<Input, Output, Context, FasterSession>(ref Key key, ref Value value, ref RecordInfo recordInfo, long address, FasterSession fasterSession)
            where FasterSession : IFasterSession<Key, Value, Input, Output, Context>
        {
            if (!fasterSession.SupportsLocking)
                UpdateSIForInsertNoLock(ref key, ref value, ref recordInfo, address);
            else
                UpdateSIForInsertLock<Input, Output, Context, FasterSession>(ref key, ref value, ref recordInfo, address, fasterSession);
        }

        [MethodImpl(MethodImplOptions.AggressiveInlining)]
        private void UpdateSIForInsertNoLock(ref Key key, ref Value value, ref RecordInfo recordInfo, long address)
        {
            if (!recordInfo.Invalid && !recordInfo.Tombstone)
            {
                if (this.SecondaryIndexBroker.MutableKeyIndexCount > 0)
                    this.SecondaryIndexBroker.Insert(ref key);
                if (this.SecondaryIndexBroker.MutableValueIndexCount > 0)
                    this.SecondaryIndexBroker.Insert(ref value, address);
            }
        }

        private void UpdateSIForInsertLock<Input, Output, Context, FasterSession>(ref Key key, ref Value value, ref RecordInfo recordInfo, long address, FasterSession fasterSession)
            where FasterSession : IFasterSession<Key, Value, Input, Output, Context>
        {
            long context = 0;
            fasterSession.Lock(ref recordInfo, ref key, ref value, LockType.Exclusive, ref context);
            try
            {
                UpdateSIForInsertNoLock(ref key, ref value, ref recordInfo, address);
            }
            finally
            {
                fasterSession.Unlock(ref recordInfo, ref key, ref value, LockType.Exclusive, context);
            }
        }

        [MethodImpl(MethodImplOptions.AggressiveInlining)]
        internal Status ContextRMW<Input, Output, Context, FasterSession>(ref Key key, ref Input input, Context context, FasterSession fasterSession, long serialNo,
            FasterExecutionContext<Input, Output, Context> sessionCtx)
            where FasterSession : IFasterSession<Key, Value, Input, Output, Context>
        {
            var pcontext = default(PendingContext<Input, Output, Context>);
            OperationStatus internalStatus;

            do
                internalStatus = InternalRMW(ref key, ref input, ref context, ref pcontext, fasterSession, sessionCtx, serialNo);
            while (internalStatus == OperationStatus.RETRY_NOW);

            Status status;
            if (internalStatus == OperationStatus.SUCCESS || internalStatus == OperationStatus.NOTFOUND)
            {
                status = (Status)internalStatus;
            }
            else
            {
                status = HandleOperationStatus(sessionCtx, sessionCtx, ref pcontext, fasterSession, internalStatus, false, out _);
            }

            if (pcontext.IsNewRecord)
            {
                Debug.Assert(status == Status.OK || status == Status.NOTFOUND);
                long physicalAddress = this.hlog.GetPhysicalAddress(pcontext.logicalAddress);
                ref RecordInfo recordInfo = ref this.hlog.GetInfo(physicalAddress);
                ref Value value = ref this.hlog.GetValue(physicalAddress);
                UpdateSIForInsert<Input, Output, Context, FasterSession>(ref key, ref value, ref recordInfo, pcontext.logicalAddress, fasterSession);
            }

            Debug.Assert(serialNo >= sessionCtx.serialNum, "Operation serial numbers must be non-decreasing");
            sessionCtx.serialNum = serialNo;
            return status;
        }

        [MethodImpl(MethodImplOptions.AggressiveInlining)]
        internal Status ContextDelete<Input, Output, Context, FasterSession>(
            ref Key key, 
            Context context, 
            FasterSession fasterSession, 
            long serialNo, 
            FasterExecutionContext<Input, Output, Context> sessionCtx)
            where FasterSession : IFasterSession<Key, Value, Input, Output, Context>
        {
            var pcontext = default(PendingContext<Input, Output, Context>);
            OperationStatus internalStatus;

            do
                internalStatus = InternalDelete(ref key, ref context, ref pcontext, fasterSession, sessionCtx, serialNo);
            while (internalStatus == OperationStatus.RETRY_NOW);

            Status status;
            if (internalStatus == OperationStatus.SUCCESS || internalStatus == OperationStatus.NOTFOUND)
            {
                status = (Status)internalStatus;
            }
            else
            {
                status = HandleOperationStatus(sessionCtx, sessionCtx, ref pcontext, fasterSession, internalStatus, false, out _);
            }

            if (pcontext.IsNewRecord)
            {
                Debug.Assert(status == Status.OK);

                // No need to lock here; we have just written a new record with a tombstone, so it will not be changed
                // TODO - but this can race with an INSERT...
                this.UpdateSIForDelete(ref key, pcontext.logicalAddress, isNewRecord: true);
            }

            Debug.Assert(serialNo >= sessionCtx.serialNum, "Operation serial numbers must be non-decreasing");
            sessionCtx.serialNum = serialNo;
            return status;
        }

        /// <summary>
        /// Grow the hash index by a factor of two. Make sure to take a full checkpoint
        /// after growth, for persistence.
        /// </summary>
        /// <returns>Whether the grow completed</returns>
        public bool GrowIndex()
        {
            if (LightEpoch.AnyInstanceProtected())
                throw new FasterException("Cannot use GrowIndex when using legacy or non-async sessions");

            if (!StartStateMachine(new IndexResizeStateMachine())) return false;

            epoch.Resume();

            try
            {
                while (true)
                {
                    SystemState _systemState = SystemState.Copy(ref systemState);
                    if (_systemState.phase == Phase.IN_PROGRESS_GROW)
                    {
                        SplitBuckets(0);
                        epoch.ProtectAndDrain();
                    }
                    else
                    {
                        SystemState.RemoveIntermediate(ref _systemState);
                        if (_systemState.phase != Phase.PREPARE_GROW && _systemState.phase != Phase.IN_PROGRESS_GROW)
                        {
                            return true;
                        }
                    }
                }
            }
            finally
            {
                epoch.Suspend();
            }
        }

        /// <summary>
        /// Dispose FASTER instance
        /// </summary>
        public void Dispose()
        {
            Free();
            hlog.Dispose();
            readcache?.Dispose();
            if (disposeCheckpointManager)
                checkpointManager?.Dispose();
        }

        private void UpdateVarLen(ref VariableLengthStructSettings<Key, Value> variableLengthStructSettings)
        {
            if (typeof(Key) == typeof(SpanByte))
            {
                if (variableLengthStructSettings == null)
                    variableLengthStructSettings = new VariableLengthStructSettings<SpanByte, Value>() as VariableLengthStructSettings<Key, Value>;

                if (variableLengthStructSettings.keyLength == null)
                    (variableLengthStructSettings as VariableLengthStructSettings<SpanByte, Value>).keyLength = new SpanByteVarLenStruct();
            }
            else if (typeof(Key).IsGenericType && (typeof(Key).GetGenericTypeDefinition() == typeof(Memory<>)) && Utility.IsBlittableType(typeof(Key).GetGenericArguments()[0]))
            {
                if (variableLengthStructSettings == null)
                    variableLengthStructSettings = new VariableLengthStructSettings<Key, Value>();

                if (variableLengthStructSettings.keyLength == null)
                {
                    var m = typeof(MemoryVarLenStruct<>).MakeGenericType(typeof(Key).GetGenericArguments());
                    object o = Activator.CreateInstance(m);
                    variableLengthStructSettings.keyLength = o as IVariableLengthStruct<Key>;
                }
            }
            else if (typeof(Key).IsGenericType && (typeof(Key).GetGenericTypeDefinition() == typeof(ReadOnlyMemory<>)) && Utility.IsBlittableType(typeof(Key).GetGenericArguments()[0]))
            {
                if (variableLengthStructSettings == null)
                    variableLengthStructSettings = new VariableLengthStructSettings<Key, Value>();

                if (variableLengthStructSettings.keyLength == null)
                {
                    var m = typeof(ReadOnlyMemoryVarLenStruct<>).MakeGenericType(typeof(Key).GetGenericArguments());
                    object o = Activator.CreateInstance(m);
                    variableLengthStructSettings.keyLength = o as IVariableLengthStruct<Key>;
                }
            }

            if (typeof(Value) == typeof(SpanByte))
            {
                if (variableLengthStructSettings == null)
                    variableLengthStructSettings = new VariableLengthStructSettings<Key, SpanByte>() as VariableLengthStructSettings<Key, Value>;

                if (variableLengthStructSettings.valueLength == null)
                    (variableLengthStructSettings as VariableLengthStructSettings<Key, SpanByte>).valueLength = new SpanByteVarLenStruct();
            }
            else if (typeof(Value).IsGenericType && (typeof(Value).GetGenericTypeDefinition() == typeof(Memory<>)) && Utility.IsBlittableType(typeof(Value).GetGenericArguments()[0]))
            {
                if (variableLengthStructSettings == null)
                    variableLengthStructSettings = new VariableLengthStructSettings<Key, Value>();

                if (variableLengthStructSettings.valueLength == null)
                {
                    var m = typeof(MemoryVarLenStruct<>).MakeGenericType(typeof(Value).GetGenericArguments());
                    object o = Activator.CreateInstance(m);
                    variableLengthStructSettings.valueLength = o as IVariableLengthStruct<Value>;
                }
            }
            else if (typeof(Value).IsGenericType && (typeof(Value).GetGenericTypeDefinition() == typeof(ReadOnlyMemory<>)) && Utility.IsBlittableType(typeof(Value).GetGenericArguments()[0]))
            {
                if (variableLengthStructSettings == null)
                    variableLengthStructSettings = new VariableLengthStructSettings<Key, Value>();

                if (variableLengthStructSettings.valueLength == null)
                {
                    var m = typeof(ReadOnlyMemoryVarLenStruct<>).MakeGenericType(typeof(Value).GetGenericArguments());
                    object o = Activator.CreateInstance(m);
                    variableLengthStructSettings.valueLength = o as IVariableLengthStruct<Value>;
                }
            }
        }

        /// <summary>
        /// Total number of valid entries in hash table
        /// </summary>
        /// <returns></returns>
        private unsafe long GetEntryCount()
        {
            var version = resizeInfo.version;
            var table_size_ = state[version].size;
            var ptable_ = state[version].tableAligned;
            long total_entry_count = 0;
            long beginAddress = hlog.BeginAddress;

            for (long bucket = 0; bucket < table_size_; ++bucket)
            {
                HashBucket b = *(ptable_ + bucket);
                while (true)
                {
                    for (int bucket_entry = 0; bucket_entry < Constants.kOverflowBucketIndex; ++bucket_entry)
                        if (b.bucket_entries[bucket_entry] >= beginAddress)
                            ++total_entry_count;
                    if (b.bucket_entries[Constants.kOverflowBucketIndex] == 0) break;
                    b = *((HashBucket*)overflowBucketsAllocator.GetPhysicalAddress((b.bucket_entries[Constants.kOverflowBucketIndex])));
                }
            }
            return total_entry_count;
        }

        private unsafe string DumpDistributionInternal(int version)
        {
            var table_size_ = state[version].size;
            var ptable_ = state[version].tableAligned;
            long total_record_count = 0;
            long beginAddress = hlog.BeginAddress;
            Dictionary<int, long> histogram = new Dictionary<int, long>();

            for (long bucket = 0; bucket < table_size_; ++bucket)
            {
                List<int> tags = new List<int>();
                int cnt = 0;
                HashBucket b = *(ptable_ + bucket);
                while (true)
                {
                    for (int bucket_entry = 0; bucket_entry < Constants.kOverflowBucketIndex; ++bucket_entry)
                    {
                        var x = default(HashBucketEntry);
                        x.word = b.bucket_entries[bucket_entry];
                        if (((!x.ReadCache) && (x.Address >= beginAddress)) || (x.ReadCache && ((x.Address & ~Constants.kReadCacheBitMask) >= readcache.HeadAddress)))
                        {
                            if (tags.Contains(x.Tag) && !x.Tentative)
                                throw new FasterException("Duplicate tag found in index");
                            tags.Add(x.Tag);
                            ++cnt;
                            ++total_record_count;
                        }
                    }
                    if (b.bucket_entries[Constants.kOverflowBucketIndex] == 0) break;
                    b = *((HashBucket*)overflowBucketsAllocator.GetPhysicalAddress((b.bucket_entries[Constants.kOverflowBucketIndex])));
                }

                if (!histogram.ContainsKey(cnt)) histogram[cnt] = 0;
                histogram[cnt]++;
            }

            var distribution =
                $"Number of hash buckets: {table_size_}\n" +
                $"Number of overflow buckets: {OverflowBucketCount}\n" +
                $"Size of each bucket: {Constants.kEntriesPerBucket * sizeof(HashBucketEntry)} bytes\n" +
                $"Total distinct hash-table entry count: {{{total_record_count}}}\n" +
                $"Average #entries per hash bucket: {{{total_record_count / (double)table_size_:0.00}}}\n" +
                $"Histogram of #entries per bucket:\n";

            foreach (var kvp in histogram.OrderBy(e => e.Key))
            {
                distribution += $"  {kvp.Key} : {kvp.Value}\n";
            }

            return distribution;
        }

        /// <summary>
        /// Dumps the distribution of each non-empty bucket in the hash table.
        /// </summary>
        public string DumpDistribution()
        {
            return DumpDistributionInternal(resizeInfo.version);
        }
    }
}<|MERGE_RESOLUTION|>--- conflicted
+++ resolved
@@ -37,6 +37,7 @@
         private readonly CopyReadsToTail CopyReadsToTail;
         private readonly bool FoldOverSnapshot;
         internal readonly int sectorSize;
+        private readonly bool WriteDefaultOnDelete;
         internal bool RelaxedCPR;
 
         /// <summary>
@@ -78,14 +79,11 @@
         public LogAccessor<Key, Value> ReadCache { get; }
 
         internal ConcurrentDictionary<string, CommitPoint> _recoveredSessions;
-<<<<<<< HEAD
 
         /// <summary>
         /// Manages secondary indexes for this FASTER instance.
         /// </summary>
         public SecondaryIndexBroker<Key, Value> SecondaryIndexBroker { get; } = new SecondaryIndexBroker<Key, Value>();
-=======
->>>>>>> 71070107
 
         /// <summary>
         /// Create FASTER instance
@@ -162,6 +160,8 @@
             if ((!Utility.IsBlittable<Key>() && variableLengthStructSettings?.keyLength == null) ||
                 (!Utility.IsBlittable<Value>() && variableLengthStructSettings?.valueLength == null))
             {
+                WriteDefaultOnDelete = true;
+
                 hlog = new GenericAllocator<Key, Value>(logSettings, serializerSettings, this.comparer, null, epoch);
                 Log = new LogAccessor<Key, Value>(this, hlog);
                 if (UseReadCache)
