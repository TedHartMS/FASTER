﻿// Copyright (c) Microsoft Corporation. All rights reserved.
// Licensed under the MIT license.

using System;
using System.Collections.Concurrent;
using System.Collections.Generic;
using System.Diagnostics;
using System.Linq;
using System.Runtime.CompilerServices;
using System.Threading;
using System.Threading.Tasks;

namespace FASTER.core
{
    /// <summary>
    /// Flags for the Read-by-address methods
    /// </summary>
    [Flags]
    public enum ReadFlags
    {
        /// <summary>Default read operation</summary>
        None = 0,

        /// <summary>Skip the ReadCache when reading, including not inserting to ReadCache when pending reads are complete</summary>
        SkipReadCache = 0x00000001,
    }

    public partial class FasterKV<Key, Value> : FasterBase,
        IFasterKV<Key, Value>
    {
        internal readonly AllocatorBase<Key, Value> hlog;
        private readonly AllocatorBase<Key, Value> readcache;

        /// <summary>
        /// Compares two keys
        /// </summary>
        protected readonly IFasterEqualityComparer<Key> comparer;

        internal readonly bool UseReadCache;
        private readonly CopyReadsToTail CopyReadsToTail;
        internal readonly bool UseFoldOverCheckpoint;
        internal readonly int sectorSize;
        private readonly bool WriteDefaultOnDelete;
        internal bool RelaxedCPR;

        /// <summary>
        /// Use relaxed version of CPR, where ops pending I/O
        /// are not part of CPR checkpoint. This mode allows
        /// us to eliminate the WAIT_PENDING phase, and allows
        /// sessions to be suspended. Do not modify during checkpointing.
        /// </summary>
        internal void UseRelaxedCPR() => RelaxedCPR = true;

        /// <summary>
        /// Number of active entries in hash index (does not correspond to total records, due to hash collisions)
        /// </summary>
        public long EntryCount => GetEntryCount();

        /// <summary>
        /// Size of index in #cache lines (64 bytes each)
        /// </summary>
        public long IndexSize => state[resizeInfo.version].size;

        /// <summary>
        /// Number of overflow buckets in use (64 bytes each)
        /// </summary>
        public long OverflowBucketCount => overflowBucketsAllocator.GetMaxValidAddress();

        /// <summary>
        /// Comparer used by FASTER
        /// </summary>
        public IFasterEqualityComparer<Key> Comparer => comparer;

        /// <summary>
        /// Hybrid log used by this FASTER instance
        /// </summary>
        public LogAccessor<Key, Value> Log { get; }

        /// <summary>
        /// Read cache used by this FASTER instance
        /// </summary>
        public LogAccessor<Key, Value> ReadCache { get; }

        internal ConcurrentDictionary<string, CommitPoint> _recoveredSessions;

        /// <summary>
        /// Manages secondary indexes for this FASTER instance.
        /// </summary>
        public SecondaryIndexBroker<Key, Value> SecondaryIndexBroker { get; }

        /// <summary>
        /// Create FASTER instance
        /// </summary>
        /// <param name="size">Size of core index (#cache lines)</param>
        /// <param name="logSettings">Log settings</param>
        /// <param name="checkpointSettings">Checkpoint settings</param>
        /// <param name="serializerSettings">Serializer settings</param>
        /// <param name="comparer">FASTER equality comparer for key</param>
        /// <param name="variableLengthStructSettings"></param>
        public FasterKV(long size, LogSettings logSettings,
            CheckpointSettings checkpointSettings = null, SerializerSettings<Key, Value> serializerSettings = null,
            IFasterEqualityComparer<Key> comparer = null,
            VariableLengthStructSettings<Key, Value> variableLengthStructSettings = null)
        {
            if (comparer != null)
                this.comparer = comparer;
            else
            {
                if (typeof(IFasterEqualityComparer<Key>).IsAssignableFrom(typeof(Key)))
                {
                    if (default(Key) != null)
                    {
                        this.comparer = default(Key) as IFasterEqualityComparer<Key>;
                    }
                    else if (typeof(Key).GetConstructor(Type.EmptyTypes) != null)
                    {
                        this.comparer = Activator.CreateInstance(typeof(Key)) as IFasterEqualityComparer<Key>;
                    }
                }
                else
                {
                    this.comparer = FasterEqualityComparer.Get<Key>();
                }
            }

            if (checkpointSettings == null)
                checkpointSettings = new CheckpointSettings();

            if (checkpointSettings.CheckpointDir != null && checkpointSettings.CheckpointManager != null)
                throw new FasterException(
                    "Specify either CheckpointManager or CheckpointDir for CheckpointSettings, not both");

            bool oldCheckpointManager = false;

            if (oldCheckpointManager)
            {
                checkpointManager = checkpointSettings.CheckpointManager ??
                                new LocalCheckpointManager(checkpointSettings.CheckpointDir ?? "");
            }
            else
            {
                checkpointManager = checkpointSettings.CheckpointManager ?? Utility.CreateDefaultCheckpointManager(checkpointSettings);
            }

            if (checkpointSettings.CheckpointManager == null)
                disposeCheckpointManager = true;

            UseFoldOverCheckpoint = checkpointSettings.CheckPointType == core.CheckpointType.FoldOver;
            CopyReadsToTail = logSettings.CopyReadsToTail;

            if (logSettings.ReadCacheSettings != null)
            {
                CopyReadsToTail = CopyReadsToTail.None;
                UseReadCache = true;
            }

            UpdateVarLen(ref variableLengthStructSettings);

            if ((!Utility.IsBlittable<Key>() && variableLengthStructSettings?.keyLength == null) ||
                (!Utility.IsBlittable<Value>() && variableLengthStructSettings?.valueLength == null))
            {
                WriteDefaultOnDelete = true;

                hlog = new GenericAllocator<Key, Value>(logSettings, serializerSettings, this.comparer, null, epoch);
                Log = new LogAccessor<Key, Value>(this, hlog);
                if (UseReadCache)
                {
                    readcache = new GenericAllocator<Key, Value>(
                        new LogSettings
                        {
                            LogDevice = new NullDevice(),
                            ObjectLogDevice = new NullDevice(),
                            PageSizeBits = logSettings.ReadCacheSettings.PageSizeBits,
                            MemorySizeBits = logSettings.ReadCacheSettings.MemorySizeBits,
                            SegmentSizeBits = logSettings.ReadCacheSettings.MemorySizeBits,
                            MutableFraction = 1 - logSettings.ReadCacheSettings.SecondChanceFraction
                        }, serializerSettings, this.comparer, ReadCacheEvict, epoch);
                    readcache.Initialize();
                    ReadCache = new LogAccessor<Key, Value>(this, readcache);
                }
            }
            else if (variableLengthStructSettings != null)
            {
                hlog = new VariableLengthBlittableAllocator<Key, Value>(logSettings, variableLengthStructSettings,
                    this.comparer, null, epoch);
                Log = new LogAccessor<Key, Value>(this, hlog);
                if (UseReadCache)
                {
                    readcache = new VariableLengthBlittableAllocator<Key, Value>(
                        new LogSettings
                        {
                            LogDevice = new NullDevice(),
                            PageSizeBits = logSettings.ReadCacheSettings.PageSizeBits,
                            MemorySizeBits = logSettings.ReadCacheSettings.MemorySizeBits,
                            SegmentSizeBits = logSettings.ReadCacheSettings.MemorySizeBits,
                            MutableFraction = 1 - logSettings.ReadCacheSettings.SecondChanceFraction
                        }, variableLengthStructSettings, this.comparer, ReadCacheEvict, epoch);
                    readcache.Initialize();
                    ReadCache = new LogAccessor<Key, Value>(this, readcache);
                }
            }
            else
            {
                hlog = new BlittableAllocator<Key, Value>(logSettings, this.comparer, null, epoch);
                Log = new LogAccessor<Key, Value>(this, hlog);
                if (UseReadCache)
                {
                    readcache = new BlittableAllocator<Key, Value>(
                        new LogSettings
                        {
                            LogDevice = new NullDevice(),
                            PageSizeBits = logSettings.ReadCacheSettings.PageSizeBits,
                            MemorySizeBits = logSettings.ReadCacheSettings.MemorySizeBits,
                            SegmentSizeBits = logSettings.ReadCacheSettings.MemorySizeBits,
                            MutableFraction = 1 - logSettings.ReadCacheSettings.SecondChanceFraction
                        }, this.comparer, ReadCacheEvict, epoch);
                    readcache.Initialize();
                    ReadCache = new LogAccessor<Key, Value>(this, readcache);
                }
            }

            hlog.Initialize();

            this.SecondaryIndexBroker = new SecondaryIndexBroker<Key, Value>(this);

            sectorSize = (int)logSettings.LogDevice.SectorSize;
            Initialize(size, sectorSize);

            systemState = default;
            systemState.phase = Phase.REST;
            systemState.version = 1;
        }

        /// <summary>
        /// Initiate full checkpoint
        /// </summary>
        /// <param name="token">Checkpoint token</param>
        /// <returns>
        /// Whether we successfully initiated the checkpoint (initiation may
        /// fail if we are already taking a checkpoint or performing some other
        /// operation such as growing the index). Use CompleteCheckpointAsync to wait completion.
        /// </returns>
        public bool TakeFullCheckpoint(out Guid token) 
<<<<<<< HEAD
            => TakeFullCheckpoint(out token, UseFoldOverCheckpoint ? CheckpointType.FoldOver : CheckpointType.Snapshot);
=======
            => TakeFullCheckpoint(out token, this.UseFoldOverCheckpoint ? CheckpointType.FoldOver : CheckpointType.Snapshot);
>>>>>>> 32320de2

        /// <summary>
        /// Initiate full checkpoint
        /// </summary>
        /// <param name="token">Checkpoint token</param>
        /// <param name="checkpointType">Checkpoint type</param>
        /// <returns>
        /// Whether we successfully initiated the checkpoint (initiation may
        /// fail if we are already taking a checkpoint or performing some other
        /// operation such as growing the index). Use CompleteCheckpointAsync to wait completion.
        /// </returns>
        public bool TakeFullCheckpoint(out Guid token, CheckpointType checkpointType)
        {
            ISynchronizationTask backend;
            if (checkpointType == CheckpointType.FoldOver)
                backend = new FoldOverCheckpointTask();
            else if (checkpointType == CheckpointType.Snapshot)
                backend = new SnapshotCheckpointTask();
            else
                throw new FasterException("Unsupported full checkpoint type");

            var result = StartStateMachine(new FullCheckpointStateMachine(backend, -1));
            if (result)
                token = _hybridLogCheckpointToken;
            else
                token = default;
            return result;
        }

        /// <summary>
        /// Take full (index + log) checkpoint
        /// </summary>
        /// <param name="checkpointType">Checkpoint type</param>
        /// <param name="cancellationToken">Cancellation token</param>
        /// <returns>
        /// (bool success, Guid token)
        /// success: Whether we successfully initiated the checkpoint (initiation may
        /// fail if we are already taking a checkpoint or performing some other
        /// operation such as growing the index).
        /// token: Token for taken checkpoint
        /// Await task to complete checkpoint, if initiated successfully
        /// </returns>
        public async ValueTask<(bool success, Guid token)> TakeFullCheckpointAsync(CheckpointType checkpointType, CancellationToken cancellationToken = default)
        {
            var success = TakeFullCheckpoint(out Guid token, checkpointType);

            if (success)
                await CompleteCheckpointAsync(cancellationToken).ConfigureAwait(false);

            return (success, token);
        }

        /// <summary>
        /// Initiate index-only checkpoint
        /// </summary>
        /// <param name="token">Checkpoint token</param>
        /// <returns>Whether we could initiate the checkpoint. Use CompleteCheckpointAsync to wait completion.</returns>
        public bool TakeIndexCheckpoint(out Guid token)
        {
            var result = StartStateMachine(new IndexSnapshotStateMachine());
            token = _indexCheckpointToken;
            return result;
        }

        /// <summary>
        /// Take index-only checkpoint
        /// </summary>
        /// <param name="cancellationToken">Cancellation token</param>
        /// <returns>
        /// (bool success, Guid token)
        /// success: Whether we successfully initiated the checkpoint (initiation may
        /// fail if we are already taking a checkpoint or performing some other
        /// operation such as growing the index).
        /// token: Token for taken checkpoint
        /// Await task to complete checkpoint, if initiated successfully
        /// </returns>
        public async ValueTask<(bool success, Guid token)> TakeIndexCheckpointAsync(CancellationToken cancellationToken = default)
        {
            var success = TakeIndexCheckpoint(out Guid token);

            if (success)
                await CompleteCheckpointAsync(cancellationToken).ConfigureAwait(false);

            return (success, token);
        }

        /// <summary>
        /// Initiate log-only checkpoint
        /// </summary>
        /// <param name="token">Checkpoint token</param>
        /// <returns>Whether we could initiate the checkpoint. Use CompleteCheckpointAsync to wait completion.</returns>
<<<<<<< HEAD
        public bool TakeHybridLogCheckpoint(out Guid token) 
=======
        public bool TakeHybridLogCheckpoint(out Guid token)
>>>>>>> 32320de2
            => TakeHybridLogCheckpoint(out token, UseFoldOverCheckpoint ? CheckpointType.FoldOver : CheckpointType.Snapshot, tryIncremental: false);

        /// <summary>
        /// Initiate log-only checkpoint
        /// </summary>
        /// <param name="token">Checkpoint token</param>
        /// <param name="checkpointType">Checkpoint type</param>
        /// <param name="tryIncremental">For snapshot, try to store as incremental delta over last snapshot</param>
        /// <returns>Whether we could initiate the checkpoint. Use CompleteCheckpointAsync to wait completion.</returns>
        public bool TakeHybridLogCheckpoint(out Guid token, CheckpointType checkpointType, bool tryIncremental = false)
        {
            ISynchronizationTask backend;
            if (checkpointType == CheckpointType.FoldOver)
                backend = new FoldOverCheckpointTask();
            else if (checkpointType == CheckpointType.Snapshot)
            {
                if (tryIncremental && _lastSnapshotCheckpoint.info.guid != default && _lastSnapshotCheckpoint.info.finalLogicalAddress > hlog.FlushedUntilAddress)
                    backend = new IncrementalSnapshotCheckpointTask();
                else
                    backend = new SnapshotCheckpointTask();
            }
            else
                throw new FasterException("Unsupported checkpoint type");

            var result = StartStateMachine(new HybridLogCheckpointStateMachine(backend, -1));
            token = _hybridLogCheckpointToken;
            return result;
        }

        /// <summary>
        /// Take log-only checkpoint
        /// </summary>
        /// <param name="checkpointType">Checkpoint type</param>
        /// <param name="tryIncremental">For snapshot, try to store as incremental delta over last snapshot</param>
        /// <param name="cancellationToken">Cancellation token</param>
        /// <returns>
        /// (bool success, Guid token)
        /// success: Whether we successfully initiated the checkpoint (initiation may
        /// fail if we are already taking a checkpoint or performing some other
        /// operation such as growing the index).
        /// token: Token for taken checkpoint
        /// Await task to complete checkpoint, if initiated successfully
        /// </returns>
        public async ValueTask<(bool success, Guid token)> TakeHybridLogCheckpointAsync(CheckpointType checkpointType, bool tryIncremental = false, CancellationToken cancellationToken = default)
        {
            var success = TakeHybridLogCheckpoint(out Guid token, checkpointType, tryIncremental);

            if (success)
                await CompleteCheckpointAsync(cancellationToken).ConfigureAwait(false);

            return (success, token);
        }

        /// <summary>
        /// Recover from the latest valid checkpoint (blocking operation)
        /// </summary>
        /// <param name="numPagesToPreload">Number of pages to preload into memory (beyond what needs to be read for recovery)</param>
        /// <param name="undoNextVersion">Whether records with versions beyond checkpoint version need to be undone (and invalidated on log)</param>
        public void Recover(int numPagesToPreload = -1, bool undoNextVersion = true)
        {
            InternalRecoverFromLatestCheckpoints(numPagesToPreload, undoNextVersion);
        }

        /// <summary>
        /// Asynchronously recover from the latest valid checkpoint (blocking operation)
        /// </summary>
        /// <param name="numPagesToPreload">Number of pages to preload into memory (beyond what needs to be read for recovery)</param>
        /// <param name="undoNextVersion">Whether records with versions beyond checkpoint version need to be undone (and invalidated on log)</param>
        /// <param name="cancellationToken">Cancellation token</param>
        public ValueTask RecoverAsync(int numPagesToPreload = -1, bool undoNextVersion = true, CancellationToken cancellationToken = default)
            => InternalRecoverFromLatestCheckpointsAsync(numPagesToPreload, undoNextVersion, cancellationToken);

        /// <summary>
        /// Recover from specific token (blocking operation)
        /// </summary>
        /// <param name="fullCheckpointToken">Token</param>
        /// <param name="numPagesToPreload">Number of pages to preload into memory after recovery</param>
        /// <param name="undoNextVersion">Whether records with versions beyond checkpoint version need to be undone (and invalidated on log)</param>
        public void Recover(Guid fullCheckpointToken, int numPagesToPreload = -1, bool undoNextVersion = true)
        {
            InternalRecover(fullCheckpointToken, fullCheckpointToken, numPagesToPreload, undoNextVersion);
        }

        /// <summary>
        /// Asynchronously recover from specific token (blocking operation)
        /// </summary>
        /// <param name="fullCheckpointToken">Token</param>
        /// <param name="numPagesToPreload">Number of pages to preload into memory after recovery</param>
        /// <param name="undoNextVersion">Whether records with versions beyond checkpoint version need to be undone (and invalidated on log)</param>
        /// <param name="cancellationToken">Cancellation token</param>
        public ValueTask RecoverAsync(Guid fullCheckpointToken, int numPagesToPreload = -1, bool undoNextVersion = true, CancellationToken cancellationToken = default) 
            => InternalRecoverAsync(fullCheckpointToken, fullCheckpointToken, numPagesToPreload, undoNextVersion, cancellationToken);

        /// <summary>
        /// Recover from specific index and log token (blocking operation)
        /// </summary>
        /// <param name="indexCheckpointToken"></param>
        /// <param name="hybridLogCheckpointToken"></param>
        /// <param name="numPagesToPreload">Number of pages to preload into memory after recovery</param>
        /// <param name="undoNextVersion">Whether records with versions beyond checkpoint version need to be undone (and invalidated on log)</param>
        public void Recover(Guid indexCheckpointToken, Guid hybridLogCheckpointToken, int numPagesToPreload = -1, bool undoNextVersion = true)
        {
            InternalRecover(indexCheckpointToken, hybridLogCheckpointToken, numPagesToPreload, undoNextVersion);
        }

        /// <summary>
        /// Asynchronously recover from specific index and log token (blocking operation)
        /// </summary>
        /// <param name="indexCheckpointToken"></param>
        /// <param name="hybridLogCheckpointToken"></param>
        /// <param name="numPagesToPreload">Number of pages to preload into memory after recovery</param>
        /// <param name="undoNextVersion">Whether records with versions beyond checkpoint version need to be undone (and invalidated on log)</param>
        /// <param name="cancellationToken">Cancellation token</param>
        public ValueTask RecoverAsync(Guid indexCheckpointToken, Guid hybridLogCheckpointToken, int numPagesToPreload = -1, bool undoNextVersion = true, CancellationToken cancellationToken = default) 
            => InternalRecoverAsync(indexCheckpointToken, hybridLogCheckpointToken, numPagesToPreload, undoNextVersion, cancellationToken);

        /// <summary>
        /// Wait for ongoing checkpoint to complete
        /// </summary>
        /// <returns></returns>
        public async ValueTask CompleteCheckpointAsync(CancellationToken token = default)
        {
            if (LightEpoch.AnyInstanceProtected())
                throw new FasterException("Cannot use CompleteCheckpointAsync when using legacy or non-async sessions");

            token.ThrowIfCancellationRequested();

            while (true)
            {
                var systemState = this.systemState;
                if (systemState.phase == Phase.REST || systemState.phase == Phase.PREPARE_GROW ||
                    systemState.phase == Phase.IN_PROGRESS_GROW)
                    return;

                List<ValueTask> valueTasks = new List<ValueTask>();
                
                ThreadStateMachineStep<Empty, Empty, Empty, NullFasterSession>(null, NullFasterSession.Instance, valueTasks, token);

                if (valueTasks.Count == 0)
                    continue; // we need to re-check loop, so we return only when we are at REST

                foreach (var task in valueTasks)
                {
                    if (!task.IsCompleted)
                        await task.ConfigureAwait(false);
                }
            }
        }

        [MethodImpl(MethodImplOptions.AggressiveInlining)]
        internal Status ContextRead<Input, Output, Context, FasterSession>(ref Key key, ref Input input, ref Output output, Context context, FasterSession fasterSession, long serialNo,
            FasterExecutionContext<Input, Output, Context> sessionCtx)
            where FasterSession : IFasterSession<Key, Value, Input, Output, Context>
        {
            var pcontext = default(PendingContext<Input, Output, Context>);
            var internalStatus = InternalRead(ref key, ref input, ref output, Constants.kInvalidAddress, ref context, ref pcontext, fasterSession, sessionCtx, serialNo);
            Debug.Assert(internalStatus != OperationStatus.RETRY_NOW);

            Status status;
            if (internalStatus == OperationStatus.SUCCESS || internalStatus == OperationStatus.NOTFOUND)
            {
                status = (Status)internalStatus;
            }
            else
            {
                status = HandleOperationStatus(sessionCtx, sessionCtx, ref pcontext, fasterSession, internalStatus, false, out _);
            }

            Debug.Assert(serialNo >= sessionCtx.serialNum, "Operation serial numbers must be non-decreasing");
            sessionCtx.serialNum = serialNo;
            return status;
        }

        [MethodImpl(MethodImplOptions.AggressiveInlining)]
        internal Status ContextRead<Input, Output, Context, FasterSession>(ref Key key, ref Input input, ref Output output, ref RecordInfo recordInfo, ReadFlags readFlags, Context context, FasterSession fasterSession, long serialNo,
            FasterExecutionContext<Input, Output, Context> sessionCtx)
            where FasterSession : IFasterSession<Key, Value, Input, Output, Context>
        {
            var pcontext = default(PendingContext<Input, Output, Context>);
            pcontext.operationFlags = PendingContext<Input, Output, Context>.GetOperationFlags(readFlags);
            var internalStatus = InternalRead(ref key, ref input, ref output, recordInfo.PreviousAddress, ref context, ref pcontext, fasterSession, sessionCtx, serialNo);
            Debug.Assert(internalStatus != OperationStatus.RETRY_NOW);

            Status status;
            if (internalStatus == OperationStatus.SUCCESS || internalStatus == OperationStatus.NOTFOUND)
            {
                recordInfo = pcontext.recordInfo;
                status = (Status)internalStatus;
            }
            else
            {
                recordInfo = default;
                status = HandleOperationStatus(sessionCtx, sessionCtx, ref pcontext, fasterSession, internalStatus, false, out _);
            }

            Debug.Assert(serialNo >= sessionCtx.serialNum, "Operation serial numbers must be non-decreasing");
            sessionCtx.serialNum = serialNo;
            return status;
        }

        [MethodImpl(MethodImplOptions.AggressiveInlining)]
        internal Status ContextReadAtAddress<Input, Output, Context, FasterSession>(long address, ref Input input, ref Output output, ReadFlags readFlags, Context context, FasterSession fasterSession, long serialNo,
            FasterExecutionContext<Input, Output, Context> sessionCtx)
            where FasterSession : IFasterSession<Key, Value, Input, Output, Context>
        {
            var pcontext = default(PendingContext<Input, Output, Context>);
            pcontext.operationFlags = PendingContext<Input, Output, Context>.GetOperationFlags(readFlags, noKey: true);
            Key key = default;
            var internalStatus = InternalRead(ref key, ref input, ref output, address, ref context, ref pcontext, fasterSession, sessionCtx, serialNo);
            Debug.Assert(internalStatus != OperationStatus.RETRY_NOW);

            Status status;
            if (internalStatus == OperationStatus.SUCCESS || internalStatus == OperationStatus.NOTFOUND)
            {
                status = (Status)internalStatus;
            }
            else
            {
                status = HandleOperationStatus(sessionCtx, sessionCtx, ref pcontext, fasterSession, internalStatus, false, out _);
            }

            Debug.Assert(serialNo >= sessionCtx.serialNum, "Operation serial numbers must be non-decreasing");
            sessionCtx.serialNum = serialNo;
            return status;
        }

        [MethodImpl(MethodImplOptions.AggressiveInlining)]
        internal Status ContextUpsert<Input, Output, Context, FasterSession>(ref Key key, ref Value value, Context context, FasterSession fasterSession, long serialNo,
            FasterExecutionContext<Input, Output, Context> sessionCtx)
            where FasterSession : IFasterSession<Key, Value, Input, Output, Context>
        {
            var pcontext = default(PendingContext<Input, Output, Context>);
            OperationStatus internalStatus;

            do
                internalStatus = InternalUpsert(ref key, ref value, ref context, ref pcontext, fasterSession, sessionCtx, serialNo);
            while (internalStatus == OperationStatus.RETRY_NOW);

            Status status;
            if (internalStatus == OperationStatus.SUCCESS || internalStatus == OperationStatus.NOTFOUND)
            {
                status = (Status)internalStatus;
            }
            else
            {
                status = HandleOperationStatus(sessionCtx, sessionCtx, ref pcontext, fasterSession, internalStatus, false, out _);
            }

            if (pcontext.IsNewRecord)
            {
                Debug.Assert(status == Status.OK);
                ref RecordInfo recordInfo = ref this.hlog.GetInfo(this.hlog.GetPhysicalAddress(pcontext.logicalAddress));
                UpdateSIForInsert<Input, Output, Context, FasterSession>(ref key, ref value, ref recordInfo, pcontext.logicalAddress, fasterSession);
            }

            Debug.Assert(serialNo >= sessionCtx.serialNum, "Operation serial numbers must be non-decreasing");
            sessionCtx.serialNum = serialNo;
            return status;
        }

        [MethodImpl(MethodImplOptions.AggressiveInlining)]
        internal bool UpdateSIForIPU(ref Key key, ref Value value, RecordId recordId, SecondaryIndexSessionBroker indexSessionBroker)
        {
            // KeyIndexes do not need notification of in-place updates because the key does not change.
            if (this.SecondaryIndexBroker.MutableValueIndexCount > 0)
                this.SecondaryIndexBroker.Upsert(ref key, ref value, recordId, indexSessionBroker);
            return true;
        }

        [MethodImpl(MethodImplOptions.AggressiveInlining)]
        private void UpdateSIForInsert<Input, Output, Context, FasterSession>(ref Key key, ref Value value, ref RecordInfo recordInfo, long address, FasterSession fasterSession)
            where FasterSession : IFasterSession<Key, Value, Input, Output, Context>
        {
            if (!fasterSession.SupportsLocking)
                UpdateSIForInsertNoLock(ref key, ref value, ref recordInfo, address, fasterSession.SecondaryIndexSessionBroker);
            else
                UpdateSIForInsertLock<Input, Output, Context, FasterSession>(ref key, ref value, ref recordInfo, address, fasterSession);
        }

        [MethodImpl(MethodImplOptions.AggressiveInlining)]
        private void UpdateSIForInsertNoLock(ref Key key, ref Value value, ref RecordInfo recordInfo, long address, SecondaryIndexSessionBroker indexSessionBroker)
        {
            if (!recordInfo.Invalid && !recordInfo.Tombstone)
            {
                var recordId = new RecordId(recordInfo, address);
                if (this.SecondaryIndexBroker.MutableKeyIndexCount > 0)
                    this.SecondaryIndexBroker.Insert(ref key, recordId, indexSessionBroker);
                if (this.SecondaryIndexBroker.MutableValueIndexCount > 0)
                    this.SecondaryIndexBroker.Insert(ref key, ref value, recordId, indexSessionBroker);
            }
        }

        private void UpdateSIForInsertLock<Input, Output, Context, FasterSession>(ref Key key, ref Value value, ref RecordInfo recordInfo, long address, FasterSession fasterSession)
            where FasterSession : IFasterSession<Key, Value, Input, Output, Context>
        {
            long context = 0;
            fasterSession.Lock(ref recordInfo, ref key, ref value, LockType.Exclusive, ref context);
            try
            {
                UpdateSIForInsertNoLock(ref key, ref value, ref recordInfo, address, fasterSession.SecondaryIndexSessionBroker);
            }
            finally
            {
                fasterSession.Unlock(ref recordInfo, ref key, ref value, LockType.Exclusive, context);
            }
        }

        [MethodImpl(MethodImplOptions.AggressiveInlining)]
        internal Status ContextRMW<Input, Output, Context, FasterSession>(ref Key key, ref Input input, Context context, FasterSession fasterSession, long serialNo,
            FasterExecutionContext<Input, Output, Context> sessionCtx)
            where FasterSession : IFasterSession<Key, Value, Input, Output, Context>
        {
            var pcontext = default(PendingContext<Input, Output, Context>);
            OperationStatus internalStatus;

            do
                internalStatus = InternalRMW(ref key, ref input, ref context, ref pcontext, fasterSession, sessionCtx, serialNo);
            while (internalStatus == OperationStatus.RETRY_NOW);

            Status status;
            if (internalStatus == OperationStatus.SUCCESS || internalStatus == OperationStatus.NOTFOUND)
            {
                status = (Status)internalStatus;
            }
            else
            {
                status = HandleOperationStatus(sessionCtx, sessionCtx, ref pcontext, fasterSession, internalStatus, false, out _);
            }

            if (pcontext.IsNewRecord)
            {
                Debug.Assert(status == Status.OK || status == Status.NOTFOUND);
                long physicalAddress = this.hlog.GetPhysicalAddress(pcontext.logicalAddress);
                ref RecordInfo recordInfo = ref this.hlog.GetInfo(physicalAddress);
                ref Value value = ref this.hlog.GetValue(physicalAddress);
                UpdateSIForInsert<Input, Output, Context, FasterSession>(ref key, ref value, ref recordInfo, pcontext.logicalAddress, fasterSession);
            }

            Debug.Assert(serialNo >= sessionCtx.serialNum, "Operation serial numbers must be non-decreasing");
            sessionCtx.serialNum = serialNo;
            return status;
        }

        [MethodImpl(MethodImplOptions.AggressiveInlining)]
        internal Status ContextDelete<Input, Output, Context, FasterSession>(
            ref Key key, 
            Context context, 
            FasterSession fasterSession, 
            long serialNo, 
            FasterExecutionContext<Input, Output, Context> sessionCtx)
            where FasterSession : IFasterSession<Key, Value, Input, Output, Context>
        {
            var pcontext = default(PendingContext<Input, Output, Context>);
            OperationStatus internalStatus;

            do
                internalStatus = InternalDelete(ref key, ref context, ref pcontext, fasterSession, sessionCtx, serialNo);
            while (internalStatus == OperationStatus.RETRY_NOW);

            Status status;
            if (internalStatus == OperationStatus.SUCCESS || internalStatus == OperationStatus.NOTFOUND)
            {
                status = (Status)internalStatus;
            }
            else
            {
                status = HandleOperationStatus(sessionCtx, sessionCtx, ref pcontext, fasterSession, internalStatus, false, out _);
            }

            if (pcontext.IsNewRecord)
            {
                Debug.Assert(status == Status.OK);

                // No need to lock here; we have just written a new record with a tombstone, so it will not be changed
<<<<<<< HEAD
                // TODO - but this can race with an INSERT...
=======
                // TODO - but this can race with an INSERT of the same key...
>>>>>>> 32320de2
                this.UpdateSIForDelete(ref key, new RecordId(pcontext.recordInfo, pcontext.logicalAddress), isNewRecord: true, fasterSession.SecondaryIndexSessionBroker);
            }

            Debug.Assert(serialNo >= sessionCtx.serialNum, "Operation serial numbers must be non-decreasing");
            sessionCtx.serialNum = serialNo;
            return status;
        }

        /// <summary>
        /// Grow the hash index by a factor of two. Make sure to take a full checkpoint
        /// after growth, for persistence.
        /// </summary>
        /// <returns>Whether the grow completed</returns>
        public bool GrowIndex()
        {
            if (LightEpoch.AnyInstanceProtected())
                throw new FasterException("Cannot use GrowIndex when using legacy or non-async sessions");

            if (!StartStateMachine(new IndexResizeStateMachine())) return false;

            epoch.Resume();

            try
            {
                while (true)
                {
                    SystemState _systemState = SystemState.Copy(ref systemState);
                    if (_systemState.phase == Phase.IN_PROGRESS_GROW)
                    {
                        SplitBuckets(0);
                        epoch.ProtectAndDrain();
                    }
                    else
                    {
                        SystemState.RemoveIntermediate(ref _systemState);
                        if (_systemState.phase != Phase.PREPARE_GROW && _systemState.phase != Phase.IN_PROGRESS_GROW)
                        {
                            return true;
                        }
                    }
                }
            }
            finally
            {
                epoch.Suspend();
            }
        }

        /// <summary>
        /// Dispose FASTER instance
        /// </summary>
        public void Dispose()
        {
            Free();
            hlog.Dispose();
            readcache?.Dispose();
            _lastSnapshotCheckpoint.deltaLog?.Dispose();
            _lastSnapshotCheckpoint.deltaFileDevice?.Dispose();
            if (disposeCheckpointManager)
                checkpointManager?.Dispose();
        }

        private void UpdateVarLen(ref VariableLengthStructSettings<Key, Value> variableLengthStructSettings)
        {
            if (typeof(Key) == typeof(SpanByte))
            {
                if (variableLengthStructSettings == null)
                    variableLengthStructSettings = new VariableLengthStructSettings<SpanByte, Value>() as VariableLengthStructSettings<Key, Value>;

                if (variableLengthStructSettings.keyLength == null)
                    (variableLengthStructSettings as VariableLengthStructSettings<SpanByte, Value>).keyLength = new SpanByteVarLenStruct();
            }
            else if (typeof(Key).IsGenericType && (typeof(Key).GetGenericTypeDefinition() == typeof(Memory<>)) && Utility.IsBlittableType(typeof(Key).GetGenericArguments()[0]))
            {
                if (variableLengthStructSettings == null)
                    variableLengthStructSettings = new VariableLengthStructSettings<Key, Value>();

                if (variableLengthStructSettings.keyLength == null)
                {
                    var m = typeof(MemoryVarLenStruct<>).MakeGenericType(typeof(Key).GetGenericArguments());
                    object o = Activator.CreateInstance(m);
                    variableLengthStructSettings.keyLength = o as IVariableLengthStruct<Key>;
                }
            }
            else if (typeof(Key).IsGenericType && (typeof(Key).GetGenericTypeDefinition() == typeof(ReadOnlyMemory<>)) && Utility.IsBlittableType(typeof(Key).GetGenericArguments()[0]))
            {
                if (variableLengthStructSettings == null)
                    variableLengthStructSettings = new VariableLengthStructSettings<Key, Value>();

                if (variableLengthStructSettings.keyLength == null)
                {
                    var m = typeof(ReadOnlyMemoryVarLenStruct<>).MakeGenericType(typeof(Key).GetGenericArguments());
                    object o = Activator.CreateInstance(m);
                    variableLengthStructSettings.keyLength = o as IVariableLengthStruct<Key>;
                }
            }

            if (typeof(Value) == typeof(SpanByte))
            {
                if (variableLengthStructSettings == null)
                    variableLengthStructSettings = new VariableLengthStructSettings<Key, SpanByte>() as VariableLengthStructSettings<Key, Value>;

                if (variableLengthStructSettings.valueLength == null)
                    (variableLengthStructSettings as VariableLengthStructSettings<Key, SpanByte>).valueLength = new SpanByteVarLenStruct();
            }
            else if (typeof(Value).IsGenericType && (typeof(Value).GetGenericTypeDefinition() == typeof(Memory<>)) && Utility.IsBlittableType(typeof(Value).GetGenericArguments()[0]))
            {
                if (variableLengthStructSettings == null)
                    variableLengthStructSettings = new VariableLengthStructSettings<Key, Value>();

                if (variableLengthStructSettings.valueLength == null)
                {
                    var m = typeof(MemoryVarLenStruct<>).MakeGenericType(typeof(Value).GetGenericArguments());
                    object o = Activator.CreateInstance(m);
                    variableLengthStructSettings.valueLength = o as IVariableLengthStruct<Value>;
                }
            }
            else if (typeof(Value).IsGenericType && (typeof(Value).GetGenericTypeDefinition() == typeof(ReadOnlyMemory<>)) && Utility.IsBlittableType(typeof(Value).GetGenericArguments()[0]))
            {
                if (variableLengthStructSettings == null)
                    variableLengthStructSettings = new VariableLengthStructSettings<Key, Value>();

                if (variableLengthStructSettings.valueLength == null)
                {
                    var m = typeof(ReadOnlyMemoryVarLenStruct<>).MakeGenericType(typeof(Value).GetGenericArguments());
                    object o = Activator.CreateInstance(m);
                    variableLengthStructSettings.valueLength = o as IVariableLengthStruct<Value>;
                }
            }
        }

        /// <summary>
        /// Total number of valid entries in hash table
        /// </summary>
        /// <returns></returns>
        private unsafe long GetEntryCount()
        {
            var version = resizeInfo.version;
            var table_size_ = state[version].size;
            var ptable_ = state[version].tableAligned;
            long total_entry_count = 0;
            long beginAddress = hlog.BeginAddress;

            for (long bucket = 0; bucket < table_size_; ++bucket)
            {
                HashBucket b = *(ptable_ + bucket);
                while (true)
                {
                    for (int bucket_entry = 0; bucket_entry < Constants.kOverflowBucketIndex; ++bucket_entry)
                        if (b.bucket_entries[bucket_entry] >= beginAddress)
                            ++total_entry_count;
                    if (b.bucket_entries[Constants.kOverflowBucketIndex] == 0) break;
                    b = *((HashBucket*)overflowBucketsAllocator.GetPhysicalAddress((b.bucket_entries[Constants.kOverflowBucketIndex])));
                }
            }
            return total_entry_count;
        }

        private unsafe string DumpDistributionInternal(int version)
        {
            var table_size_ = state[version].size;
            var ptable_ = state[version].tableAligned;
            long total_record_count = 0;
            long beginAddress = hlog.BeginAddress;
            Dictionary<int, long> histogram = new Dictionary<int, long>();

            for (long bucket = 0; bucket < table_size_; ++bucket)
            {
                List<int> tags = new List<int>();
                int cnt = 0;
                HashBucket b = *(ptable_ + bucket);
                while (true)
                {
                    for (int bucket_entry = 0; bucket_entry < Constants.kOverflowBucketIndex; ++bucket_entry)
                    {
                        var x = default(HashBucketEntry);
                        x.word = b.bucket_entries[bucket_entry];
                        if (((!x.ReadCache) && (x.Address >= beginAddress)) || (x.ReadCache && ((x.Address & ~Constants.kReadCacheBitMask) >= readcache.HeadAddress)))
                        {
                            if (tags.Contains(x.Tag) && !x.Tentative)
                                throw new FasterException("Duplicate tag found in index");
                            tags.Add(x.Tag);
                            ++cnt;
                            ++total_record_count;
                        }
                    }
                    if (b.bucket_entries[Constants.kOverflowBucketIndex] == 0) break;
                    b = *((HashBucket*)overflowBucketsAllocator.GetPhysicalAddress((b.bucket_entries[Constants.kOverflowBucketIndex])));
                }

                if (!histogram.ContainsKey(cnt)) histogram[cnt] = 0;
                histogram[cnt]++;
            }

            var distribution =
                $"Number of hash buckets: {table_size_}\n" +
                $"Number of overflow buckets: {OverflowBucketCount}\n" +
                $"Size of each bucket: {Constants.kEntriesPerBucket * sizeof(HashBucketEntry)} bytes\n" +
                $"Total distinct hash-table entry count: {{{total_record_count}}}\n" +
                $"Average #entries per hash bucket: {{{total_record_count / (double)table_size_:0.00}}}\n" +
                $"Histogram of #entries per bucket:\n";

            foreach (var kvp in histogram.OrderBy(e => e.Key))
            {
                distribution += $"  {kvp.Key} : {kvp.Value}\n";
            }

            return distribution;
        }

        /// <summary>
        /// Dumps the distribution of each non-empty bucket in the hash table.
        /// </summary>
        public string DumpDistribution()
        {
            return DumpDistributionInternal(resizeInfo.version);
        }
    }
}<|MERGE_RESOLUTION|>--- conflicted
+++ resolved
@@ -241,11 +241,7 @@
         /// operation such as growing the index). Use CompleteCheckpointAsync to wait completion.
         /// </returns>
         public bool TakeFullCheckpoint(out Guid token) 
-<<<<<<< HEAD
-            => TakeFullCheckpoint(out token, UseFoldOverCheckpoint ? CheckpointType.FoldOver : CheckpointType.Snapshot);
-=======
             => TakeFullCheckpoint(out token, this.UseFoldOverCheckpoint ? CheckpointType.FoldOver : CheckpointType.Snapshot);
->>>>>>> 32320de2
 
         /// <summary>
         /// Initiate full checkpoint
@@ -337,11 +333,7 @@
         /// </summary>
         /// <param name="token">Checkpoint token</param>
         /// <returns>Whether we could initiate the checkpoint. Use CompleteCheckpointAsync to wait completion.</returns>
-<<<<<<< HEAD
-        public bool TakeHybridLogCheckpoint(out Guid token) 
-=======
         public bool TakeHybridLogCheckpoint(out Guid token)
->>>>>>> 32320de2
             => TakeHybridLogCheckpoint(out token, UseFoldOverCheckpoint ? CheckpointType.FoldOver : CheckpointType.Snapshot, tryIncremental: false);
 
         /// <summary>
@@ -716,11 +708,7 @@
                 Debug.Assert(status == Status.OK);
 
                 // No need to lock here; we have just written a new record with a tombstone, so it will not be changed
-<<<<<<< HEAD
-                // TODO - but this can race with an INSERT...
-=======
                 // TODO - but this can race with an INSERT of the same key...
->>>>>>> 32320de2
                 this.UpdateSIForDelete(ref key, new RecordId(pcontext.recordInfo, pcontext.logicalAddress), isNewRecord: true, fasterSession.SecondaryIndexSessionBroker);
             }
 
