--- conflicted
+++ resolved
@@ -13,14 +13,8 @@
 
 namespace FASTER.core
 {
-<<<<<<< HEAD
-    public partial class FasterKV<Key, Value> : FasterBase, IFasterKV<Key, Value>
-        where Key : new()
-        where Value : new()
-=======
     public partial class FasterKV<Key, Value> : FasterBase,
         IFasterKV<Key, Value>
->>>>>>> 12aa82f4
     {
         internal readonly AllocatorBase<Key, Value> hlog;
         private readonly AllocatorBase<Key, Value> readcache;
@@ -395,14 +389,10 @@
         /// <param name="numPagesToPreload"></param>
         public void Recover(int numPagesToPreload = -1)
         {
-<<<<<<< HEAD
-            InternalRecoverFromLatestCheckpoints();
+            InternalRecoverFromLatestCheckpoints(numPagesToPreload);
 
             if (this.PSFManager.HasPSFs)    // TODO Separate Tasks?
                 this.PSFManager.Recover();
-=======
-            InternalRecoverFromLatestCheckpoints(numPagesToPreload);
->>>>>>> 12aa82f4
         }
 
         /// <summary>
@@ -491,16 +481,12 @@
             where FasterSession : IFasterSession<Key, Value, Input, Output, Context>
         {
             var pcontext = default(PendingContext<Input, Output, Context>);
-<<<<<<< HEAD
-            var internalStatus = InternalUpsert(ref key, ref value, ref context, ref pcontext, fasterSession, sessionCtx, serialNo, ref psfUpdateArgs);
-=======
             OperationStatus internalStatus;
 
             do
-                internalStatus = InternalUpsert(ref key, ref value, ref context, ref pcontext, fasterSession, sessionCtx, serialNo);
+                internalStatus = InternalUpsert(ref key, ref value, ref context, ref pcontext, fasterSession, sessionCtx, serialNo, ref psfUpdateArgs);
             while (internalStatus == OperationStatus.RETRY_NOW);
 
->>>>>>> 12aa82f4
             Status status;
             if (internalStatus == OperationStatus.SUCCESS || internalStatus == OperationStatus.NOTFOUND)
             {
@@ -521,16 +507,12 @@
             where FasterSession : IFasterSession<Key, Value, Input, Output, Context>
         {
             var pcontext = default(PendingContext<Input, Output, Context>);
-<<<<<<< HEAD
-            var internalStatus = InternalRMW(ref key, ref input, ref context, ref pcontext, fasterSession, sessionCtx, serialNo, ref psfUpdateArgs);
-=======
             OperationStatus internalStatus;
 
             do
-                internalStatus = InternalRMW(ref key, ref input, ref context, ref pcontext, fasterSession, sessionCtx, serialNo);
+                internalStatus = InternalRMW(ref key, ref input, ref context, ref pcontext, fasterSession, sessionCtx, serialNo, ref psfUpdateArgs);
             while (internalStatus == OperationStatus.RETRY_NOW);
 
->>>>>>> 12aa82f4
             Status status;
             if (internalStatus == OperationStatus.SUCCESS || internalStatus == OperationStatus.NOTFOUND)
             {
@@ -556,16 +538,12 @@
             where FasterSession : IFasterSession<Key, Value, Input, Output, Context>
         {
             var pcontext = default(PendingContext<Input, Output, Context>);
-<<<<<<< HEAD
-            var internalStatus = InternalDelete(ref key, ref context, ref pcontext, fasterSession, sessionCtx, serialNo, ref psfUpdateArgs);
-=======
             OperationStatus internalStatus;
 
             do
-                internalStatus = InternalDelete(ref key, ref context, ref pcontext, fasterSession, sessionCtx, serialNo);
+                internalStatus = InternalDelete(ref key, ref context, ref pcontext, fasterSession, sessionCtx, serialNo, ref psfUpdateArgs);
             while (internalStatus == OperationStatus.RETRY_NOW);
 
->>>>>>> 12aa82f4
             Status status;
             if (internalStatus == OperationStatus.SUCCESS || internalStatus == OperationStatus.NOTFOUND)
             {
