﻿// Copyright (c) Microsoft Corporation. All rights reserved.
// Licensed under the MIT license.

using System;
using System.Collections.Concurrent;
using System.Collections.Generic;
using System.Diagnostics;
using System.IO;
using System.Linq;
using System.Runtime.CompilerServices;
using System.Threading;
using System.Threading.Tasks;

namespace FASTER.core
{
    /// <summary>
    /// Flags for the Read-by-address methods
    /// </summary>
    [Flags]
    public enum ReadFlags
    {
        /// <summary>Default read operation</summary>
        None = 0,

        /// <summary>Skip the ReadCache when reading, including not inserting to ReadCache when pending reads are complete</summary>
        SkipReadCache = 0x00000001,
    }

    public partial class FasterKV<Key, Value> : FasterBase,
        IFasterKV<Key, Value>
    {
        internal readonly AllocatorBase<Key, Value> hlog;
        internal readonly AllocatorBase<Key, Value> readcache;

        /// <summary>
        /// Compares two keys
        /// </summary>
        protected readonly IFasterEqualityComparer<Key> comparer;

        internal readonly bool UseReadCache;
        internal readonly bool CopyReadsToTail;
        private readonly bool FoldOverSnapshot;
        internal readonly int sectorSize;
        internal bool RelaxedCPR;

        /// <summary>
        /// Use relaxed version of CPR, where ops pending I/O
        /// are not part of CPR checkpoint. This mode allows
        /// us to eliminate the WAIT_PENDING phase, and allows
        /// sessions to be suspended. Do not modify during checkpointing.
        /// </summary>
        internal void UseRelaxedCPR() => RelaxedCPR = true;

        /// <summary>
        /// Number of active entries in hash index (does not correspond to total records, due to hash collisions)
        /// </summary>
        public long EntryCount => GetEntryCount();

        /// <summary>
        /// Size of index in #cache lines (64 bytes each)
        /// </summary>
        public long IndexSize => state[resizeInfo.version].size;

        /// <summary>
        /// Comparer used by FASTER
        /// </summary>
        public IFasterEqualityComparer<Key> Comparer => comparer;

        /// <summary>
        /// Hybrid log used by this FASTER instance
        /// </summary>
        public LogAccessor<Key, Value> Log { get; }

        /// <summary>
        /// Read cache used by this FASTER instance
        /// </summary>
        public LogAccessor<Key, Value> ReadCache { get; }

        /// <summary>
        /// An accessor to the record at a given logical address, for use in IFunctions callbacks.
        /// </summary>
        public RecordAccessor<Key, Value> RecordAccessor { get; }

        internal ConcurrentDictionary<string, CommitPoint> _recoveredSessions;

        /// <summary>
        /// Create FASTER instance
        /// </summary>
        /// <param name="size">Size of core index (#cache lines)</param>
        /// <param name="logSettings">Log settings</param>
        /// <param name="checkpointSettings">Checkpoint settings</param>
        /// <param name="serializerSettings">Serializer settings</param>
        /// <param name="comparer">FASTER equality comparer for key</param>
        /// <param name="variableLengthStructSettings"></param>
        public FasterKV(long size, LogSettings logSettings,
            CheckpointSettings checkpointSettings = null, SerializerSettings<Key, Value> serializerSettings = null,
            IFasterEqualityComparer<Key> comparer = null,
            VariableLengthStructSettings<Key, Value> variableLengthStructSettings = null)
        {
            if (comparer != null)
                this.comparer = comparer;
            else
            {
                if (typeof(IFasterEqualityComparer<Key>).IsAssignableFrom(typeof(Key)))
                {
                    if (default(Key) != null)
                    {
                        this.comparer = default(Key) as IFasterEqualityComparer<Key>;
                    }
                    else if (typeof(Key).GetConstructor(Type.EmptyTypes) != null)
                    {
                        this.comparer = Activator.CreateInstance(typeof(Key)) as IFasterEqualityComparer<Key>;
                    }
                }
                else
                {
                    this.comparer = FasterEqualityComparer.Get<Key>();
                }
            }

            this.RecordAccessor = new RecordAccessor<Key, Value>(this);

            if (checkpointSettings == null)
                checkpointSettings = new CheckpointSettings();

            if (checkpointSettings.CheckpointDir != null && checkpointSettings.CheckpointManager != null)
                throw new FasterException(
                    "Specify either CheckpointManager or CheckpointDir for CheckpointSettings, not both");

            bool oldCheckpointManager = false;

            if (oldCheckpointManager)
            {
                checkpointManager = checkpointSettings.CheckpointManager ??
                                new LocalCheckpointManager(checkpointSettings.CheckpointDir ?? "");
            }
            else
            {
                checkpointManager = checkpointSettings.CheckpointManager ??
                    new DeviceLogCommitCheckpointManager
                    (new LocalStorageNamedDeviceFactory(),
                        new DefaultCheckpointNamingScheme(
                          new DirectoryInfo(checkpointSettings.CheckpointDir ?? ".").FullName));
            }

            if (checkpointSettings.CheckpointManager == null)
                disposeCheckpointManager = true;

            FoldOverSnapshot = checkpointSettings.CheckPointType == core.CheckpointType.FoldOver;
            CopyReadsToTail = logSettings.CopyReadsToTail;

            if (logSettings.ReadCacheSettings != null)
            {
                CopyReadsToTail = false;
                UseReadCache = true;
            }

            UpdateVarLen(ref variableLengthStructSettings);

            if ((!Utility.IsBlittable<Key>() && variableLengthStructSettings?.keyLength == null) ||
                (!Utility.IsBlittable<Value>() && variableLengthStructSettings?.valueLength == null))
            {
                hlog = new GenericAllocator<Key, Value>(logSettings, serializerSettings, this.comparer, null, epoch);
                Log = new LogAccessor<Key, Value>(this, hlog);
                if (UseReadCache)
                {
                    readcache = new GenericAllocator<Key, Value>(
                        new LogSettings
                        {
                            LogDevice = new NullDevice(),
                            ObjectLogDevice = new NullDevice(),
                            PageSizeBits = logSettings.ReadCacheSettings.PageSizeBits,
                            MemorySizeBits = logSettings.ReadCacheSettings.MemorySizeBits,
                            SegmentSizeBits = logSettings.ReadCacheSettings.MemorySizeBits,
                            MutableFraction = 1 - logSettings.ReadCacheSettings.SecondChanceFraction
                        }, serializerSettings, this.comparer, ReadCacheEvict, epoch);
                    readcache.Initialize();
                    ReadCache = new LogAccessor<Key, Value>(this, readcache);
                }
            }
            else if (variableLengthStructSettings != null)
            {
                hlog = new VariableLengthBlittableAllocator<Key, Value>(logSettings, variableLengthStructSettings,
                    this.comparer, null, epoch);
                Log = new LogAccessor<Key, Value>(this, hlog);
                if (UseReadCache)
                {
                    readcache = new VariableLengthBlittableAllocator<Key, Value>(
                        new LogSettings
                        {
                            LogDevice = new NullDevice(),
                            PageSizeBits = logSettings.ReadCacheSettings.PageSizeBits,
                            MemorySizeBits = logSettings.ReadCacheSettings.MemorySizeBits,
                            SegmentSizeBits = logSettings.ReadCacheSettings.MemorySizeBits,
                            MutableFraction = 1 - logSettings.ReadCacheSettings.SecondChanceFraction
                        }, variableLengthStructSettings, this.comparer, ReadCacheEvict, epoch);
                    readcache.Initialize();
                    ReadCache = new LogAccessor<Key, Value>(this, readcache);
                }
            }
            else
            {
                hlog = new BlittableAllocator<Key, Value>(logSettings, this.comparer, null, epoch);
                Log = new LogAccessor<Key, Value>(this, hlog);
                if (UseReadCache)
                {
                    readcache = new BlittableAllocator<Key, Value>(
                        new LogSettings
                        {
                            LogDevice = new NullDevice(),
                            PageSizeBits = logSettings.ReadCacheSettings.PageSizeBits,
                            MemorySizeBits = logSettings.ReadCacheSettings.MemorySizeBits,
                            SegmentSizeBits = logSettings.ReadCacheSettings.MemorySizeBits,
                            MutableFraction = 1 - logSettings.ReadCacheSettings.SecondChanceFraction
                        }, this.comparer, ReadCacheEvict, epoch);
                    readcache.Initialize();
                    ReadCache = new LogAccessor<Key, Value>(this, readcache);
                }
            }

            hlog.Initialize();

            sectorSize = (int)logSettings.LogDevice.SectorSize;
            Initialize(size, sectorSize);

            systemState = default;
            systemState.phase = Phase.REST;
            systemState.version = 1;
        }

        /// <summary>
        /// Initiate full checkpoint
        /// </summary>
        /// <param name="token">Checkpoint token</param>
        /// <returns>
        /// Whether we successfully initiated the checkpoint (initiation may
        /// fail if we are already taking a checkpoint or performing some other
        /// operation such as growing the index). Use CompleteCheckpointAsync to wait completion.
        /// </returns>
        public virtual bool TakeFullCheckpoint(out Guid token)
        {
            ISynchronizationTask backend;
            if (FoldOverSnapshot)
                backend = new FoldOverCheckpointTask();
            else
                backend = new SnapshotCheckpointTask();

            var result = StartStateMachine(new FullCheckpointStateMachine(backend, -1));
            token = _hybridLogCheckpointToken;
            return result;
        }

        /// <summary>
        /// Initiate full checkpoint
        /// </summary>
        /// <param name="token">Checkpoint token</param>
        /// <param name="checkpointType">Checkpoint type</param>
        /// <returns>
        /// Whether we successfully initiated the checkpoint (initiation may
        /// fail if we are already taking a checkpoint or performing some other
        /// operation such as growing the index). Use CompleteCheckpointAsync to wait completion.
        /// </returns>
        public virtual bool TakeFullCheckpoint(out Guid token, CheckpointType checkpointType)
        {
            ISynchronizationTask backend;
            if (checkpointType == CheckpointType.FoldOver)
                backend = new FoldOverCheckpointTask();
            else if (checkpointType == CheckpointType.Snapshot)
                backend = new SnapshotCheckpointTask();
            else
                throw new FasterException("Unsupported full checkpoint type");

            var result = StartStateMachine(new FullCheckpointStateMachine(backend, -1));
            if (result)
                token = _hybridLogCheckpointToken;
            else
                token = default;
            return result;
        }

        /// <summary>
        /// Take full (index + log) checkpoint
        /// </summary>
        /// <param name="checkpointType">Checkpoint type</param>
        /// <param name="cancellationToken">Cancellation token</param>
        /// <returns>
        /// (bool success, Guid token)
        /// success: Whether we successfully initiated the checkpoint (initiation may
        /// fail if we are already taking a checkpoint or performing some other
        /// operation such as growing the index).
        /// token: Token for taken checkpoint
        /// Await task to complete checkpoint, if initiated successfully
        /// </returns>
        public virtual async ValueTask<(bool success, Guid token)> TakeFullCheckpointAsync(CheckpointType checkpointType, CancellationToken cancellationToken = default)
        {
            var success = TakeFullCheckpoint(out Guid token, checkpointType);

            if (success)
                await CompleteCheckpointAsync(cancellationToken);

            return (success, token);
        }

        /// <summary>
        /// Initiate index-only checkpoint
        /// </summary>
        /// <param name="token">Checkpoint token</param>
        /// <returns>Whether we could initiate the checkpoint. Use CompleteCheckpointAsync to wait completion.</returns>
        public virtual bool TakeIndexCheckpoint(out Guid token)
        {
            var result = StartStateMachine(new IndexSnapshotStateMachine());
            token = _indexCheckpointToken;
            return result;
        }

        /// <summary>
        /// Take index-only checkpoint
        /// </summary>
        /// <param name="cancellationToken">Cancellation token</param>
        /// <returns>
        /// (bool success, Guid token)
        /// success: Whether we successfully initiated the checkpoint (initiation may
        /// fail if we are already taking a checkpoint or performing some other
        /// operation such as growing the index).
        /// token: Token for taken checkpoint
        /// Await task to complete checkpoint, if initiated successfully
        /// </returns>
        public virtual async ValueTask<(bool success, Guid token)> TakeIndexCheckpointAsync(CancellationToken cancellationToken = default)
        {
            var success = TakeIndexCheckpoint(out Guid token);

            if (success)
                await CompleteCheckpointAsync(cancellationToken);

            return (success, token);
        }

        /// <summary>
        /// Initiate log-only checkpoint
        /// </summary>
        /// <param name="token">Checkpoint token</param>
        /// <returns>Whether we could initiate the checkpoint. Use CompleteCheckpointAsync to wait completion.</returns>
        public virtual bool TakeHybridLogCheckpoint(out Guid token)
        {
            ISynchronizationTask backend;
            if (FoldOverSnapshot)
                backend = new FoldOverCheckpointTask();
            else
                backend = new SnapshotCheckpointTask();

            var result = StartStateMachine(new HybridLogCheckpointStateMachine(backend, -1));
            token = _hybridLogCheckpointToken;
            return result;
        }

        /// <summary>
        /// Initiate log-only checkpoint
        /// </summary>
        /// <param name="token">Checkpoint token</param>
        /// <param name="checkpointType">Checkpoint type</param>
        /// <returns>Whether we could initiate the checkpoint. Use CompleteCheckpointAsync to wait completion.</returns>
        public virtual bool TakeHybridLogCheckpoint(out Guid token, CheckpointType checkpointType)
        {
            ISynchronizationTask backend;
            if (checkpointType == CheckpointType.FoldOver)
                backend = new FoldOverCheckpointTask();
            else if (checkpointType == CheckpointType.Snapshot)
                backend = new SnapshotCheckpointTask();
            else
                throw new FasterException("Unsupported checkpoint type");

            var result = StartStateMachine(new HybridLogCheckpointStateMachine(backend, -1));
            token = _hybridLogCheckpointToken;
            return result;
        }

        /// <summary>
        /// Take log-only checkpoint
        /// </summary>
        /// <param name="checkpointType">Checkpoint type</param>
        /// <param name="cancellationToken">Cancellation token</param>
        /// <returns>
        /// (bool success, Guid token)
        /// success: Whether we successfully initiated the checkpoint (initiation may
        /// fail if we are already taking a checkpoint or performing some other
        /// operation such as growing the index).
        /// token: Token for taken checkpoint
        /// Await task to complete checkpoint, if initiated successfully
        /// </returns>
        public virtual async ValueTask<(bool success, Guid token)> TakeHybridLogCheckpointAsync(CheckpointType checkpointType, CancellationToken cancellationToken = default)
        {
            var success = TakeHybridLogCheckpoint(out Guid token, checkpointType);

            if (success)
                await CompleteCheckpointAsync(cancellationToken);

            return (success, token);
        }

        /// <summary>
        /// Recover from the latest checkpoint (blocking operation)
        /// </summary>
        /// <param name="numPagesToPreload">Number of pages to preload into memory (beyond what needs to be read for recovery)</param>
        /// <param name="undoFutureVersions">Whether records with versions beyond checkpoint version need to be undone (and invalidated on log)</param>
        public virtual void Recover(int numPagesToPreload = -1, bool undoFutureVersions = true)
        {
            InternalRecoverFromLatestCheckpoints(numPagesToPreload, undoFutureVersions);
        }

        /// <summary>
        /// Asynchronously recover from the latest checkpoint (blocking operation)
        /// </summary>
        /// <param name="numPagesToPreload">Number of pages to preload into memory (beyond what needs to be read for recovery)</param>
        /// <param name="undoFutureVersions">Whether records with versions beyond checkpoint version need to be undone (and invalidated on log)</param>
        /// <param name="cancellationToken">Cancellation token</param>
        public ValueTask RecoverAsync(int numPagesToPreload = -1, bool undoFutureVersions = true, CancellationToken cancellationToken = default)
            => InternalRecoverFromLatestCheckpointsAsync(numPagesToPreload, undoFutureVersions, cancellationToken);

        /// <summary>
        /// Recover from specific token (blocking operation)
        /// </summary>
        /// <param name="fullCheckpointToken">Token</param>
        /// <param name="numPagesToPreload">Number of pages to preload into memory after recovery</param>
        /// <param name="undoFutureVersions">Whether records with versions beyond checkpoint version need to be undone (and invalidated on log)</param>
        public virtual void Recover(Guid fullCheckpointToken, int numPagesToPreload = -1, bool undoFutureVersions = true)
        {
            InternalRecover(fullCheckpointToken, fullCheckpointToken, numPagesToPreload, undoFutureVersions);
        }

        /// <summary>
        /// Asynchronously recover from specific token (blocking operation)
        /// </summary>
        /// <param name="fullCheckpointToken">Token</param>
        /// <param name="numPagesToPreload">Number of pages to preload into memory after recovery</param>
        /// <param name="undoFutureVersions">Whether records with versions beyond checkpoint version need to be undone (and invalidated on log)</param>
        /// <param name="cancellationToken">Cancellation token</param>
        public ValueTask RecoverAsync(Guid fullCheckpointToken, int numPagesToPreload = -1, bool undoFutureVersions = true, CancellationToken cancellationToken = default) 
            => InternalRecoverAsync(fullCheckpointToken, fullCheckpointToken, numPagesToPreload, undoFutureVersions, cancellationToken);

        /// <summary>
        /// Recover from specific index and log token (blocking operation)
        /// </summary>
        /// <param name="indexCheckpointToken"></param>
        /// <param name="hybridLogCheckpointToken"></param>
        /// <param name="numPagesToPreload">Number of pages to preload into memory after recovery</param>
        /// <param name="undoFutureVersions">Whether records with versions beyond checkpoint version need to be undone (and invalidated on log)</param>
        public virtual void Recover(Guid indexCheckpointToken, Guid hybridLogCheckpointToken, int numPagesToPreload = -1, bool undoFutureVersions = true)
        {
            InternalRecover(indexCheckpointToken, hybridLogCheckpointToken, numPagesToPreload, undoFutureVersions);
        }

        /// <summary>
        /// Asynchronously recover from specific index and log token (blocking operation)
        /// </summary>
        /// <param name="indexCheckpointToken"></param>
        /// <param name="hybridLogCheckpointToken"></param>
        /// <param name="numPagesToPreload">Number of pages to preload into memory after recovery</param>
        /// <param name="undoFutureVersions">Whether records with versions beyond checkpoint version need to be undone (and invalidated on log)</param>
        /// <param name="cancellationToken">Cancellation token</param>
        public ValueTask RecoverAsync(Guid indexCheckpointToken, Guid hybridLogCheckpointToken, int numPagesToPreload = -1, bool undoFutureVersions = true, CancellationToken cancellationToken = default) 
            => InternalRecoverAsync(indexCheckpointToken, hybridLogCheckpointToken, numPagesToPreload, undoFutureVersions, cancellationToken);

        /// <summary>
        /// Wait for ongoing checkpoint to complete
        /// </summary>
        /// <returns></returns>
        public virtual async ValueTask CompleteCheckpointAsync(CancellationToken token = default)
        {
            if (LightEpoch.AnyInstanceProtected())
                throw new FasterException("Cannot use CompleteCheckpointAsync when using legacy or non-async sessions");

            token.ThrowIfCancellationRequested();

            while (true)
            {
                var systemState = this.systemState;
                if (systemState.phase == Phase.REST || systemState.phase == Phase.PREPARE_GROW ||
                    systemState.phase == Phase.IN_PROGRESS_GROW)
                    return;

                List<ValueTask> valueTasks = new List<ValueTask>();
                
                ThreadStateMachineStep<Empty, Empty, Empty, NullFasterSession>(null, NullFasterSession.Instance, valueTasks, token);

                if (valueTasks.Count == 0)
                    continue; // we need to re-check loop, so we return only when we are at REST

                foreach (var task in valueTasks)
                {
                    if (!task.IsCompleted)
                        await task;
                }
            }
        }

        [MethodImpl(MethodImplOptions.AggressiveInlining)]
        internal Status ContextRead<Input, Output, Context, FasterSession>(ref Key key, ref Input input, ref Output output, Context context, FasterSession fasterSession, long serialNo,
            FasterExecutionContext<Input, Output, Context> sessionCtx)
            where FasterSession : IFasterSession<Key, Value, Input, Output, Context>
        {
            var pcontext = default(PendingContext<Input, Output, Context>);
            var internalStatus = InternalRead(ref key, ref input, ref output, Constants.kInvalidAddress, ref context, ref pcontext, fasterSession, sessionCtx, serialNo);
            Debug.Assert(internalStatus != OperationStatus.RETRY_NOW);

            Status status;
            if (internalStatus == OperationStatus.SUCCESS || internalStatus == OperationStatus.NOTFOUND)
            {
                status = (Status)internalStatus;
            }
            else
            {
                status = HandleOperationStatus(sessionCtx, sessionCtx, ref pcontext, fasterSession, internalStatus, false, out _);
            }

            Debug.Assert(serialNo >= sessionCtx.serialNum, "Operation serial numbers must be non-decreasing");
            sessionCtx.serialNum = serialNo;
            return status;
        }

        [MethodImpl(MethodImplOptions.AggressiveInlining)]
        internal Status ContextRead<Input, Output, Context, FasterSession>(ref Key key, ref Input input, ref Output output, ref RecordInfo recordInfo, ReadFlags readFlags, Context context, FasterSession fasterSession, long serialNo,
            FasterExecutionContext<Input, Output, Context> sessionCtx)
            where FasterSession : IFasterSession<Key, Value, Input, Output, Context>
        {
            var pcontext = default(PendingContext<Input, Output, Context>);
            pcontext.operationFlags = PendingContext<Input, Output, Context>.GetOperationFlags(readFlags);
            var internalStatus = InternalRead(ref key, ref input, ref output, recordInfo.PreviousAddress, ref context, ref pcontext, fasterSession, sessionCtx, serialNo);
            Debug.Assert(internalStatus != OperationStatus.RETRY_NOW);

            Status status;
            if (internalStatus == OperationStatus.SUCCESS || internalStatus == OperationStatus.NOTFOUND)
            {
                recordInfo = pcontext.recordInfo;
                status = (Status)internalStatus;
            }
            else
            {
                recordInfo = default;
                status = HandleOperationStatus(sessionCtx, sessionCtx, ref pcontext, fasterSession, internalStatus, false, out _);
            }

            Debug.Assert(serialNo >= sessionCtx.serialNum, "Operation serial numbers must be non-decreasing");
            sessionCtx.serialNum = serialNo;
            return status;
        }

        [MethodImpl(MethodImplOptions.AggressiveInlining)]
        internal Status ContextReadAtAddress<Input, Output, Context, FasterSession>(long address, ref Input input, ref Output output, ReadFlags readFlags, Context context, FasterSession fasterSession, long serialNo,
            FasterExecutionContext<Input, Output, Context> sessionCtx)
            where FasterSession : IFasterSession<Key, Value, Input, Output, Context>
        {
            var pcontext = default(PendingContext<Input, Output, Context>);
<<<<<<< HEAD
=======
            pcontext.NoKey = true;
>>>>>>> 8d9e38f1
            pcontext.operationFlags = PendingContext<Input, Output, Context>.GetOperationFlags(readFlags, noKey: true);
            Key key = default;
            var internalStatus = InternalRead(ref key, ref input, ref output, address, ref context, ref pcontext, fasterSession, sessionCtx, serialNo);
            Debug.Assert(internalStatus != OperationStatus.RETRY_NOW);

            Status status;
            if (internalStatus == OperationStatus.SUCCESS || internalStatus == OperationStatus.NOTFOUND)
            {
                status = (Status)internalStatus;
            }
            else
            {
                status = HandleOperationStatus(sessionCtx, sessionCtx, ref pcontext, fasterSession, internalStatus, false, out _);
            }

            Debug.Assert(serialNo >= sessionCtx.serialNum, "Operation serial numbers must be non-decreasing");
            sessionCtx.serialNum = serialNo;
            return status;
        }

        [MethodImpl(MethodImplOptions.AggressiveInlining)]
        internal Status ContextUpsert<Input, Output, Context, FasterSession>(ref Key key, ref Value value, Context context, FasterSession fasterSession, long serialNo,
            FasterExecutionContext<Input, Output, Context> sessionCtx)
            where FasterSession : IFasterSession<Key, Value, Input, Output, Context>
        {
            var pcontext = default(PendingContext<Input, Output, Context>);
            OperationStatus internalStatus;

            do
                internalStatus = InternalUpsert(ref key, ref value, ref context, ref pcontext, fasterSession, sessionCtx, serialNo);
            while (internalStatus == OperationStatus.RETRY_NOW);

            Status status;

            if (internalStatus == OperationStatus.SUCCESS || internalStatus == OperationStatus.NOTFOUND)
            {
                status = (Status)internalStatus;
            }
            else
            {
                status = HandleOperationStatus(sessionCtx, sessionCtx, ref pcontext, fasterSession, internalStatus, false, out _);
            }

            Debug.Assert(serialNo >= sessionCtx.serialNum, "Operation serial numbers must be non-decreasing");
            sessionCtx.serialNum = serialNo;
            return status;
        }

        [MethodImpl(MethodImplOptions.AggressiveInlining)]
        internal Status ContextRMW<Input, Output, Context, FasterSession>(ref Key key, ref Input input, Context context, FasterSession fasterSession, long serialNo,
            FasterExecutionContext<Input, Output, Context> sessionCtx)
            where FasterSession : IFasterSession<Key, Value, Input, Output, Context>
        {
            var pcontext = default(PendingContext<Input, Output, Context>);
            OperationStatus internalStatus;

            do
                internalStatus = InternalRMW(ref key, ref input, ref context, ref pcontext, fasterSession, sessionCtx, serialNo);
            while (internalStatus == OperationStatus.RETRY_NOW);

            Status status;
            if (internalStatus == OperationStatus.SUCCESS || internalStatus == OperationStatus.NOTFOUND)
            {
                status = (Status)internalStatus;
            }
            else
            {
                status = HandleOperationStatus(sessionCtx, sessionCtx, ref pcontext, fasterSession, internalStatus, false, out _);
            }

            Debug.Assert(serialNo >= sessionCtx.serialNum, "Operation serial numbers must be non-decreasing");
            sessionCtx.serialNum = serialNo;
            return status;
        }

        [MethodImpl(MethodImplOptions.AggressiveInlining)]
        internal Status ContextDelete<Input, Output, Context, FasterSession>(
            ref Key key, 
            Context context, 
            FasterSession fasterSession, 
            long serialNo, 
            FasterExecutionContext<Input, Output, Context> sessionCtx)
            where FasterSession : IFasterSession<Key, Value, Input, Output, Context>
        {
            var pcontext = default(PendingContext<Input, Output, Context>);
            OperationStatus internalStatus;

            do
                internalStatus = InternalDelete(ref key, ref context, ref pcontext, fasterSession, sessionCtx, serialNo);
            while (internalStatus == OperationStatus.RETRY_NOW);

            Status status;
            if (internalStatus == OperationStatus.SUCCESS || internalStatus == OperationStatus.NOTFOUND)
            {
                status = (Status)internalStatus;
            }
            else
            {
                status = HandleOperationStatus(sessionCtx, sessionCtx, ref pcontext, fasterSession, internalStatus, false, out _);
            }

            Debug.Assert(serialNo >= sessionCtx.serialNum, "Operation serial numbers must be non-decreasing");
            sessionCtx.serialNum = serialNo;
            return status;
        }

        /// <summary>
        /// Grow the hash index
        /// </summary>
        /// <returns>Whether the request succeeded</returns>
        public virtual bool GrowIndex()
        {
            return StartStateMachine(new IndexResizeStateMachine());
        }

        /// <summary>
        /// Dispose FASTER instance
        /// </summary>
        public virtual void Dispose()
        {
            Free();
            hlog.Dispose();
            readcache?.Dispose();
            if (disposeCheckpointManager)
                checkpointManager?.Dispose();
        }

        private void UpdateVarLen(ref VariableLengthStructSettings<Key, Value> variableLengthStructSettings)
        {
            if (typeof(Key) == typeof(SpanByte))
            {
                if (variableLengthStructSettings == null)
                    variableLengthStructSettings = new VariableLengthStructSettings<SpanByte, Value>() as VariableLengthStructSettings<Key, Value>;

                if (variableLengthStructSettings.keyLength == null)
                    (variableLengthStructSettings as VariableLengthStructSettings<SpanByte, Value>).keyLength = new SpanByteVarLenStruct();
            }
            else if (typeof(Key).IsGenericType && (typeof(Key).GetGenericTypeDefinition() == typeof(Memory<>)) && Utility.IsBlittableType(typeof(Key).GetGenericArguments()[0]))
            {
                if (variableLengthStructSettings == null)
                    variableLengthStructSettings = new VariableLengthStructSettings<Key, Value>();

                if (variableLengthStructSettings.keyLength == null)
                {
                    var m = typeof(MemoryVarLenStruct<>).MakeGenericType(typeof(Key).GetGenericArguments());
                    object o = Activator.CreateInstance(m);
                    variableLengthStructSettings.keyLength = o as IVariableLengthStruct<Key>;
                }
            }
            else if (typeof(Key).IsGenericType && (typeof(Key).GetGenericTypeDefinition() == typeof(ReadOnlyMemory<>)) && Utility.IsBlittableType(typeof(Key).GetGenericArguments()[0]))
            {
                if (variableLengthStructSettings == null)
                    variableLengthStructSettings = new VariableLengthStructSettings<Key, Value>();

                if (variableLengthStructSettings.keyLength == null)
                {
                    var m = typeof(ReadOnlyMemoryVarLenStruct<>).MakeGenericType(typeof(Key).GetGenericArguments());
                    object o = Activator.CreateInstance(m);
                    variableLengthStructSettings.keyLength = o as IVariableLengthStruct<Key>;
                }
            }

            if (typeof(Value) == typeof(SpanByte))
            {
                if (variableLengthStructSettings == null)
                    variableLengthStructSettings = new VariableLengthStructSettings<Key, SpanByte>() as VariableLengthStructSettings<Key, Value>;

                if (variableLengthStructSettings.valueLength == null)
                    (variableLengthStructSettings as VariableLengthStructSettings<Key, SpanByte>).valueLength = new SpanByteVarLenStruct();
            }
            else if (typeof(Value).IsGenericType && (typeof(Value).GetGenericTypeDefinition() == typeof(Memory<>)) && Utility.IsBlittableType(typeof(Value).GetGenericArguments()[0]))
            {
                if (variableLengthStructSettings == null)
                    variableLengthStructSettings = new VariableLengthStructSettings<Key, Value>();

                if (variableLengthStructSettings.valueLength == null)
                {
                    var m = typeof(MemoryVarLenStruct<>).MakeGenericType(typeof(Value).GetGenericArguments());
                    object o = Activator.CreateInstance(m);
                    variableLengthStructSettings.valueLength = o as IVariableLengthStruct<Value>;
                }
            }
            else if (typeof(Value).IsGenericType && (typeof(Value).GetGenericTypeDefinition() == typeof(ReadOnlyMemory<>)) && Utility.IsBlittableType(typeof(Value).GetGenericArguments()[0]))
            {
                if (variableLengthStructSettings == null)
                    variableLengthStructSettings = new VariableLengthStructSettings<Key, Value>();

                if (variableLengthStructSettings.valueLength == null)
                {
                    var m = typeof(ReadOnlyMemoryVarLenStruct<>).MakeGenericType(typeof(Value).GetGenericArguments());
                    object o = Activator.CreateInstance(m);
                    variableLengthStructSettings.valueLength = o as IVariableLengthStruct<Value>;
                }
            }
        }

        /// <summary>
        /// Total number of valid entries in hash table
        /// </summary>
        /// <returns></returns>
        private unsafe long GetEntryCount()
        {
            var version = resizeInfo.version;
            var table_size_ = state[version].size;
            var ptable_ = state[version].tableAligned;
            long total_entry_count = 0;
            long beginAddress = hlog.BeginAddress;

            for (long bucket = 0; bucket < table_size_; ++bucket)
            {
                HashBucket b = *(ptable_ + bucket);
                while (true)
                {
                    for (int bucket_entry = 0; bucket_entry < Constants.kOverflowBucketIndex; ++bucket_entry)
                        if (b.bucket_entries[bucket_entry] >= beginAddress)
                            ++total_entry_count;
                    if (b.bucket_entries[Constants.kOverflowBucketIndex] == 0) break;
                    b = *((HashBucket*)overflowBucketsAllocator.GetPhysicalAddress((b.bucket_entries[Constants.kOverflowBucketIndex])));
                }
            }
            return total_entry_count;
        }

        private unsafe string DumpDistributionInternal(int version)
        {
            var table_size_ = state[version].size;
            var ptable_ = state[version].tableAligned;
            long total_record_count = 0;
            long beginAddress = hlog.BeginAddress;
            Dictionary<int, long> histogram = new Dictionary<int, long>();

            for (long bucket = 0; bucket < table_size_; ++bucket)
            {
                List<int> tags = new List<int>();
                int cnt = 0;
                HashBucket b = *(ptable_ + bucket);
                while (true)
                {
                    for (int bucket_entry = 0; bucket_entry < Constants.kOverflowBucketIndex; ++bucket_entry)
                    {
                        if (b.bucket_entries[bucket_entry] >= beginAddress)
                        {
                            var x = default(HashBucketEntry);
                            x.word = b.bucket_entries[bucket_entry];
                            if (tags.Contains(x.Tag) && !x.Tentative)
                                throw new FasterException("Duplicate tag found in index");
                            tags.Add(x.Tag);
                            ++cnt;
                            ++total_record_count;
                        }
                    }
                    if (b.bucket_entries[Constants.kOverflowBucketIndex] == 0) break;
                    b = *((HashBucket*)overflowBucketsAllocator.GetPhysicalAddress((b.bucket_entries[Constants.kOverflowBucketIndex])));
                }

                if (!histogram.ContainsKey(cnt)) histogram[cnt] = 0;
                histogram[cnt]++;
            }

            var distribution =
                $"Number of hash buckets: {{{table_size_}}}\n" +
                $"Total distinct hash-table entry count: {{{total_record_count}}}\n" +
                $"Average #entries per hash bucket: {{{total_record_count / (double)table_size_:0.00}}}\n" +
                $"Histogram of #entries per bucket:\n";

            foreach (var kvp in histogram.OrderBy(e => e.Key))
            {
                distribution += $"  {kvp.Key} : {kvp.Value}\n";
            }

            return distribution;
        }

        /// <summary>
        /// Dumps the distribution of each non-empty bucket in the hash table.
        /// </summary>
        public string DumpDistribution()
        {
            return DumpDistributionInternal(resizeInfo.version);
        }
    }
}<|MERGE_RESOLUTION|>--- conflicted
+++ resolved
@@ -550,10 +550,6 @@
             where FasterSession : IFasterSession<Key, Value, Input, Output, Context>
         {
             var pcontext = default(PendingContext<Input, Output, Context>);
-<<<<<<< HEAD
-=======
-            pcontext.NoKey = true;
->>>>>>> 8d9e38f1
             pcontext.operationFlags = PendingContext<Input, Output, Context>.GetOperationFlags(readFlags, noKey: true);
             Key key = default;
             var internalStatus = InternalRead(ref key, ref input, ref output, address, ref context, ref pcontext, fasterSession, sessionCtx, serialNo);
