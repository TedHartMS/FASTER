--- conflicted
+++ resolved
@@ -331,14 +331,7 @@
                 return _fasterKV._functions.ConcurrentWriter(ref key, ref src, ref dst);
             }
 
-<<<<<<< HEAD
-            public bool ConcurrentDeleter(ref Key key, ref Value value, ref RecordInfo recordInfo, long address)
-            {
-                return false;
-            }
-=======
             public void ConcurrentDeleter(ref Key key, ref Value value, ref RecordInfo recordInfo, long address) { }
->>>>>>> 71070107
 
             public bool NeedCopyUpdate(ref Key key, ref Input input, ref Value oldValue)
                 => _fasterKV._functions.NeedCopyUpdate(ref key, ref input, ref oldValue);
@@ -408,15 +401,9 @@
 
             public bool SupportsLocking => false;
 
-<<<<<<< HEAD
-            public void Lock(ref RecordInfo recordInfo, ref Key key, ref Value value, LockType lockType, ref long context) { }
-
-            public bool Unlock(ref RecordInfo recordInfo, ref Key key, ref Value value, LockType lockType, long context) => true;
-=======
             public void Lock(ref RecordInfo recordInfo, ref Key key, ref Value value, LockType lockType, ref long lockContext) { }
 
             public bool Unlock(ref RecordInfo recordInfo, ref Key key, ref Value value, LockType lockType, long lockContext) => true;
->>>>>>> 71070107
 
             public IHeapContainer<Input> GetHeapContainer(ref Input input)
             {
