--- conflicted
+++ resolved
@@ -153,7 +153,15 @@
                 UnsafeSuspendThread();
         }
 
-        /// <inheritdoc/>
+        /// <summary>
+        /// Read operation
+        /// </summary>
+        /// <param name="key">The key to look up</param>
+        /// <param name="input">Input to help extract the retrieved value into <paramref name="output"/></param>
+        /// <param name="output">The location to place the retrieved value</param>
+        /// <param name="userContext">User application context passed in case the read goes pending due to IO</param>
+        /// <param name="serialNo">The serial number of the operation (used in recovery)</param>
+        /// <returns><paramref name="output"/> is populated by the <see cref="IFunctions{Key, Value, Context}"/> implementation</returns>
         [MethodImpl(MethodImplOptions.AggressiveInlining)]
         public Status Read(ref Key key, ref Input input, ref Output output, Context userContext = default, long serialNo = 0)
         {
@@ -168,7 +176,15 @@
             }
         }
 
-        /// <inheritdoc/>
+        /// <summary>
+        /// Read operation
+        /// </summary>
+        /// <param name="key">The key to look up</param>
+        /// <param name="input">Input to help extract the retrieved value into <paramref name="output"/></param>
+        /// <param name="output">The location to place the retrieved value</param>
+        /// <param name="userContext">User application context passed in case the read goes pending due to IO</param>
+        /// <param name="serialNo">The serial number of the operation (used in recovery)</param>
+        /// <returns><paramref name="output"/> is populated by the <see cref="IFunctions{Key, Value, Context}"/> implementation</returns>
         [MethodImpl(MethodImplOptions.AggressiveInlining)]
         public Status Read(Key key, Input input, out Output output, Context userContext = default, long serialNo = 0)
         {
@@ -176,7 +192,14 @@
             return Read(ref key, ref input, ref output, userContext, serialNo);
         }
 
-        /// <inheritdoc/>
+        /// <summary>
+        /// Read operation
+        /// </summary>
+        /// <param name="key">The key to look up</param>
+        /// <param name="output">The location to place the retrieved value</param>
+        /// <param name="userContext">User application context passed in case the read goes pending due to IO</param>
+        /// <param name="serialNo">The serial number of the operation (used in recovery)</param>
+        /// <returns><paramref name="output"/> is populated by the <see cref="IFunctions{Key, Value, Context}"/> implementation</returns>
         [MethodImpl(MethodImplOptions.AggressiveInlining)]
         public Status Read(ref Key key, ref Output output, Context userContext = default, long serialNo = 0)
         {
@@ -184,7 +207,14 @@
             return Read(ref key, ref input, ref output, userContext, serialNo);
         }
 
-        /// <inheritdoc/>
+        /// <summary>
+        /// Read operation
+        /// </summary>
+        /// <param name="key"></param>
+        /// <param name="output"></param>
+        /// <param name="userContext"></param>
+        /// <param name="serialNo"></param>
+        /// <returns></returns>
         [MethodImpl(MethodImplOptions.AggressiveInlining)]
         public Status Read(Key key, out Output output, Context userContext = default, long serialNo = 0)
         {
@@ -193,7 +223,13 @@
             return Read(ref key, ref input, ref output, userContext, serialNo);
         }
 
-        /// <inheritdoc/>
+        /// <summary>
+        /// Read operation
+        /// </summary>
+        /// <param name="key"></param>
+        /// <param name="userContext"></param>
+        /// <param name="serialNo"></param>
+        /// <returns></returns>
         [MethodImpl(MethodImplOptions.AggressiveInlining)]
         public (Status, Output) Read(Key key, Context userContext = default, long serialNo = 0)
         {
@@ -202,7 +238,20 @@
             return (Read(ref key, ref input, ref output, userContext, serialNo), output);
         }
 
-        /// <inheritdoc/>
+        /// <summary>
+        /// Read operation that accepts a <paramref name="recordInfo"/> ref argument to start the lookup at instead of starting at the hash table entry for <paramref name="key"/>,
+        ///     and is updated with the record header for the found record (which contains previous address in the hash chain for this key; this can
+        ///     be used as <paramref name="recordInfo"/> in a subsequent call to iterate all records for <paramref name="key"/>).
+        /// </summary>
+        /// <param name="key">The key to look up</param>
+        /// <param name="input">Input to help extract the retrieved value into <paramref name="output"/></param>
+        /// <param name="output">The location to place the retrieved value</param>
+        /// <param name="recordInfo">On input contains the address to start at in its <see cref="RecordInfo.PreviousAddress"/>; if this is Constants.kInvalidAddress, the
+        ///     search starts with the key as in other forms of Read. On output, receives a copy of the record's header, which can be passed
+        ///     in a subsequent call, thereby enumerating all records in a key's hash chain.</param>
+        /// <param name="userContext">User application context passed in case the read goes pending due to IO</param>
+        /// <param name="serialNo">The serial number of the operation (used in recovery)</param>
+        /// <returns><paramref name="output"/> is populated by the <see cref="IFunctions{Key, Value, Context}"/> implementation</returns>
         [MethodImpl(MethodImplOptions.AggressiveInlining)]
         public Status Read(ref Key key, ref Input input, ref Output output, ref RecordInfo recordInfo, Context userContext = default, long serialNo = 0)
         {
@@ -217,7 +266,15 @@
             }
         }
 
-        /// <inheritdoc/>
+        /// <summary>
+        /// Read operation that accepts an <paramref name="address"/> argument to lookup at, instead of a key.
+        /// </summary>
+        /// <param name="address">The address to look up</param>
+        /// <param name="input">Input to help extract the retrieved value into <paramref name="output"/></param>
+        /// <param name="output">The location to place the retrieved value</param>
+        /// <param name="userContext">User application context passed in case the read goes pending due to IO</param>
+        /// <param name="serialNo">The serial number of the operation (used in recovery)</param>
+        /// <returns><paramref name="output"/> is populated by the <see cref="IFunctions{Key, Value, Context}"/> implementation; this should store the key if it needs it</returns>
         [MethodImpl(MethodImplOptions.AggressiveInlining)]
         public Status ReadAtAddress(long address, ref Input input, ref Output output, Context userContext = default, long serialNo = 0)
         {
@@ -232,7 +289,18 @@
             }
         }
 
-        /// <inheritdoc/>
+        /// <summary>
+        /// Async read operation. May return uncommitted results; to ensure reading of committed results, complete the read and then call WaitForCommitAsync.
+        /// </summary>
+        /// <param name="key">The key to look up</param>
+        /// <param name="input">Input to help extract the retrieved value into output</param>
+        /// <param name="userContext">User application context passed in case the read goes pending due to IO</param>
+        /// <param name="serialNo">The serial number of the operation (used in recovery)</param>
+        /// <param name="cancellationToken">Token to cancel the operation</param>
+        /// <returns>ReadAsyncResult - call <see cref="FasterKV{Key, Value}.ReadAsyncResult{Input, Output, Context}.Complete()"/>
+        ///     or <see cref="FasterKV{Key, Value}.ReadAsyncResult{Input, Output, Context}.Complete(out RecordInfo)"/> 
+        ///     on the return value to complete the read operation and obtain the result status, the output that is populated by the 
+        ///     <see cref="IFunctions{Key, Value, Context}"/> implementation, and optionally a copy of the header for the retrieved record</returns>
         [MethodImpl(MethodImplOptions.AggressiveInlining)]
         public ValueTask<FasterKV<Key, Value>.ReadAsyncResult<Input, Output, Context>> ReadAsync(ref Key key, ref Input input, Context userContext = default, long serialNo = 0, CancellationToken cancellationToken = default)
         {
@@ -240,7 +308,16 @@
             return fht.ReadAsync(this.FasterSession, this.ctx, ref key, ref input, Constants.kInvalidAddress, userContext, serialNo, cancellationToken);
         }
 
-        /// <inheritdoc/>
+        /// <summary>
+        /// Async read operation, may return uncommitted result
+        /// To ensure reading of committed result, complete the read and then call WaitForCommitAsync.
+        /// </summary>
+        /// <param name="key"></param>
+        /// <param name="input"></param>
+        /// <param name="context"></param>
+        /// <param name="serialNo"></param>
+        /// <param name="token"></param>
+        /// <returns>ReadAsyncResult - call Complete() on the return value to complete the read operation</returns>
         [MethodImpl(MethodImplOptions.AggressiveInlining)]
         public ValueTask<FasterKV<Key, Value>.ReadAsyncResult<Input, Output, Context>> ReadAsync(Key key, Input input, Context context = default, long serialNo = 0, CancellationToken token = default)
         {
@@ -248,7 +325,18 @@
             return fht.ReadAsync(this.FasterSession, this.ctx, ref key, ref input, Constants.kInvalidAddress, context, serialNo, token);
         }
 
-        /// <inheritdoc/>
+
+        /// <summary>
+        /// Async read operation. May return uncommitted results; to ensure reading of committed results, complete the read and then call WaitForCommitAsync.
+        /// </summary>
+        /// <param name="key">The key to look up</param>
+        /// <param name="userContext">User application context passed in case the read goes pending due to IO</param>
+        /// <param name="serialNo">The serial number of the operation (used in recovery)</param>
+        /// <param name="token">Token to cancel the operation</param>
+        /// <returns>ReadAsyncResult - call <see cref="FasterKV{Key, Value}.ReadAsyncResult{Input, Output, Context}.Complete()"/>
+        ///     or <see cref="FasterKV{Key, Value}.ReadAsyncResult{Input, Output, Context}.Complete(out RecordInfo)"/> 
+        ///     on the return value to complete the read operation and obtain the result status, the output that is populated by the 
+        ///     <see cref="IFunctions{Key, Value, Context}"/> implementation, and optionally a copy of the header for the retrieved record</returns>
         [MethodImpl(MethodImplOptions.AggressiveInlining)]
         public ValueTask<FasterKV<Key, Value>.ReadAsyncResult<Input, Output, Context>> ReadAsync(ref Key key, Context userContext = default, long serialNo = 0, CancellationToken token = default)
         {
@@ -257,7 +345,15 @@
             return fht.ReadAsync(this.FasterSession, this.ctx, ref key, ref input, Constants.kInvalidAddress, userContext, serialNo, token);
         }
 
-        /// <inheritdoc/>
+        /// <summary>
+        /// Async read operation, may return uncommitted result
+        /// To ensure reading of committed result, complete the read and then call WaitForCommitAsync.
+        /// </summary>
+        /// <param name="key"></param>
+        /// <param name="context"></param>
+        /// <param name="serialNo"></param>
+        /// <param name="token"></param>
+        /// <returns>ReadAsyncResult - call Complete() on the return value to complete the read operation</returns>
         [MethodImpl(MethodImplOptions.AggressiveInlining)]
         public ValueTask<FasterKV<Key, Value>.ReadAsyncResult<Input, Output, Context>> ReadAsync(Key key, Context context = default, long serialNo = 0, CancellationToken token = default)
         {
@@ -266,7 +362,21 @@
             return fht.ReadAsync(this.FasterSession, this.ctx, ref key, ref input, Constants.kInvalidAddress, context, serialNo, token);
         }
 
-        /// <inheritdoc/>
+        /// <summary>
+        /// Async read operation that accepts a <paramref name="startAddress"/> to start the lookup at instead of starting at the hash table entry for <paramref name="key"/>,
+        ///     and returns the <see cref="RecordInfo"/> for the found record (which contains previous address in the hash chain for this key; this can
+        ///     be used as <paramref name="startAddress"/> in a subsequent call to iterate all records for <paramref name="key"/>).
+        /// </summary>
+        /// <param name="key">The key to look up</param>
+        /// <param name="input">Input to help extract the retrieved value into output</param>
+        /// <param name="startAddress">Start at this address rather than the address in the hash table for <paramref name="key"/>"/></param>
+        /// <param name="userContext">User application context passed in case the read goes pending due to IO</param>
+        /// <param name="serialNo">The serial number of the operation (used in recovery)</param>
+        /// <param name="cancellationToken">Token to cancel the operation</param>
+        /// <returns>ReadAsyncResult - call <see cref="FasterKV{Key, Value}.ReadAsyncResult{Input, Output, Context}.Complete()"/>
+        ///     or <see cref="FasterKV{Key, Value}.ReadAsyncResult{Input, Output, Context}.Complete(out RecordInfo)"/> 
+        ///     on the return value to complete the read operation and obtain the result status, the output that is populated by the 
+        ///     <see cref="IFunctions{Key, Value, Context}"/> implementation, and optionally a copy of the header for the retrieved record</returns>
         [MethodImpl(MethodImplOptions.AggressiveInlining)]
         public ValueTask<FasterKV<Key, Value>.ReadAsyncResult<Input, Output, Context>> ReadAsync(ref Key key, ref Input input, long startAddress, Context userContext = default, long serialNo = 0, CancellationToken cancellationToken = default)
         {
@@ -274,7 +384,18 @@
             return fht.ReadAsync(this.FasterSession, this.ctx, ref key, ref input, startAddress, userContext, serialNo, cancellationToken, FasterKV<Key, Value>.PendingContext<Input, Output, Context>.kReadByAddress);
         }
 
-        /// <inheritdoc/>
+        /// <summary>
+        /// Async Read operation that accepts an <paramref name="address"/> argument to lookup at, instead of a key.
+        /// </summary>
+        /// <param name="address">The address to look up</param>
+        /// <param name="input">Input to help extract the retrieved value into output</param>
+        /// <param name="userContext">User application context passed in case the read goes pending due to IO</param>
+        /// <param name="serialNo">The serial number of the operation (used in recovery)</param>
+        /// <param name="cancellationToken">Token to cancel the operation</param>
+        /// <returns>ReadAsyncResult - call <see cref="FasterKV{Key, Value}.ReadAsyncResult{Input, Output, Context}.Complete()"/>
+        ///     or <see cref="FasterKV{Key, Value}.ReadAsyncResult{Input, Output, Context}.Complete(out RecordInfo)"/> 
+        ///     on the return value to complete the read operation and obtain the result status, the output that is populated by the 
+        ///     <see cref="IFunctions{Key, Value, Context}"/> implementation, and optionally a copy of the header for the retrieved record</returns>
         [MethodImpl(MethodImplOptions.AggressiveInlining)]
         public ValueTask<FasterKV<Key, Value>.ReadAsyncResult<Input, Output, Context>> ReadAtAddressAsync(long address, ref Input input, Context userContext = default, long serialNo = 0, CancellationToken cancellationToken = default)
         {
@@ -283,7 +404,14 @@
             return fht.ReadAsync(this.FasterSession, this.ctx, ref key, ref input, address, userContext, serialNo, cancellationToken, FasterKV<Key, Value>.PendingContext<Input, Output, Context>.kNoKey);
         }
 
-        /// <inheritdoc/>
+        /// <summary>
+        /// Upsert operation
+        /// </summary>
+        /// <param name="key"></param>
+        /// <param name="desiredValue"></param>
+        /// <param name="userContext"></param>
+        /// <param name="serialNo"></param>
+        /// <returns></returns>
         [MethodImpl(MethodImplOptions.AggressiveInlining)]
         public Status Upsert(ref Key key, ref Value desiredValue, Context userContext = default, long serialNo = 0)
         {
@@ -298,12 +426,26 @@
             }
         }
 
-        /// <inheritdoc/>
+        /// <summary>
+        /// Upsert operation
+        /// </summary>
+        /// <param name="key"></param>
+        /// <param name="desiredValue"></param>
+        /// <param name="userContext"></param>
+        /// <param name="serialNo"></param>
+        /// <returns></returns>
         [MethodImpl(MethodImplOptions.AggressiveInlining)]
         public Status Upsert(Key key, Value desiredValue, Context userContext = default, long serialNo = 0)
             => Upsert(ref key, ref desiredValue, userContext, serialNo);
 
-        /// <inheritdoc/>
+        /// <summary>
+        /// RMW operation
+        /// </summary>
+        /// <param name="key"></param>
+        /// <param name="input"></param>
+        /// <param name="userContext"></param>
+        /// <param name="serialNo"></param>
+        /// <returns></returns>
         [MethodImpl(MethodImplOptions.AggressiveInlining)]
         public Status RMW(ref Key key, ref Input input, Context userContext = default, long serialNo = 0)
         {
@@ -318,12 +460,28 @@
             }
         }
 
-        /// <inheritdoc/>
+        /// <summary>
+        /// RMW operation
+        /// </summary>
+        /// <param name="key"></param>
+        /// <param name="input"></param>
+        /// <param name="userContext"></param>
+        /// <param name="serialNo"></param>
+        /// <returns></returns>
         [MethodImpl(MethodImplOptions.AggressiveInlining)]
         public Status RMW(Key key, Input input, Context userContext = default, long serialNo = 0)
             => RMW(ref key, ref input, userContext, serialNo);
 
-        /// <inheritdoc/>
+        /// <summary>
+        /// Async RMW operation
+        /// Await operation in session before issuing next one
+        /// </summary>
+        /// <param name="key"></param>
+        /// <param name="input"></param>
+        /// <param name="context"></param>
+        /// <param name="serialNo"></param>
+        /// <param name="token"></param>
+        /// <returns>ValueTask for RMW result, user needs to await and then call Complete() on the result</returns>
         [MethodImpl(MethodImplOptions.AggressiveInlining)]
         public ValueTask<FasterKV<Key, Value>.RmwAsyncResult<Input, Output, Context>> RMWAsync(ref Key key, ref Input input, Context context = default, long serialNo = 0, CancellationToken token = default)
         {
@@ -331,12 +489,27 @@
             return fht.RmwAsync(this.FasterSession, this.ctx, ref key, ref input, context, serialNo, token);
         }
 
-        /// <inheritdoc/>
+        /// <summary>
+        /// Async RMW operation
+        /// Await operation in session before issuing next one
+        /// </summary>
+        /// <param name="key"></param>
+        /// <param name="input"></param>
+        /// <param name="context"></param>
+        /// <param name="serialNo"></param>
+        /// <param name="token"></param>
+        /// <returns>ValueTask for RMW result, user needs to await and then call Complete() on the result</returns>
         [MethodImpl(MethodImplOptions.AggressiveInlining)]
         public ValueTask<FasterKV<Key, Value>.RmwAsyncResult<Input, Output, Context>> RMWAsync(Key key, Input input, Context context = default, long serialNo = 0, CancellationToken token = default)
             => RMWAsync(ref key, ref input, context, serialNo, token);
 
-        /// <inheritdoc/>
+        /// <summary>
+        /// Delete operation
+        /// </summary>
+        /// <param name="key"></param>
+        /// <param name="userContext"></param>
+        /// <param name="serialNo"></param>
+        /// <returns></returns>
         [MethodImpl(MethodImplOptions.AggressiveInlining)]
         public Status Delete(ref Key key, Context userContext = default, long serialNo = 0)
         {
@@ -351,7 +524,13 @@
             }
         }
 
-        /// <inheritdoc/>
+        /// <summary>
+        /// Delete operation
+        /// </summary>
+        /// <param name="key"></param>
+        /// <param name="userContext"></param>
+        /// <param name="serialNo"></param>
+        /// <returns></returns>
         [MethodImpl(MethodImplOptions.AggressiveInlining)]
         public Status Delete(Key key, Context userContext = default, long serialNo = 0)
             => Delete(ref key, userContext, serialNo);
@@ -370,7 +549,10 @@
             return fht.InternalContainsKeyInMemory(ref key, ctx, FasterSession, fromAddress);
         }
 
-        /// <inheritdoc/>
+        /// <summary>
+        /// Get list of pending requests (for current session)
+        /// </summary>
+        /// <returns></returns>
         public IEnumerable<long> GetPendingRequests()
         {
             foreach (var kvp in ctx.prevCtx?.ioPendingRequests)
@@ -386,7 +568,10 @@
                 yield return val.serialNum;
         }
 
-        /// <inheritdoc/>
+        /// <summary>
+        /// Refresh session epoch and handle checkpointing phases. Used only
+        /// in case of thread-affinitized sessions (async support is disabled).
+        /// </summary>
         public void Refresh()
         {
             if (SupportAsync) UnsafeResumeThread();
@@ -394,7 +579,13 @@
             if (SupportAsync) UnsafeSuspendThread();
         }
 
-        /// <inheritdoc/>
+        /// <summary>
+        /// Sync complete all outstanding pending operations
+        /// Async operations (ReadAsync) must be completed individually
+        /// </summary>
+        /// <param name="spinWait">Spin-wait for all pending operations on session to complete</param>
+        /// <param name="spinWaitForCommit">Extend spin-wait until ongoing commit/checkpoint, if any, completes</param>
+        /// <returns></returns>
         public bool CompletePending(bool spinWait = false, bool spinWaitForCommit = false)
         {
             if (SupportAsync) UnsafeResumeThread();
@@ -425,7 +616,11 @@
             }
         }
 
-        /// <inheritdoc/>
+        /// <summary>
+        /// Complete all outstanding pending operations asynchronously
+        /// Async operations (ReadAsync) must be completed individually
+        /// </summary>
+        /// <returns></returns>
         public async ValueTask CompletePendingAsync(bool waitForCommit = false, CancellationToken token = default)
         {
             token.ThrowIfCancellationRequested();
@@ -441,7 +636,12 @@
                 await WaitForCommitAsync(token);
         }
 
-        /// <inheritdoc/>
+        /// <summary>
+        /// Check if at least one request is ready for CompletePending to be called on
+        /// Returns completed immediately if there are no outstanding requests
+        /// </summary>
+        /// <param name="token"></param>
+        /// <returns></returns>
         public async ValueTask ReadyToCompletePendingAsync(CancellationToken token = default)
         {
             token.ThrowIfCancellationRequested();
@@ -452,7 +652,11 @@
             await fht.ReadyToCompletePendingAsync(this.ctx, token);
         }
 
-        /// <inheritdoc/>
+        /// <summary>
+        /// Wait for commit of all operations completed until the current point in session.
+        /// Does not itself issue checkpoint/commits.
+        /// </summary>
+        /// <returns></returns>
         public async ValueTask WaitForCommitAsync(CancellationToken token = default)
         {
             token.ThrowIfCancellationRequested();
@@ -477,7 +681,10 @@
             }
         }
 
-        /// <inheritdoc/>
+        /// <summary>
+        /// Resume session on current thread
+        /// Call SuspendThread before any async op
+        /// </summary>
         [MethodImpl(MethodImplOptions.AggressiveInlining)]
         internal void UnsafeResumeThread()
         {
@@ -485,7 +692,9 @@
             fht.InternalRefresh(ctx, FasterSession);
         }
 
-        /// <inheritdoc/>
+        /// <summary>
+        /// Suspend session on current thread
+        /// </summary>
         [MethodImpl(MethodImplOptions.AggressiveInlining)]
         internal void UnsafeSuspendThread()
         {
@@ -513,13 +722,6 @@
                 _clientSession.LatestCommitPoint = commitPoint;
             }
 
-<<<<<<< HEAD
-            public void ConcurrentReader(ref Key key, ref Input input, ref Value value, ref Output dst, long logicalAddress) 
-                => _clientSession.functions.ConcurrentReader(ref key, ref input, ref value, ref dst, logicalAddress);
-
-            public bool ConcurrentWriter(ref Key key, ref Value src, ref Value dst, long logicalAddress) 
-                => _clientSession.functions.ConcurrentWriter(ref key, ref src, ref dst, logicalAddress);
-=======
             public void ConcurrentReader(ref Key key, ref Input input, ref Value value, ref Output dst, long address)
             {
                 _clientSession.functions.ConcurrentReader(ref key, ref input, ref value, ref dst, address);
@@ -529,37 +731,30 @@
             {
                 return _clientSession.functions.ConcurrentWriter(ref key, ref src, ref dst, address);
             }
->>>>>>> 0f684f3c
 
             public bool NeedCopyUpdate(ref Key key, ref Input input, ref Value oldValue)
                 => _clientSession.functions.NeedCopyUpdate(ref key, ref input, ref oldValue);
 
-<<<<<<< HEAD
-            public void CopyUpdater(ref Key key, ref Input input, ref Value oldValue, ref Value newValue, long oldLogicalAddress, long newLogicalAddress) 
-                => _clientSession.functions.CopyUpdater(ref key, ref input, ref oldValue, ref newValue, oldLogicalAddress, newLogicalAddress);
-=======
             public void CopyUpdater(ref Key key, ref Input input, ref Value oldValue, ref Value newValue, long oldAddress, long newAddress)
             {
                 _clientSession.functions.CopyUpdater(ref key, ref input, ref oldValue, ref newValue, oldAddress, newAddress);
             }
->>>>>>> 0f684f3c
-
-            public void DeleteCompletionCallback(ref Key key, Context ctx) 
-                => _clientSession.functions.DeleteCompletionCallback(ref key, ctx);
+
+            public void DeleteCompletionCallback(ref Key key, Context ctx)
+            {
+                _clientSession.functions.DeleteCompletionCallback(ref key, ctx);
+            }
 
             public int GetInitialLength(ref Input input)
-                => _clientSession.variableLengthStruct.GetInitialLength(ref input);
-
-            public int GetLength(ref Value t, ref Input input) 
-                => _clientSession.variableLengthStruct.GetLength(ref t, ref input);
-
-<<<<<<< HEAD
-            public void InitialUpdater(ref Key key, ref Input input, ref Value value, long logicalAddress) 
-                => _clientSession.functions.InitialUpdater(ref key, ref input, ref value, logicalAddress);
-
-            public bool InPlaceUpdater(ref Key key, ref Input input, ref Value value, long logicalAddress) 
-                => _clientSession.functions.InPlaceUpdater(ref key, ref input, ref value, logicalAddress);
-=======
+            {
+                return _clientSession.variableLengthStruct.GetInitialLength(ref input);
+            }
+
+            public int GetLength(ref Value t, ref Input input)
+            {
+                return _clientSession.variableLengthStruct.GetLength(ref t, ref input);
+            }
+
             public void InitialUpdater(ref Key key, ref Input input, ref Value value, long address)
             {
                 _clientSession.functions.InitialUpdater(ref key, ref input, ref value, address);
@@ -569,21 +764,17 @@
             {
                 return _clientSession.functions.InPlaceUpdater(ref key, ref input, ref value, address);
             }
->>>>>>> 0f684f3c
-
-            public void ReadCompletionCallback(ref Key key, ref Input input, ref Output output, Context ctx, Status status, RecordInfo recordInfo) 
-                => _clientSession.functions.ReadCompletionCallback(ref key, ref input, ref output, ctx, status, recordInfo);
-
-            public void RMWCompletionCallback(ref Key key, ref Input input, Context ctx, Status status) 
-                => _clientSession.functions.RMWCompletionCallback(ref key, ref input, ctx, status);
-
-<<<<<<< HEAD
-            public void SingleReader(ref Key key, ref Input input, ref Value value, ref Output dst, long logicalAddress) 
-                => _clientSession.functions.SingleReader(ref key, ref input, ref value, ref dst, logicalAddress);
-
-            public void SingleWriter(ref Key key, ref Value src, ref Value dst, long logicalAddress) 
-                => _clientSession.functions.SingleWriter(ref key, ref src, ref dst, logicalAddress);
-=======
+
+            public void ReadCompletionCallback(ref Key key, ref Input input, ref Output output, Context ctx, Status status, RecordInfo recordInfo)
+            {
+                _clientSession.functions.ReadCompletionCallback(ref key, ref input, ref output, ctx, status, recordInfo);
+            }
+
+            public void RMWCompletionCallback(ref Key key, ref Input input, Context ctx, Status status)
+            {
+                _clientSession.functions.RMWCompletionCallback(ref key, ref input, ctx, status);
+            }
+
             public void SingleReader(ref Key key, ref Input input, ref Value value, ref Output dst, long address)
             {
                 _clientSession.functions.SingleReader(ref key, ref input, ref value, ref dst, address);
@@ -593,16 +784,21 @@
             {
                 _clientSession.functions.SingleWriter(ref key, ref src, ref dst, address);
             }
->>>>>>> 0f684f3c
-
-            public void UnsafeResumeThread() 
-                => _clientSession.UnsafeResumeThread();
-
-            public void UnsafeSuspendThread() 
-                => _clientSession.UnsafeSuspendThread();
-
-            public void UpsertCompletionCallback(ref Key key, ref Value value, Context ctx) 
-                => _clientSession.functions.UpsertCompletionCallback(ref key, ref value, ctx);
+
+            public void UnsafeResumeThread()
+            {
+                _clientSession.UnsafeResumeThread();
+            }
+
+            public void UnsafeSuspendThread()
+            {
+                _clientSession.UnsafeSuspendThread();
+            }
+
+            public void UpsertCompletionCallback(ref Key key, ref Value value, Context ctx)
+            {
+                _clientSession.functions.UpsertCompletionCallback(ref key, ref value, ctx);
+            }
 
             public IHeapContainer<Input> GetHeapContainer(ref Input input)
             {
