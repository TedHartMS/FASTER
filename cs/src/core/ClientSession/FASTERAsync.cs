﻿// Copyright (c) Microsoft Corporation. All rights reserved.
// Licensed under the MIT license.

#pragma warning disable 0162

using System;
using System.Diagnostics;
using System.Runtime.CompilerServices;
using System.Runtime.ExceptionServices;
using System.Threading;
using System.Threading.Tasks;

namespace FASTER.core
{
    /// <summary>
    /// The FASTER key-value store
    /// </summary>
    /// <typeparam name="Key">Key</typeparam>
    /// <typeparam name="Value">Value</typeparam>
    public partial class FasterKV<Key, Value> : FasterBase, IFasterKV<Key, Value>
    {

        /// <summary>
        /// Check if at least one (sync) request is ready for CompletePending to operate on
        /// </summary>
        /// <param name="currentCtx"></param>
        /// <param name="token"></param>
        /// <returns></returns>
        internal async ValueTask ReadyToCompletePendingAsync<Input, Output, Context>(FasterExecutionContext<Input, Output, Context> currentCtx, CancellationToken token = default)
        {
            #region Previous pending requests
            if (!RelaxedCPR)
            {
                if (currentCtx.phase == Phase.IN_PROGRESS || currentCtx.phase == Phase.WAIT_PENDING)
                {
                    if (currentCtx.prevCtx.SyncIoPendingCount != 0)
                        await currentCtx.prevCtx.readyResponses.WaitForEntryAsync(token);
                }
            }
            #endregion

            if (currentCtx.SyncIoPendingCount != 0)
                await currentCtx.readyResponses.WaitForEntryAsync(token);
        }

        /// <summary>
        /// Complete outstanding pending operations that were issued synchronously
        /// Async operations (e.g., ReadAsync) need to be completed individually
        /// </summary>
        /// <returns></returns>
        internal async ValueTask CompletePendingAsync<Input, Output, Context>(IFasterSession<Key, Value, Input, Output, Context> fasterSession,
                                      FasterExecutionContext<Input, Output, Context> currentCtx, CancellationToken token = default)
        {
            bool done = true;

            #region Previous pending requests
            if (!RelaxedCPR)
            {
                if (currentCtx.phase == Phase.IN_PROGRESS
                    ||
                    currentCtx.phase == Phase.WAIT_PENDING)
                {

                    await currentCtx.prevCtx.pendingReads.WaitEmptyAsync();

                    await InternalCompletePendingRequestsAsync(currentCtx.prevCtx, currentCtx, fasterSession, token);
                    Debug.Assert(currentCtx.prevCtx.SyncIoPendingCount == 0);

                    if (currentCtx.prevCtx.retryRequests.Count > 0)
                    {
                        fasterSession.UnsafeResumeThread();
                        InternalCompleteRetryRequests(currentCtx.prevCtx, currentCtx, fasterSession);
                        fasterSession.UnsafeSuspendThread();
                    }

                    done &= (currentCtx.prevCtx.HasNoPendingRequests);
                }
            }
            #endregion

            await InternalCompletePendingRequestsAsync(currentCtx, currentCtx, fasterSession, token);

            fasterSession.UnsafeResumeThread();
            InternalCompleteRetryRequests(currentCtx, currentCtx, fasterSession);
            fasterSession.UnsafeSuspendThread();

            Debug.Assert(currentCtx.HasNoPendingRequests);

            done &= (currentCtx.HasNoPendingRequests);

            if (!done)
            {
                throw new Exception("CompletePendingAsync did not complete");
            }
        }

        internal sealed class ReadAsyncInternal<Input, Output, Context>
        {
            const int Completed = 1;
            const int Pending = 0;
            ExceptionDispatchInfo _exception;
            readonly FasterKV<Key, Value> _fasterKV;
            readonly IFasterSession<Key, Value, Input, Output, Context> _fasterSession;
            readonly FasterExecutionContext<Input, Output, Context> _currentCtx;
            PendingContext<Input, Output, Context> _pendingContext;
            readonly AsyncIOContext<Key, Value> _diskRequest;
            int CompletionComputeStatus;
            internal RecordInfo _recordInfo;

            internal ReadAsyncInternal(FasterKV<Key, Value> fasterKV, IFasterSession<Key, Value, Input, Output, Context> fasterSession, FasterExecutionContext<Input, Output, Context> currentCtx,
                                       PendingContext<Input, Output, Context> pendingContext, AsyncIOContext<Key, Value> diskRequest)
            {
                _exception = default;
                _fasterKV = fasterKV;
                _fasterSession = fasterSession;
                _currentCtx = currentCtx;
                _pendingContext = pendingContext;
                _diskRequest = diskRequest;
                CompletionComputeStatus = Pending;
                _recordInfo = default;
            }

            internal (Status, Output) Complete()
            {
                (Status, Output) _result = default;
                if (_diskRequest.asyncOperation != null
                    && CompletionComputeStatus != Completed
                    && Interlocked.CompareExchange(ref CompletionComputeStatus, Completed, Pending) == Pending)
                {
                    try
                    {
                        _fasterSession.UnsafeResumeThread();
                        try
                        {
                            Debug.Assert(_fasterKV.RelaxedCPR);

                            var status = _fasterKV.InternalCompletePendingRequestFromContext(_currentCtx, _currentCtx, _fasterSession, _diskRequest, ref _pendingContext, true, out _);
                            Debug.Assert(status != Status.PENDING);
                            _result = (status, _pendingContext.output);
                            unsafe { _recordInfo = _fasterKV.hlog.GetInfoFromBytePointer(_diskRequest.record.GetValidPointer()); }
                            _pendingContext.Dispose();
                        }
                        finally
                        {
                            _fasterSession.UnsafeSuspendThread();
                        }
                    }
                    catch (Exception e)
                    {
                        _exception = ExceptionDispatchInfo.Capture(e);
                    }
                    finally
                    {
                        _currentCtx.ioPendingRequests.Remove(_pendingContext.id);
                        _currentCtx.asyncPendingCount--;
                    }
                }

                if (_exception != default)
                    _exception.Throw();
                return _result;
            }

            internal (Status, Output) Complete(out RecordInfo recordInfo)
            {
                var result = this.Complete();
                recordInfo = _recordInfo;
                return result;
            }
        }

        /// <summary>
        /// State storage for the completion of an async Read, or the result if the read was completed synchronously
        /// </summary>
<<<<<<< HEAD
        public struct ReadAsyncResult<Input, Output, Context, Functions>
        where Functions : IFunctions<Key, Value, Input, Output, Context>
=======
        public struct ReadAsyncResult<Input, Output, Context>
>>>>>>> 9819c7e7
        {
            internal readonly Status status;
            internal readonly Output output;
            readonly RecordInfo recordInfo;

            internal readonly ReadAsyncInternal<Input, Output, Context> readAsyncInternal;

<<<<<<< HEAD
            // Called for synchronously-completed Reads
=======
>>>>>>> 9819c7e7
            internal ReadAsyncResult(Status status, Output output, RecordInfo recordInfo)
            {
                this.status = status;
                this.output = output;
                this.recordInfo = recordInfo;
                this.readAsyncInternal = default;
            }

            // Called for Reads that have gone pending for IO
            internal ReadAsyncResult(
                FasterKV<Key, Value> fasterKV,
                IFasterSession<Key, Value, Input, Output, Context> fasterSession,
                FasterExecutionContext<Input, Output, Context> currentCtx,
                PendingContext<Input, Output, Context> pendingContext, AsyncIOContext<Key, Value> diskRequest)
            {
                status = Status.PENDING;
                output = default;
                this.recordInfo = default;
<<<<<<< HEAD
                readAsyncInternal = new ReadAsyncInternal<Input, Output, Context, Functions>(fasterKV, clientSession, pendingContext, diskRequest);
=======
                readAsyncInternal = new ReadAsyncInternal<Input, Output, Context>(fasterKV, fasterSession, currentCtx, pendingContext, diskRequest);
>>>>>>> 9819c7e7
            }

            /// <summary>
            /// Complete the read operation, after any I/O is completed.
            /// </summary>
            /// <returns>The read result, or throws an exception if error encountered.</returns>
            public (Status, Output) Complete()
            {
                if (status != Status.PENDING)
                    return (status, output);

                return readAsyncInternal.Complete();
            }

            /// <summary>
            /// Complete the read operation, after any I/O is completed.
            /// </summary>
            /// <returns>The read result and the previous address in the Read key's hash chain, or throws an exception if error encountered.</returns>
            public (Status, Output) Complete(out RecordInfo recordInfo)
            {
                if (status != Status.PENDING)
                {
                    recordInfo = this.recordInfo;
                    return (status, output);
                }

                return readAsyncInternal.Complete(out recordInfo);
            }
        }

        [MethodImpl(MethodImplOptions.AggressiveInlining)]
<<<<<<< HEAD
        internal ValueTask<ReadAsyncResult<Input, Output, Context, Functions>> ReadAsync<Input, Output, Context, Functions>(ClientSession<Key, Value, Input, Output, Context, Functions> clientSession,
                                ref Key key, ref Input input, long startAddress, Context context, long serialNo, CancellationToken token)
            where Functions : IFunctions<Key, Value, Input, Output, Context>
=======
        internal ValueTask<ReadAsyncResult<Input, Output, Context>> ReadAsync<Input, Output, Context>(IFasterSession<Key, Value, Input, Output, Context> fasterSession,
            FasterExecutionContext<Input, Output, Context> currentCtx,
            ref Key key, ref Input input, long startAddress, Context context, long serialNo, CancellationToken token, bool noKey = false)
>>>>>>> 9819c7e7
        {
            var pcontext = default(PendingContext<Input, Output, Context>);
            pcontext.skipKeyVerification = noKey;
            var diskRequest = default(AsyncIOContext<Key, Value>);
            Output output = default;

            fasterSession.UnsafeResumeThread();
            try
            {
<<<<<<< HEAD
                OperationStatus internalStatus = InternalRead(ref key, ref input, ref output, startAddress, ref context, ref pcontext, clientSession.FasterSession, clientSession.ctx, serialNo);
=======
                OperationStatus internalStatus = InternalRead(ref key, ref input, ref output, startAddress, ref context, ref pcontext, fasterSession, currentCtx, serialNo);
>>>>>>> 9819c7e7
                Debug.Assert(internalStatus != OperationStatus.RETRY_NOW);
                Debug.Assert(internalStatus != OperationStatus.RETRY_LATER);

                internalStatus = InternalRead(ref key, ref input, ref output, startAddress, ref context, ref pcontext, clientSession.FasterSession, clientSession.ctx, serialNo);
                if (internalStatus == OperationStatus.SUCCESS || internalStatus == OperationStatus.NOTFOUND)
                {
<<<<<<< HEAD
                    return new ValueTask<ReadAsyncResult<Input, Output, Context, Functions>>(new ReadAsyncResult<Input, Output, Context, Functions>((Status)internalStatus, output, pcontext.recordInfo));
=======
                    return new ValueTask<ReadAsyncResult<Input, Output, Context>>(new ReadAsyncResult<Input, Output, Context>((Status)internalStatus, output, pcontext.recordInfo));
>>>>>>> 9819c7e7
                }
                else
                {
                    var status = HandleOperationStatus(currentCtx, currentCtx, ref pcontext, fasterSession, internalStatus, true, out diskRequest);

                    if (status != Status.PENDING)
<<<<<<< HEAD
                        return new ValueTask<ReadAsyncResult<Input, Output, Context, Functions>>(new ReadAsyncResult<Input, Output, Context, Functions>(status, output, pcontext.recordInfo));
=======
                        return new ValueTask<ReadAsyncResult<Input, Output, Context>>(new ReadAsyncResult<Input, Output, Context>(status, output, pcontext.recordInfo));
>>>>>>> 9819c7e7
                }
            }
            finally
            {
                Debug.Assert(serialNo >= currentCtx.serialNum, "Operation serial numbers must be non-decreasing");
                currentCtx.serialNum = serialNo;
                fasterSession.UnsafeSuspendThread();
            }

            return SlowReadAsync(this, fasterSession, currentCtx, pcontext, diskRequest, token);
        }

<<<<<<< HEAD
        internal static async ValueTask<ReadAsyncResult<Input, Output, Context, Functions>> SlowReadAsync<Input, Output, Context, Functions>(
=======
        private static async ValueTask<ReadAsyncResult<Input, Output, Context>> SlowReadAsync<Input, Output, Context>(
>>>>>>> 9819c7e7
            FasterKV<Key, Value> @this,
            IFasterSession<Key, Value, Input, Output, Context> fasterSession,
            FasterExecutionContext<Input, Output, Context> currentCtx,
            PendingContext<Input, Output, Context> pendingContext, AsyncIOContext<Key, Value> diskRequest, CancellationToken token = default)
        {
            currentCtx.asyncPendingCount++;
            currentCtx.pendingReads.Add();

            try
            {
                token.ThrowIfCancellationRequested();

                if (@this.epoch.ThisInstanceProtected())
                    throw new NotSupportedException("Async operations not supported over protected epoch");

                diskRequest = await diskRequest.asyncOperation.Task;
            }
            catch
            {
                currentCtx.ioPendingRequests.Remove(pendingContext.id);
                currentCtx.asyncPendingCount--;
                throw;
            }
            finally
            {
                currentCtx.pendingReads.Remove();
            }

            return new ReadAsyncResult<Input, Output, Context>(@this, fasterSession, currentCtx, pendingContext, diskRequest);
        }

        internal sealed class RmwAsyncInternal<Input, Output, Context>
        {
            const int Completed = 1;
            const int Pending = 0;
            ExceptionDispatchInfo _exception;
            readonly FasterKV<Key, Value> _fasterKV;
            readonly IFasterSession<Key, Value, Input, Output, Context> _fasterSession;
            readonly FasterExecutionContext<Input, Output, Context> _currentCtx;
            PendingContext<Input, Output, Context> _pendingContext;
            AsyncIOContext<Key, Value> _diskRequest;
            int CompletionComputeStatus;

            internal RmwAsyncInternal(FasterKV<Key, Value> fasterKV, IFasterSession<Key, Value, Input, Output, Context> fasterSession,
                                      FasterExecutionContext<Input, Output, Context> currentCtx, PendingContext<Input, Output, Context> pendingContext, AsyncIOContext<Key, Value> diskRequest)
            {
                _exception = default;
                _fasterKV = fasterKV;
                _fasterSession = fasterSession;
                _currentCtx = currentCtx;
                _pendingContext = pendingContext;
                _diskRequest = diskRequest;
                CompletionComputeStatus = Pending;
            }

            internal ValueTask<RmwAsyncResult<Input, Output, Context>> CompleteAsync(CancellationToken token = default)
            {
                Debug.Assert(_fasterKV.RelaxedCPR);

                AsyncIOContext<Key, Value> newDiskRequest = default;

                if (_diskRequest.asyncOperation != null
                    && CompletionComputeStatus != Completed
                    && Interlocked.CompareExchange(ref CompletionComputeStatus, Completed, Pending) == Pending)
                {
                    try
                    {
                        _fasterSession.UnsafeResumeThread();
                        try
                        {
                            var status = _fasterKV.InternalCompletePendingRequestFromContext(_currentCtx, _currentCtx, _fasterSession, _diskRequest, ref _pendingContext, true, out newDiskRequest);
                            _pendingContext.Dispose();
                            if (status != Status.PENDING)
                                return new ValueTask<RmwAsyncResult<Input, Output, Context>>(new RmwAsyncResult<Input, Output, Context>(status, default));
                        }
                        finally
                        {
                            _fasterSession.UnsafeSuspendThread();
                        }
                    }
                    catch (Exception e)
                    {
                        _exception = ExceptionDispatchInfo.Capture(e);
                    }
                    finally
                    {
                        _currentCtx.ioPendingRequests.Remove(_pendingContext.id);
                        _currentCtx.asyncPendingCount--;
                    }
                }

                if (_exception != default)
                    _exception.Throw();

                return SlowRmwAsync(_fasterKV, _fasterSession, _currentCtx, _pendingContext, newDiskRequest, token);
            }
        }

        /// <summary>
        /// State storage for the completion of an async Read, or the result if the read was completed synchronously
        /// </summary>
        public struct RmwAsyncResult<Input, Output, Context>
        {
            internal readonly Status status;
            internal readonly Output output;

            internal readonly RmwAsyncInternal<Input, Output, Context> rmwAsyncInternal;

            internal RmwAsyncResult(Status status, Output output)
            {
                this.status = status;
                this.output = output;
                this.rmwAsyncInternal = default;
            }

            internal RmwAsyncResult(
                FasterKV<Key, Value> fasterKV,
                IFasterSession<Key, Value, Input, Output, Context> fasterSession,
                FasterExecutionContext<Input, Output, Context> currentCtx,
                PendingContext<Input, Output, Context> pendingContext, AsyncIOContext<Key, Value> diskRequest)
            {
                status = Status.PENDING;
                output = default;
                rmwAsyncInternal = new RmwAsyncInternal<Input, Output, Context>(fasterKV, fasterSession, currentCtx, pendingContext, diskRequest);
            }

            /// <summary>
            /// Complete the RMW operation, issuing additional (rare) I/O asynchronously if needed.
            /// It is usually preferable to use Complete() instead of this.
            /// </summary>
            /// <returns>ValueTask for RMW result. User needs to await again if result status is Status.PENDING.</returns>
            public ValueTask<RmwAsyncResult<Input, Output, Context>> CompleteAsync(CancellationToken token = default)
            {
                if (status != Status.PENDING)
                    return new ValueTask<RmwAsyncResult<Input, Output, Context>>(new RmwAsyncResult<Input, Output, Context>(status, default));

                return rmwAsyncInternal.CompleteAsync(token);
            }

            /// <summary>
            /// Complete the RMW operation, issuing additional (rare) I/O synchronously if needed.
            /// </summary>
            /// <returns>Status of RMW operation</returns>
            public Status Complete()
            {
                if (status != Status.PENDING)
                    return status;

                var t = rmwAsyncInternal.CompleteAsync();
                if (t.IsCompleted)
                    return t.Result.status;

                // Handle rare case
                var r = t.GetAwaiter().GetResult();
                while (r.status == Status.PENDING)
                    r = r.CompleteAsync().GetAwaiter().GetResult();
                return r.status;
            }

        }

        [MethodImpl(MethodImplOptions.AggressiveInlining)]
        internal ValueTask<RmwAsyncResult<Input, Output, Context>> RmwAsync<Input, Output, Context>(IFasterSession<Key, Value, Input, Output, Context> fasterSession,
            FasterExecutionContext<Input, Output, Context> currentCtx, ref Key key, ref Input input, Context context, long serialNo, CancellationToken token = default)
        {
            var pcontext = default(PendingContext<Input, Output, Context>);
            var diskRequest = default(AsyncIOContext<Key, Value>);

            fasterSession.UnsafeResumeThread();
            try
            {
                OperationStatus internalStatus;

                do
                    internalStatus = InternalRMW(ref key, ref input, ref context, ref pcontext, fasterSession, currentCtx, serialNo);
                while (internalStatus == OperationStatus.RETRY_NOW || internalStatus == OperationStatus.RETRY_LATER);

                
                if (internalStatus == OperationStatus.SUCCESS || internalStatus == OperationStatus.NOTFOUND)
                {
                    return new ValueTask<RmwAsyncResult<Input, Output, Context>>(new RmwAsyncResult<Input, Output, Context>((Status)internalStatus, default));
                }
                else
                {
                    var status = HandleOperationStatus(currentCtx, currentCtx, ref pcontext, fasterSession, internalStatus, true, out diskRequest);

                    if (status != Status.PENDING)
                        return new ValueTask<RmwAsyncResult<Input, Output, Context>>(new RmwAsyncResult<Input, Output, Context>(status, default));
                }
            }
            finally
            {
                Debug.Assert(serialNo >= currentCtx.serialNum, "Operation serial numbers must be non-decreasing");
                currentCtx.serialNum = serialNo;
                fasterSession.UnsafeSuspendThread();
            }

            return SlowRmwAsync(this, fasterSession, currentCtx, pcontext, diskRequest, token);
        }

        private static async ValueTask<RmwAsyncResult<Input, Output, Context>> SlowRmwAsync<Input, Output, Context>(
            FasterKV<Key, Value> @this,
            IFasterSession<Key, Value, Input, Output, Context> fasterSession,
            FasterExecutionContext<Input, Output, Context> currentCtx,
            PendingContext<Input, Output, Context> pendingContext, AsyncIOContext<Key, Value> diskRequest, CancellationToken token = default)
        {
            currentCtx.asyncPendingCount++;
            currentCtx.pendingReads.Add();

            try
            {
                token.ThrowIfCancellationRequested();

                if (@this.epoch.ThisInstanceProtected())
                    throw new NotSupportedException("Async operations not supported over protected epoch");

                diskRequest = await diskRequest.asyncOperation.Task;
            }
            catch
            {
                currentCtx.ioPendingRequests.Remove(pendingContext.id);
                currentCtx.asyncPendingCount--;
                throw;
            }
            finally
            {
                currentCtx.pendingReads.Remove();
            }

            return new RmwAsyncResult<Input, Output, Context>(@this, fasterSession, currentCtx, pendingContext, diskRequest);
        }
    }
}<|MERGE_RESOLUTION|>--- conflicted
+++ resolved
@@ -172,12 +172,7 @@
         /// <summary>
         /// State storage for the completion of an async Read, or the result if the read was completed synchronously
         /// </summary>
-<<<<<<< HEAD
-        public struct ReadAsyncResult<Input, Output, Context, Functions>
-        where Functions : IFunctions<Key, Value, Input, Output, Context>
-=======
         public struct ReadAsyncResult<Input, Output, Context>
->>>>>>> 9819c7e7
         {
             internal readonly Status status;
             internal readonly Output output;
@@ -185,10 +180,7 @@
 
             internal readonly ReadAsyncInternal<Input, Output, Context> readAsyncInternal;
 
-<<<<<<< HEAD
             // Called for synchronously-completed Reads
-=======
->>>>>>> 9819c7e7
             internal ReadAsyncResult(Status status, Output output, RecordInfo recordInfo)
             {
                 this.status = status;
@@ -207,11 +199,7 @@
                 status = Status.PENDING;
                 output = default;
                 this.recordInfo = default;
-<<<<<<< HEAD
-                readAsyncInternal = new ReadAsyncInternal<Input, Output, Context, Functions>(fasterKV, clientSession, pendingContext, diskRequest);
-=======
                 readAsyncInternal = new ReadAsyncInternal<Input, Output, Context>(fasterKV, fasterSession, currentCtx, pendingContext, diskRequest);
->>>>>>> 9819c7e7
             }
 
             /// <summary>
@@ -243,15 +231,9 @@
         }
 
         [MethodImpl(MethodImplOptions.AggressiveInlining)]
-<<<<<<< HEAD
-        internal ValueTask<ReadAsyncResult<Input, Output, Context, Functions>> ReadAsync<Input, Output, Context, Functions>(ClientSession<Key, Value, Input, Output, Context, Functions> clientSession,
-                                ref Key key, ref Input input, long startAddress, Context context, long serialNo, CancellationToken token)
-            where Functions : IFunctions<Key, Value, Input, Output, Context>
-=======
         internal ValueTask<ReadAsyncResult<Input, Output, Context>> ReadAsync<Input, Output, Context>(IFasterSession<Key, Value, Input, Output, Context> fasterSession,
             FasterExecutionContext<Input, Output, Context> currentCtx,
             ref Key key, ref Input input, long startAddress, Context context, long serialNo, CancellationToken token, bool noKey = false)
->>>>>>> 9819c7e7
         {
             var pcontext = default(PendingContext<Input, Output, Context>);
             pcontext.skipKeyVerification = noKey;
@@ -261,33 +243,21 @@
             fasterSession.UnsafeResumeThread();
             try
             {
-<<<<<<< HEAD
-                OperationStatus internalStatus = InternalRead(ref key, ref input, ref output, startAddress, ref context, ref pcontext, clientSession.FasterSession, clientSession.ctx, serialNo);
-=======
                 OperationStatus internalStatus = InternalRead(ref key, ref input, ref output, startAddress, ref context, ref pcontext, fasterSession, currentCtx, serialNo);
->>>>>>> 9819c7e7
                 Debug.Assert(internalStatus != OperationStatus.RETRY_NOW);
                 Debug.Assert(internalStatus != OperationStatus.RETRY_LATER);
 
-                internalStatus = InternalRead(ref key, ref input, ref output, startAddress, ref context, ref pcontext, clientSession.FasterSession, clientSession.ctx, serialNo);
+                internalStatus = InternalRead(ref key, ref input, ref output, startAddress, ref context, ref pcontext, fasterSession, currentCtx, serialNo);
                 if (internalStatus == OperationStatus.SUCCESS || internalStatus == OperationStatus.NOTFOUND)
                 {
-<<<<<<< HEAD
-                    return new ValueTask<ReadAsyncResult<Input, Output, Context, Functions>>(new ReadAsyncResult<Input, Output, Context, Functions>((Status)internalStatus, output, pcontext.recordInfo));
-=======
                     return new ValueTask<ReadAsyncResult<Input, Output, Context>>(new ReadAsyncResult<Input, Output, Context>((Status)internalStatus, output, pcontext.recordInfo));
->>>>>>> 9819c7e7
                 }
                 else
                 {
                     var status = HandleOperationStatus(currentCtx, currentCtx, ref pcontext, fasterSession, internalStatus, true, out diskRequest);
 
                     if (status != Status.PENDING)
-<<<<<<< HEAD
-                        return new ValueTask<ReadAsyncResult<Input, Output, Context, Functions>>(new ReadAsyncResult<Input, Output, Context, Functions>(status, output, pcontext.recordInfo));
-=======
                         return new ValueTask<ReadAsyncResult<Input, Output, Context>>(new ReadAsyncResult<Input, Output, Context>(status, output, pcontext.recordInfo));
->>>>>>> 9819c7e7
                 }
             }
             finally
@@ -300,11 +270,7 @@
             return SlowReadAsync(this, fasterSession, currentCtx, pcontext, diskRequest, token);
         }
 
-<<<<<<< HEAD
-        internal static async ValueTask<ReadAsyncResult<Input, Output, Context, Functions>> SlowReadAsync<Input, Output, Context, Functions>(
-=======
-        private static async ValueTask<ReadAsyncResult<Input, Output, Context>> SlowReadAsync<Input, Output, Context>(
->>>>>>> 9819c7e7
+        internal static async ValueTask<ReadAsyncResult<Input, Output, Context>> SlowReadAsync<Input, Output, Context>(
             FasterKV<Key, Value> @this,
             IFasterSession<Key, Value, Input, Output, Context> fasterSession,
             FasterExecutionContext<Input, Output, Context> currentCtx,
