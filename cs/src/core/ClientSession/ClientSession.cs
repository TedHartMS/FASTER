// Copyright (c) Microsoft Corporation. All rights reserved.
// Licensed under the MIT license.

#pragma warning disable 0162

using System;
using System.Collections.Generic;
using System.Diagnostics;
using System.Runtime.CompilerServices;
using System.Threading;
using System.Threading.Tasks;

namespace FASTER.core
{
    /// <summary>
    /// Thread-independent session interface to FASTER
    /// </summary>
    /// <typeparam name="Key"></typeparam>
    /// <typeparam name="Value"></typeparam>
    /// <typeparam name="Input"></typeparam>
    /// <typeparam name="Output"></typeparam>
    /// <typeparam name="Context"></typeparam>
    /// <typeparam name="Functions"></typeparam>
<<<<<<< HEAD
    public sealed class ClientSession<Key, Value, Input, Output, Context, Functions> : IClientSession, IClientSession<Key, Value, Input, Output, Context, Functions>
=======
    public sealed class ClientSession<Key, Value, Input, Output, Context, Functions> : IClientSession, IDisposable
#if DEBUG
        , IClientSession<Key, Value, Input, Output, Context>
#endif
>>>>>>> 9819c7e7
        where Functions : IFunctions<Key, Value, Input, Output, Context>
    {
        private readonly FasterKV<Key, Value> fht;

        internal readonly bool SupportAsync = false;
        internal readonly FasterKV<Key, Value>.FasterExecutionContext<Input, Output, Context> ctx;
        internal CommitPoint LatestCommitPoint;

        internal readonly Functions functions;
        internal readonly IVariableLengthStruct<Value, Input> variableLengthStruct;
        internal readonly IVariableLengthStruct<Input> inputVariableLengthStruct;

        internal readonly AsyncFasterSession FasterSession;

        internal ClientSession(
            FasterKV<Key, Value> fht,
            FasterKV<Key, Value>.FasterExecutionContext<Input, Output, Context> ctx,
            Functions functions,
            bool supportAsync,
            SessionVariableLengthStructSettings<Value, Input> sessionVariableLengthStructSettings = null)
        {
            this.fht = fht;
            this.ctx = ctx;
            this.functions = functions;
            SupportAsync = supportAsync;
            LatestCommitPoint = new CommitPoint { UntilSerialNo = -1, ExcludedSerialNos = null };
            FasterSession = new AsyncFasterSession(this);

            this.variableLengthStruct = sessionVariableLengthStructSettings?.valueLength;
            if (this.variableLengthStruct == default)
            {
                if (fht.hlog is VariableLengthBlittableAllocator<Key, Value> allocator)
                {
                    Debug.WriteLine("Warning: Session did not specify Input-specific functions for variable-length values via IVariableLengthStruct<Value, Input>");
                    this.variableLengthStruct = new DefaultVariableLengthStruct<Value, Input>(allocator.ValueLength);
                }
            }
            else
            {
                if (!(fht.hlog is VariableLengthBlittableAllocator<Key, Value>))
                    Debug.WriteLine("Warning: Session param of variableLengthStruct provided for non-varlen allocator");
            }

            this.inputVariableLengthStruct = sessionVariableLengthStructSettings?.inputLength;

            if (typeof(Input) == typeof(SpanByte) && inputVariableLengthStruct == default)
            {
                inputVariableLengthStruct = new SpanByteLength() as IVariableLengthStruct<Input>;
            }
            
            // Session runs on a single thread
            if (!supportAsync)
                UnsafeResumeThread();
        }

        /// <inheritdoc/>
        public string ID { get { return ctx.guid; } }

        /// <summary>
        /// Next sequential serial no for session (current serial no + 1)
        /// </summary>
        public long NextSerialNo => ctx.serialNum + 1;

        /// <summary>
        /// Current serial no for session
        /// </summary>
        public long SerialNo => ctx.serialNum;

        /// <summary>
        /// Dispose session
        /// </summary>
        public void Dispose()
        {
            CompletePending(true);
            fht.DisposeClientSession(ID);

            // Session runs on a single thread
            if (!SupportAsync)
                UnsafeSuspendThread();
        }

<<<<<<< HEAD
        /// <inheritdoc/>
=======
        /// <summary>
        /// Read operation
        /// </summary>
        /// <param name="key">The key to look up</param>
        /// <param name="input">Input to help extract the retrieved value into <paramref name="output"/></param>
        /// <param name="output">The location to place the retrieved value</param>
        /// <param name="userContext">User application context passed in case the read goes pending due to IO</param>
        /// <param name="serialNo">The serial number of the operation (used in recovery)</param>
        /// <returns><paramref name="output"/> is populated by the <see cref="IFunctions{Key, Value, Context}"/> implementation</returns>
>>>>>>> 9819c7e7
        [MethodImpl(MethodImplOptions.AggressiveInlining)]
        public Status Read(ref Key key, ref Input input, ref Output output, Context userContext = default, long serialNo = 0)
        {
            if (SupportAsync) UnsafeResumeThread();
            try
            {
                return fht.ContextRead(ref key, ref input, ref output, userContext, FasterSession, serialNo, ctx);
            }
            finally
            {
                if (SupportAsync) UnsafeSuspendThread();
            }
        }

<<<<<<< HEAD
        /// <inheritdoc/>
=======
        /// <summary>
        /// Read operation
        /// </summary>
        /// <param name="key">The key to look up</param>
        /// <param name="input">Input to help extract the retrieved value into <paramref name="output"/></param>
        /// <param name="output">The location to place the retrieved value</param>
        /// <param name="userContext">User application context passed in case the read goes pending due to IO</param>
        /// <param name="serialNo">The serial number of the operation (used in recovery)</param>
        /// <returns><paramref name="output"/> is populated by the <see cref="IFunctions{Key, Value, Context}"/> implementation</returns>
>>>>>>> 9819c7e7
        [MethodImpl(MethodImplOptions.AggressiveInlining)]
        public Status Read(Key key, Input input, out Output output, Context userContext = default, long serialNo = 0)
        {
            output = default;
            return Read(ref key, ref input, ref output, userContext, serialNo);
        }

<<<<<<< HEAD
        /// <inheritdoc/>
=======
        /// <summary>
        /// Read operation
        /// </summary>
        /// <param name="key">The key to look up</param>
        /// <param name="output">The location to place the retrieved value</param>
        /// <param name="userContext">User application context passed in case the read goes pending due to IO</param>
        /// <param name="serialNo">The serial number of the operation (used in recovery)</param>
        /// <returns><paramref name="output"/> is populated by the <see cref="IFunctions{Key, Value, Context}"/> implementation</returns>
>>>>>>> 9819c7e7
        [MethodImpl(MethodImplOptions.AggressiveInlining)]
        public Status Read(ref Key key, ref Output output, Context userContext = default, long serialNo = 0)
        {
            Input input = default;
            return Read(ref key, ref input, ref output, userContext, serialNo);
        }

        /// <inheritdoc/>
        [MethodImpl(MethodImplOptions.AggressiveInlining)]
        public Status Read(Key key, out Output output, Context userContext = default, long serialNo = 0)
        {
            Input input = default;
            output = default;
            return Read(ref key, ref input, ref output, userContext, serialNo);
        }

        /// <inheritdoc/>
        [MethodImpl(MethodImplOptions.AggressiveInlining)]
        public (Status, Output) Read(Key key, Context userContext = default, long serialNo = 0)
        {
            Input input = default;
            Output output = default;
            return (Read(ref key, ref input, ref output, userContext, serialNo), output);
        }

<<<<<<< HEAD
        /// <inheritdoc/>
        [MethodImpl(MethodImplOptions.AggressiveInlining)]
        public Status Read(ref Key key, ref Input input, ref Output output, long startAddress, out RecordInfo recordInfo, Context userContext = default, long serialNo = 0)
=======
#if DEBUG
        internal const string AdvancedOnlyMethodErr = "This method is not available on non-Advanced ClientSessions";

        /// <summary>This method is not available for non-Advanced ClientSessions, because ReadCompletionCallback does not have RecordInfo.</summary>
        [Obsolete(AdvancedOnlyMethodErr)]
        public Status Read(ref Key key, ref Input input, ref Output output, ref RecordInfo recordInfo, Context userContext = default, long serialNo = 0) 
            => throw new FasterException(AdvancedOnlyMethodErr);
#endif // DEBUG;

        /// <summary>
        /// Read operation that accepts an <paramref name="address"/> argument to lookup at, instead of a key.
        /// </summary>
        /// <param name="address">The address to look up</param>
        /// <param name="input">Input to help extract the retrieved value into <paramref name="output"/></param>
        /// <param name="output">The location to place the retrieved value</param>
        /// <param name="userContext">User application context passed in case the read goes pending due to IO</param>
        /// <param name="serialNo">The serial number of the operation (used in recovery)</param>
        /// <returns><paramref name="output"/> is populated by the <see cref="IFunctions{Key, Value, Context}"/> implementation; this should store the key if it needs it</returns>
        [MethodImpl(MethodImplOptions.AggressiveInlining)]
        public Status ReadAtAddress(long address, ref Input input, ref Output output, Context userContext = default, long serialNo = 0)
>>>>>>> 9819c7e7
        {
            if (SupportAsync) UnsafeResumeThread();
            try
            {
<<<<<<< HEAD
                return fht.ContextRead(ref key, ref input, ref output, startAddress, out recordInfo, userContext, FasterSession, serialNo, ctx);
=======
                return fht.ContextReadAtAddress(address, ref input, ref output, userContext, FasterSession, serialNo, ctx);
>>>>>>> 9819c7e7
            }
            finally
            {
                if (SupportAsync) UnsafeSuspendThread();
            }
        }

<<<<<<< HEAD
        /// <inheritdoc/>
        [MethodImpl(MethodImplOptions.AggressiveInlining)]
        public ValueTask<FasterKV<Key, Value>.ReadAsyncResult<Input, Output, Context, Functions>> ReadAsync(ref Key key, ref Input input, Context userContext = default, long serialNo = 0, CancellationToken cancellationToken = default)
        {
            Debug.Assert(SupportAsync, "Session does not support async operations");
            return fht.ReadAsync(this, ref key, ref input, Constants.kInvalidAddress, userContext, serialNo, cancellationToken);
=======
        /// <summary>
        /// Async read operation. May return uncommitted results; to ensure reading of committed results, complete the read and then call WaitForCommitAsync.
        /// </summary>
        /// <param name="key">The key to look up</param>
        /// <param name="input">Input to help extract the retrieved value into output</param>
        /// <param name="userContext">User application context passed in case the read goes pending due to IO</param>
        /// <param name="serialNo">The serial number of the operation (used in recovery)</param>
        /// <param name="cancellationToken">Token to cancel the operation</param>
        /// <returns>ReadAsyncResult - call <see cref="FasterKV{Key, Value}.ReadAsyncResult{Input, Output, Context}.Complete()"/>
        ///     or <see cref="FasterKV{Key, Value}.ReadAsyncResult{Input, Output, Context}.Complete(out RecordInfo)"/> 
        ///     on the return value to complete the read operation and obtain the result status, the output that is populated by the 
        ///     <see cref="IFunctions{Key, Value, Context}"/> implementation, and optionally a copy of the header for the retrieved record</returns>
        [MethodImpl(MethodImplOptions.AggressiveInlining)]
        public ValueTask<FasterKV<Key, Value>.ReadAsyncResult<Input, Output, Context>> ReadAsync(ref Key key, ref Input input, Context userContext = default, long serialNo = 0, CancellationToken cancellationToken = default)
        {
            Debug.Assert(SupportAsync, "Session does not support async operations");
            return fht.ReadAsync(this.FasterSession, this.ctx, ref key, ref input, Constants.kInvalidAddress, userContext, serialNo, cancellationToken);
>>>>>>> 9819c7e7
        }

        /// <inheritdoc/>
        [MethodImpl(MethodImplOptions.AggressiveInlining)]
        public ValueTask<FasterKV<Key, Value>.ReadAsyncResult<Input, Output, Context>> ReadAsync(Key key, Input input, Context context = default, long serialNo = 0, CancellationToken token = default)
        {
            Debug.Assert(SupportAsync, "Session does not support async operations");
<<<<<<< HEAD
            return fht.ReadAsync(this, ref key, ref input, Constants.kInvalidAddress, context, serialNo, token);
        }

        /// <inheritdoc/>
        [MethodImpl(MethodImplOptions.AggressiveInlining)]
        public ValueTask<FasterKV<Key, Value>.ReadAsyncResult<Input, Output, Context, Functions>> ReadAsync(ref Key key, Context userContext = default, long serialNo = 0, CancellationToken token = default)
        {
            Debug.Assert(SupportAsync, "Session does not support async operations");
            Input input = default;
            return fht.ReadAsync(this, ref key, ref input, Constants.kInvalidAddress, userContext, serialNo, token);
=======
            return fht.ReadAsync(this.FasterSession, this.ctx, ref key, ref input, Constants.kInvalidAddress, context, serialNo, token);
        }

        /// <summary>
        /// Async read operation. May return uncommitted results; to ensure reading of committed results, complete the read and then call WaitForCommitAsync.
        /// </summary>
        /// <param name="key">The key to look up</param>
        /// <param name="userContext">User application context passed in case the read goes pending due to IO</param>
        /// <param name="serialNo">The serial number of the operation (used in recovery)</param>
        /// <param name="token">Token to cancel the operation</param>
        /// <returns>ReadAsyncResult - call <see cref="FasterKV{Key, Value}.ReadAsyncResult{Input, Output, Context}.Complete()"/>
        ///     or <see cref="FasterKV{Key, Value}.ReadAsyncResult{Input, Output, Context}.Complete(out RecordInfo)"/> 
        ///     on the return value to complete the read operation and obtain the result status, the output that is populated by the 
        ///     <see cref="IFunctions{Key, Value, Context}"/> implementation, and optionally a copy of the header for the retrieved record</returns>
        [MethodImpl(MethodImplOptions.AggressiveInlining)]
        public ValueTask<FasterKV<Key, Value>.ReadAsyncResult<Input, Output, Context>> ReadAsync(ref Key key, Context userContext = default, long serialNo = 0, CancellationToken token = default)
        {
            Debug.Assert(SupportAsync, "Session does not support async operations");
            Input input = default;
            return fht.ReadAsync(this.FasterSession, this.ctx, ref key, ref input, Constants.kInvalidAddress, userContext, serialNo, token);
>>>>>>> 9819c7e7
        }

        /// <inheritdoc/>
        [MethodImpl(MethodImplOptions.AggressiveInlining)]
        public ValueTask<FasterKV<Key, Value>.ReadAsyncResult<Input, Output, Context>> ReadAsync(Key key, Context context = default, long serialNo = 0, CancellationToken token = default)
        {
            Input input = default;
<<<<<<< HEAD
            return fht.ReadAsync(this, ref key, ref input, Constants.kInvalidAddress, context, serialNo, token);
=======
            return fht.ReadAsync(this.FasterSession, this.ctx, ref key, ref input, Constants.kInvalidAddress, context, serialNo, token);
        }

#if DEBUG
        /// <summary>For consistency with Read(.., ref RecordInfo, ...), this method is not available for non-Advanced ClientSessions.</summary>
        [Obsolete(AdvancedOnlyMethodErr)]
        public ValueTask<FasterKV<Key, Value>.ReadAsyncResult<Input, Output, Context>> ReadAsync(ref Key key, ref Input input, long startAddress, Context userContext = default, long serialNo = 0, CancellationToken cancellationToken = default)
        {
            Debug.Assert(SupportAsync, "Session does not support async operations");
            return fht.ReadAsync(this.FasterSession, this.ctx, ref key, ref input, startAddress, userContext, serialNo, cancellationToken);
        }
#endif

        /// <summary>
        /// Async Read operation that accepts an <paramref name="address"/> argument to lookup at, instead of a key.
        /// </summary>
        /// <param name="address">The address to look up</param>
        /// <param name="input">Input to help extract the retrieved value into output</param>
        /// <param name="userContext">User application context passed in case the read goes pending due to IO</param>
        /// <param name="serialNo">The serial number of the operation (used in recovery)</param>
        /// <param name="cancellationToken">Token to cancel the operation</param>
        /// <returns>ReadAsyncResult - call <see cref="FasterKV{Key, Value}.ReadAsyncResult{Input, Output, Context}.Complete()"/>
        ///     or <see cref="FasterKV{Key, Value}.ReadAsyncResult{Input, Output, Context}.Complete(out RecordInfo)"/> 
        ///     on the return value to complete the read operation and obtain the result status, the output that is populated by the 
        ///     <see cref="IFunctions{Key, Value, Context}"/> implementation, and optionally a copy of the header for the retrieved record</returns>
        [MethodImpl(MethodImplOptions.AggressiveInlining)]
        public ValueTask<FasterKV<Key, Value>.ReadAsyncResult<Input, Output, Context>> ReadAtAddressAsync(long address, ref Input input, Context userContext = default, long serialNo = 0, CancellationToken cancellationToken = default)
        {
            Debug.Assert(SupportAsync, "Session does not support async operations");
            Key key = default;
            return fht.ReadAsync(this.FasterSession, this.ctx, ref key, ref input, address, userContext, serialNo, cancellationToken, noKey: true);
>>>>>>> 9819c7e7
        }

        /// <inheritdoc/>
        [MethodImpl(MethodImplOptions.AggressiveInlining)]
        public ValueTask<FasterKV<Key, Value>.ReadAsyncResult<Input, Output, Context, Functions>> ReadAsync(ref Key key, ref Input input, long startAddress, Context userContext = default, long serialNo = 0, CancellationToken cancellationToken = default)
        {
            Debug.Assert(SupportAsync, "Session does not support async operations");
            return fht.ReadAsync(this, ref key, ref input, startAddress, userContext, serialNo, cancellationToken);
        }

        /// <inheritdoc/>
        public Status GetKey(long logicalAddress, ref Input input, ref Output output, Context userContext = default, long serialNo = 0)
        {
            throw new FasterException("GetKey NYI");
        }

        /// <inheritdoc/>
        public ValueTask<FasterKV<Key, Value>.ReadAsyncResult<Input, Output, Context, Functions>> GetKeyAsync(long logicalAddress, ref Input input, Context userContext = default, long serialNo = 0, CancellationToken cancellationToken = default)
        {
            throw new FasterException("GetKeyAsync NYI");
        }

        /// <inheritdoc/>
        [MethodImpl(MethodImplOptions.AggressiveInlining)]
        public Status Upsert(ref Key key, ref Value desiredValue, Context userContext = default, long serialNo = 0)
        {
            if (SupportAsync) UnsafeResumeThread();
            try
            {
                return fht.ContextUpsert(ref key, ref desiredValue, userContext, FasterSession, serialNo, ctx);
            }
            finally
            {
                if (SupportAsync) UnsafeSuspendThread();
            }
        }

        /// <inheritdoc/>
        [MethodImpl(MethodImplOptions.AggressiveInlining)]
        public Status Upsert(Key key, Value desiredValue, Context userContext = default, long serialNo = 0)
            => Upsert(ref key, ref desiredValue, userContext, serialNo);

        /// <inheritdoc/>
        [MethodImpl(MethodImplOptions.AggressiveInlining)]
        public Status RMW(ref Key key, ref Input input, Context userContext = default, long serialNo = 0)
        {
            if (SupportAsync) UnsafeResumeThread();
            try
            {
                return fht.ContextRMW(ref key, ref input, userContext, FasterSession, serialNo, ctx);
            }
            finally
            {
                if (SupportAsync) UnsafeSuspendThread();
            }
        }

        /// <inheritdoc/>
        [MethodImpl(MethodImplOptions.AggressiveInlining)]
        public Status RMW(Key key, Input input, Context userContext = default, long serialNo = 0)
            => RMW(ref key, ref input, userContext, serialNo);

        /// <inheritdoc/>
        [MethodImpl(MethodImplOptions.AggressiveInlining)]
        public ValueTask<FasterKV<Key, Value>.RmwAsyncResult<Input, Output, Context>> RMWAsync(ref Key key, ref Input input, Context context = default, long serialNo = 0, CancellationToken token = default)
        {
            Debug.Assert(SupportAsync, "Session does not support async operations");
            return fht.RmwAsync(this.FasterSession, this.ctx, ref key, ref input, context, serialNo, token);
        }

        /// <inheritdoc/>
        [MethodImpl(MethodImplOptions.AggressiveInlining)]
        public ValueTask<FasterKV<Key, Value>.RmwAsyncResult<Input, Output, Context>> RMWAsync(Key key, Input input, Context context = default, long serialNo = 0, CancellationToken token = default)
            => RMWAsync(ref key, ref input, context, serialNo, token);

        /// <inheritdoc/>
        [MethodImpl(MethodImplOptions.AggressiveInlining)]
        public Status Delete(ref Key key, Context userContext = default, long serialNo = 0)
        {
            if (SupportAsync) UnsafeResumeThread();
            try
            {
                return fht.ContextDelete(ref key, userContext, FasterSession, serialNo, ctx);
            }
            finally
            {
                if (SupportAsync) UnsafeSuspendThread();
            }
        }

        /// <inheritdoc/>
        [MethodImpl(MethodImplOptions.AggressiveInlining)]
        public Status Delete(Key key, Context userContext = default, long serialNo = 0)
            => Delete(ref key, userContext, serialNo);

        /// <summary>
        /// Experimental feature
        /// Checks whether specified record is present in memory
        /// (between HeadAddress and tail, or between fromAddress
        /// and tail)
        /// </summary>
        /// <param name="key">Key of the record.</param>
        /// <param name="fromAddress">Look until this address</param>
        /// <returns>Status</returns>
        internal Status ContainsKeyInMemory(ref Key key, long fromAddress = -1)
        {
            return fht.InternalContainsKeyInMemory(ref key, ctx, FasterSession, fromAddress);
        }

        /// <inheritdoc/>
        public IEnumerable<long> GetPendingRequests()
        {
            foreach (var kvp in ctx.prevCtx?.ioPendingRequests)
                yield return kvp.Value.serialNum;

            foreach (var val in ctx.prevCtx?.retryRequests)
                yield return val.serialNum;

            foreach (var kvp in ctx.ioPendingRequests)
                yield return kvp.Value.serialNum;

            foreach (var val in ctx.retryRequests)
                yield return val.serialNum;
        }

        /// <inheritdoc/>
        public void Refresh()
        {
            if (SupportAsync) UnsafeResumeThread();
            fht.InternalRefresh(ctx, FasterSession);
            if (SupportAsync) UnsafeSuspendThread();
        }

        /// <inheritdoc/>
        public bool CompletePending(bool spinWait = false, bool spinWaitForCommit = false)
        {
            if (SupportAsync) UnsafeResumeThread();
            try
            {
                var result = fht.InternalCompletePending(ctx, FasterSession, spinWait);
                if (spinWaitForCommit)
                {
                    if (spinWait != true)
                    {
                        throw new FasterException("Can spin-wait for checkpoint completion only if spinWait is true");
                    }
                    do
                    {
                        fht.InternalCompletePending(ctx, FasterSession, spinWait);
                        if (fht.InRestPhase())
                        {
                            fht.InternalCompletePending(ctx, FasterSession, spinWait);
                            return true;
                        }
                    } while (spinWait);
                }
                return result;
            }
            finally
            {
                if (SupportAsync) UnsafeSuspendThread();
            }
        }

        /// <inheritdoc/>
        public async ValueTask CompletePendingAsync(bool waitForCommit = false, CancellationToken token = default)
        {
            token.ThrowIfCancellationRequested();

            if (fht.epoch.ThisInstanceProtected())
                throw new NotSupportedException("Async operations not supported over protected epoch");

            // Complete all pending operations on session
            await fht.CompletePendingAsync(this.FasterSession, this.ctx, token);

            // Wait for commit if necessary
            if (waitForCommit)
                await WaitForCommitAsync(token);
        }

        /// <inheritdoc/>
        public async ValueTask ReadyToCompletePendingAsync(CancellationToken token = default)
        {
            token.ThrowIfCancellationRequested();

            if (fht.epoch.ThisInstanceProtected())
                throw new NotSupportedException("Async operations not supported over protected epoch");

            await fht.ReadyToCompletePendingAsync(this.ctx, token);
        }

        /// <inheritdoc/>
        public async ValueTask WaitForCommitAsync(CancellationToken token = default)
        {
            token.ThrowIfCancellationRequested();

            // Complete all pending operations on session
            await CompletePendingAsync();

            var task = fht.CheckpointTask;
            CommitPoint localCommitPoint = LatestCommitPoint;
            if (localCommitPoint.UntilSerialNo >= ctx.serialNum && localCommitPoint.ExcludedSerialNos?.Count == 0)
                return;

            while (true)
            {
                await task.WithCancellationAsync(token);
                Refresh();

                task = fht.CheckpointTask;
                localCommitPoint = LatestCommitPoint;
                if (localCommitPoint.UntilSerialNo >= ctx.serialNum && localCommitPoint.ExcludedSerialNos?.Count == 0)
                    break;
            }
        }

        /// <summary>
        /// Resume session on current thread
        /// Call SuspendThread before any async op
        /// </summary>
        [MethodImpl(MethodImplOptions.AggressiveInlining)]
        internal void UnsafeResumeThread()
        {
            fht.epoch.Resume();
            fht.InternalRefresh(ctx, FasterSession);
        }

        /// <summary>
        /// Suspend session on current thread
        /// </summary>
        [MethodImpl(MethodImplOptions.AggressiveInlining)]
        internal void UnsafeSuspendThread()
        {
            fht.epoch.Suspend();
        }

        void IClientSession.AtomicSwitch(int version)
        {
            fht.AtomicSwitch(ctx, ctx.prevCtx, version, fht._hybridLogCheckpoint.info.checkpointTokens);
        }

        // This is a struct to allow JIT to inline calls (and bypass default interface call mechanism)
        internal struct AsyncFasterSession : IFasterSession<Key, Value, Input, Output, Context>, IFunctions<Key, Value, Input, Output, Context>
        {
            private readonly ClientSession<Key, Value, Input, Output, Context, Functions> _clientSession;

            public AsyncFasterSession(ClientSession<Key, Value, Input, Output, Context, Functions> clientSession)
            {
                _clientSession = clientSession;
            }

            public void CheckpointCompletionCallback(string guid, CommitPoint commitPoint)
            {
                _clientSession.functions.CheckpointCompletionCallback(guid, commitPoint);
                _clientSession.LatestCommitPoint = commitPoint;
            }

            public void ConcurrentReader(ref Key key, ref Input input, ref Value value, ref Output dst, long logicalAddress) 
                => _clientSession.functions.ConcurrentReader(ref key, ref input, ref value, ref dst, logicalAddress);

            public bool ConcurrentWriter(ref Key key, ref Value src, ref Value dst, long logicalAddress) 
                => _clientSession.functions.ConcurrentWriter(ref key, ref src, ref dst, logicalAddress);

            public bool NeedCopyUpdate(ref Key key, ref Input input, ref Value oldValue)
                => _clientSession.functions.NeedCopyUpdate(ref key, ref input, ref oldValue);

            public void CopyUpdater(ref Key key, ref Input input, ref Value oldValue, ref Value newValue, long oldLogicalAddress, long newLogicalAddress) 
                => _clientSession.functions.CopyUpdater(ref key, ref input, ref oldValue, ref newValue, oldLogicalAddress, newLogicalAddress);

            public void DeleteCompletionCallback(ref Key key, Context ctx) 
                => _clientSession.functions.DeleteCompletionCallback(ref key, ctx);

            public int GetInitialLength(ref Input input)
                => _clientSession.variableLengthStruct.GetInitialLength(ref input);

            public int GetLength(ref Value t, ref Input input) 
                => _clientSession.variableLengthStruct.GetLength(ref t, ref input);

            public void InitialUpdater(ref Key key, ref Input input, ref Value value, long logicalAddress) 
                => _clientSession.functions.InitialUpdater(ref key, ref input, ref value, logicalAddress);

            public bool InPlaceUpdater(ref Key key, ref Input input, ref Value value, long logicalAddress) 
                => _clientSession.functions.InPlaceUpdater(ref key, ref input, ref value, logicalAddress);

<<<<<<< HEAD
            public void ReadCompletionCallback(ref Key key, ref Input input, ref Output output, Context ctx, Status status, RecordInfo recordInfo) 
                => _clientSession.functions.ReadCompletionCallback(ref key, ref input, ref output, ctx, status, recordInfo);
=======
            public void ReadCompletionCallback(ref Key key, ref Input input, ref Output output, Context ctx, Status status, RecordInfo recordInfo)
            {
                _clientSession.functions.ReadCompletionCallback(ref key, ref input, ref output, ctx, status);
            }
>>>>>>> 9819c7e7

            public void RMWCompletionCallback(ref Key key, ref Input input, Context ctx, Status status) 
                => _clientSession.functions.RMWCompletionCallback(ref key, ref input, ctx, status);

            public void SingleReader(ref Key key, ref Input input, ref Value value, ref Output dst, long logicalAddress) 
                => _clientSession.functions.SingleReader(ref key, ref input, ref value, ref dst, logicalAddress);

            public void SingleWriter(ref Key key, ref Value src, ref Value dst, long logicalAddress) 
                => _clientSession.functions.SingleWriter(ref key, ref src, ref dst, logicalAddress);

            public void UnsafeResumeThread() 
                => _clientSession.UnsafeResumeThread();

            public void UnsafeSuspendThread() 
                => _clientSession.UnsafeSuspendThread();

<<<<<<< HEAD
            public void UpsertCompletionCallback(ref Key key, ref Value value, Context ctx) 
                => _clientSession.functions.UpsertCompletionCallback(ref key, ref value, ctx);
=======
            public void UpsertCompletionCallback(ref Key key, ref Value value, Context ctx)
            {
                _clientSession.functions.UpsertCompletionCallback(ref key, ref value, ctx);
            }

            public IHeapContainer<Input> GetHeapContainer(ref Input input)
            {
                if (_clientSession.inputVariableLengthStruct == default)
                    return new StandardHeapContainer<Input>(ref input);

                return new VarLenHeapContainer<Input>(ref input, _clientSession.inputVariableLengthStruct, _clientSession.fht.hlog.bufferPool);
            }
>>>>>>> 9819c7e7
        }
    }
}<|MERGE_RESOLUTION|>--- conflicted
+++ resolved
@@ -21,14 +21,10 @@
     /// <typeparam name="Output"></typeparam>
     /// <typeparam name="Context"></typeparam>
     /// <typeparam name="Functions"></typeparam>
-<<<<<<< HEAD
-    public sealed class ClientSession<Key, Value, Input, Output, Context, Functions> : IClientSession, IClientSession<Key, Value, Input, Output, Context, Functions>
-=======
     public sealed class ClientSession<Key, Value, Input, Output, Context, Functions> : IClientSession, IDisposable
 #if DEBUG
         , IClientSession<Key, Value, Input, Output, Context>
 #endif
->>>>>>> 9819c7e7
         where Functions : IFunctions<Key, Value, Input, Output, Context>
     {
         private readonly FasterKV<Key, Value> fht;
@@ -110,19 +106,7 @@
                 UnsafeSuspendThread();
         }
 
-<<<<<<< HEAD
-        /// <inheritdoc/>
-=======
-        /// <summary>
-        /// Read operation
-        /// </summary>
-        /// <param name="key">The key to look up</param>
-        /// <param name="input">Input to help extract the retrieved value into <paramref name="output"/></param>
-        /// <param name="output">The location to place the retrieved value</param>
-        /// <param name="userContext">User application context passed in case the read goes pending due to IO</param>
-        /// <param name="serialNo">The serial number of the operation (used in recovery)</param>
-        /// <returns><paramref name="output"/> is populated by the <see cref="IFunctions{Key, Value, Context}"/> implementation</returns>
->>>>>>> 9819c7e7
+        /// <inheritdoc/>
         [MethodImpl(MethodImplOptions.AggressiveInlining)]
         public Status Read(ref Key key, ref Input input, ref Output output, Context userContext = default, long serialNo = 0)
         {
@@ -137,19 +121,7 @@
             }
         }
 
-<<<<<<< HEAD
-        /// <inheritdoc/>
-=======
-        /// <summary>
-        /// Read operation
-        /// </summary>
-        /// <param name="key">The key to look up</param>
-        /// <param name="input">Input to help extract the retrieved value into <paramref name="output"/></param>
-        /// <param name="output">The location to place the retrieved value</param>
-        /// <param name="userContext">User application context passed in case the read goes pending due to IO</param>
-        /// <param name="serialNo">The serial number of the operation (used in recovery)</param>
-        /// <returns><paramref name="output"/> is populated by the <see cref="IFunctions{Key, Value, Context}"/> implementation</returns>
->>>>>>> 9819c7e7
+        /// <inheritdoc/>
         [MethodImpl(MethodImplOptions.AggressiveInlining)]
         public Status Read(Key key, Input input, out Output output, Context userContext = default, long serialNo = 0)
         {
@@ -157,18 +129,7 @@
             return Read(ref key, ref input, ref output, userContext, serialNo);
         }
 
-<<<<<<< HEAD
-        /// <inheritdoc/>
-=======
-        /// <summary>
-        /// Read operation
-        /// </summary>
-        /// <param name="key">The key to look up</param>
-        /// <param name="output">The location to place the retrieved value</param>
-        /// <param name="userContext">User application context passed in case the read goes pending due to IO</param>
-        /// <param name="serialNo">The serial number of the operation (used in recovery)</param>
-        /// <returns><paramref name="output"/> is populated by the <see cref="IFunctions{Key, Value, Context}"/> implementation</returns>
->>>>>>> 9819c7e7
+        /// <inheritdoc/>
         [MethodImpl(MethodImplOptions.AggressiveInlining)]
         public Status Read(ref Key key, ref Output output, Context userContext = default, long serialNo = 0)
         {
@@ -194,11 +155,6 @@
             return (Read(ref key, ref input, ref output, userContext, serialNo), output);
         }
 
-<<<<<<< HEAD
-        /// <inheritdoc/>
-        [MethodImpl(MethodImplOptions.AggressiveInlining)]
-        public Status Read(ref Key key, ref Input input, ref Output output, long startAddress, out RecordInfo recordInfo, Context userContext = default, long serialNo = 0)
-=======
 #if DEBUG
         internal const string AdvancedOnlyMethodErr = "This method is not available on non-Advanced ClientSessions";
 
@@ -208,27 +164,14 @@
             => throw new FasterException(AdvancedOnlyMethodErr);
 #endif // DEBUG;
 
-        /// <summary>
-        /// Read operation that accepts an <paramref name="address"/> argument to lookup at, instead of a key.
-        /// </summary>
-        /// <param name="address">The address to look up</param>
-        /// <param name="input">Input to help extract the retrieved value into <paramref name="output"/></param>
-        /// <param name="output">The location to place the retrieved value</param>
-        /// <param name="userContext">User application context passed in case the read goes pending due to IO</param>
-        /// <param name="serialNo">The serial number of the operation (used in recovery)</param>
-        /// <returns><paramref name="output"/> is populated by the <see cref="IFunctions{Key, Value, Context}"/> implementation; this should store the key if it needs it</returns>
+        /// <inheritdoc/>
         [MethodImpl(MethodImplOptions.AggressiveInlining)]
         public Status ReadAtAddress(long address, ref Input input, ref Output output, Context userContext = default, long serialNo = 0)
->>>>>>> 9819c7e7
         {
             if (SupportAsync) UnsafeResumeThread();
             try
             {
-<<<<<<< HEAD
-                return fht.ContextRead(ref key, ref input, ref output, startAddress, out recordInfo, userContext, FasterSession, serialNo, ctx);
-=======
                 return fht.ContextReadAtAddress(address, ref input, ref output, userContext, FasterSession, serialNo, ctx);
->>>>>>> 9819c7e7
             }
             finally
             {
@@ -236,32 +179,12 @@
             }
         }
 
-<<<<<<< HEAD
-        /// <inheritdoc/>
-        [MethodImpl(MethodImplOptions.AggressiveInlining)]
-        public ValueTask<FasterKV<Key, Value>.ReadAsyncResult<Input, Output, Context, Functions>> ReadAsync(ref Key key, ref Input input, Context userContext = default, long serialNo = 0, CancellationToken cancellationToken = default)
-        {
-            Debug.Assert(SupportAsync, "Session does not support async operations");
-            return fht.ReadAsync(this, ref key, ref input, Constants.kInvalidAddress, userContext, serialNo, cancellationToken);
-=======
-        /// <summary>
-        /// Async read operation. May return uncommitted results; to ensure reading of committed results, complete the read and then call WaitForCommitAsync.
-        /// </summary>
-        /// <param name="key">The key to look up</param>
-        /// <param name="input">Input to help extract the retrieved value into output</param>
-        /// <param name="userContext">User application context passed in case the read goes pending due to IO</param>
-        /// <param name="serialNo">The serial number of the operation (used in recovery)</param>
-        /// <param name="cancellationToken">Token to cancel the operation</param>
-        /// <returns>ReadAsyncResult - call <see cref="FasterKV{Key, Value}.ReadAsyncResult{Input, Output, Context}.Complete()"/>
-        ///     or <see cref="FasterKV{Key, Value}.ReadAsyncResult{Input, Output, Context}.Complete(out RecordInfo)"/> 
-        ///     on the return value to complete the read operation and obtain the result status, the output that is populated by the 
-        ///     <see cref="IFunctions{Key, Value, Context}"/> implementation, and optionally a copy of the header for the retrieved record</returns>
+        /// <inheritdoc/>
         [MethodImpl(MethodImplOptions.AggressiveInlining)]
         public ValueTask<FasterKV<Key, Value>.ReadAsyncResult<Input, Output, Context>> ReadAsync(ref Key key, ref Input input, Context userContext = default, long serialNo = 0, CancellationToken cancellationToken = default)
         {
             Debug.Assert(SupportAsync, "Session does not support async operations");
             return fht.ReadAsync(this.FasterSession, this.ctx, ref key, ref input, Constants.kInvalidAddress, userContext, serialNo, cancellationToken);
->>>>>>> 9819c7e7
         }
 
         /// <inheritdoc/>
@@ -269,49 +192,24 @@
         public ValueTask<FasterKV<Key, Value>.ReadAsyncResult<Input, Output, Context>> ReadAsync(Key key, Input input, Context context = default, long serialNo = 0, CancellationToken token = default)
         {
             Debug.Assert(SupportAsync, "Session does not support async operations");
-<<<<<<< HEAD
-            return fht.ReadAsync(this, ref key, ref input, Constants.kInvalidAddress, context, serialNo, token);
-        }
-
-        /// <inheritdoc/>
-        [MethodImpl(MethodImplOptions.AggressiveInlining)]
-        public ValueTask<FasterKV<Key, Value>.ReadAsyncResult<Input, Output, Context, Functions>> ReadAsync(ref Key key, Context userContext = default, long serialNo = 0, CancellationToken token = default)
-        {
-            Debug.Assert(SupportAsync, "Session does not support async operations");
-            Input input = default;
-            return fht.ReadAsync(this, ref key, ref input, Constants.kInvalidAddress, userContext, serialNo, token);
-=======
             return fht.ReadAsync(this.FasterSession, this.ctx, ref key, ref input, Constants.kInvalidAddress, context, serialNo, token);
         }
 
-        /// <summary>
-        /// Async read operation. May return uncommitted results; to ensure reading of committed results, complete the read and then call WaitForCommitAsync.
-        /// </summary>
-        /// <param name="key">The key to look up</param>
-        /// <param name="userContext">User application context passed in case the read goes pending due to IO</param>
-        /// <param name="serialNo">The serial number of the operation (used in recovery)</param>
-        /// <param name="token">Token to cancel the operation</param>
-        /// <returns>ReadAsyncResult - call <see cref="FasterKV{Key, Value}.ReadAsyncResult{Input, Output, Context}.Complete()"/>
-        ///     or <see cref="FasterKV{Key, Value}.ReadAsyncResult{Input, Output, Context}.Complete(out RecordInfo)"/> 
-        ///     on the return value to complete the read operation and obtain the result status, the output that is populated by the 
-        ///     <see cref="IFunctions{Key, Value, Context}"/> implementation, and optionally a copy of the header for the retrieved record</returns>
+        /// <inheritdoc/>
         [MethodImpl(MethodImplOptions.AggressiveInlining)]
         public ValueTask<FasterKV<Key, Value>.ReadAsyncResult<Input, Output, Context>> ReadAsync(ref Key key, Context userContext = default, long serialNo = 0, CancellationToken token = default)
         {
             Debug.Assert(SupportAsync, "Session does not support async operations");
             Input input = default;
             return fht.ReadAsync(this.FasterSession, this.ctx, ref key, ref input, Constants.kInvalidAddress, userContext, serialNo, token);
->>>>>>> 9819c7e7
         }
 
         /// <inheritdoc/>
         [MethodImpl(MethodImplOptions.AggressiveInlining)]
         public ValueTask<FasterKV<Key, Value>.ReadAsyncResult<Input, Output, Context>> ReadAsync(Key key, Context context = default, long serialNo = 0, CancellationToken token = default)
         {
+            Debug.Assert(SupportAsync, "Session does not support async operations");
             Input input = default;
-<<<<<<< HEAD
-            return fht.ReadAsync(this, ref key, ref input, Constants.kInvalidAddress, context, serialNo, token);
-=======
             return fht.ReadAsync(this.FasterSession, this.ctx, ref key, ref input, Constants.kInvalidAddress, context, serialNo, token);
         }
 
@@ -319,51 +217,16 @@
         /// <summary>For consistency with Read(.., ref RecordInfo, ...), this method is not available for non-Advanced ClientSessions.</summary>
         [Obsolete(AdvancedOnlyMethodErr)]
         public ValueTask<FasterKV<Key, Value>.ReadAsyncResult<Input, Output, Context>> ReadAsync(ref Key key, ref Input input, long startAddress, Context userContext = default, long serialNo = 0, CancellationToken cancellationToken = default)
-        {
-            Debug.Assert(SupportAsync, "Session does not support async operations");
-            return fht.ReadAsync(this.FasterSession, this.ctx, ref key, ref input, startAddress, userContext, serialNo, cancellationToken);
-        }
+            => throw new FasterException(AdvancedOnlyMethodErr);
 #endif
 
-        /// <summary>
-        /// Async Read operation that accepts an <paramref name="address"/> argument to lookup at, instead of a key.
-        /// </summary>
-        /// <param name="address">The address to look up</param>
-        /// <param name="input">Input to help extract the retrieved value into output</param>
-        /// <param name="userContext">User application context passed in case the read goes pending due to IO</param>
-        /// <param name="serialNo">The serial number of the operation (used in recovery)</param>
-        /// <param name="cancellationToken">Token to cancel the operation</param>
-        /// <returns>ReadAsyncResult - call <see cref="FasterKV{Key, Value}.ReadAsyncResult{Input, Output, Context}.Complete()"/>
-        ///     or <see cref="FasterKV{Key, Value}.ReadAsyncResult{Input, Output, Context}.Complete(out RecordInfo)"/> 
-        ///     on the return value to complete the read operation and obtain the result status, the output that is populated by the 
-        ///     <see cref="IFunctions{Key, Value, Context}"/> implementation, and optionally a copy of the header for the retrieved record</returns>
+        /// <inheritdoc/>
         [MethodImpl(MethodImplOptions.AggressiveInlining)]
         public ValueTask<FasterKV<Key, Value>.ReadAsyncResult<Input, Output, Context>> ReadAtAddressAsync(long address, ref Input input, Context userContext = default, long serialNo = 0, CancellationToken cancellationToken = default)
         {
             Debug.Assert(SupportAsync, "Session does not support async operations");
             Key key = default;
             return fht.ReadAsync(this.FasterSession, this.ctx, ref key, ref input, address, userContext, serialNo, cancellationToken, noKey: true);
->>>>>>> 9819c7e7
-        }
-
-        /// <inheritdoc/>
-        [MethodImpl(MethodImplOptions.AggressiveInlining)]
-        public ValueTask<FasterKV<Key, Value>.ReadAsyncResult<Input, Output, Context, Functions>> ReadAsync(ref Key key, ref Input input, long startAddress, Context userContext = default, long serialNo = 0, CancellationToken cancellationToken = default)
-        {
-            Debug.Assert(SupportAsync, "Session does not support async operations");
-            return fht.ReadAsync(this, ref key, ref input, startAddress, userContext, serialNo, cancellationToken);
-        }
-
-        /// <inheritdoc/>
-        public Status GetKey(long logicalAddress, ref Input input, ref Output output, Context userContext = default, long serialNo = 0)
-        {
-            throw new FasterException("GetKey NYI");
-        }
-
-        /// <inheritdoc/>
-        public ValueTask<FasterKV<Key, Value>.ReadAsyncResult<Input, Output, Context, Functions>> GetKeyAsync(long logicalAddress, ref Input input, Context userContext = default, long serialNo = 0, CancellationToken cancellationToken = default)
-        {
-            throw new FasterException("GetKeyAsync NYI");
         }
 
         /// <inheritdoc/>
@@ -560,10 +423,7 @@
             }
         }
 
-        /// <summary>
-        /// Resume session on current thread
-        /// Call SuspendThread before any async op
-        /// </summary>
+        /// <inheritdoc/>
         [MethodImpl(MethodImplOptions.AggressiveInlining)]
         internal void UnsafeResumeThread()
         {
@@ -571,9 +431,7 @@
             fht.InternalRefresh(ctx, FasterSession);
         }
 
-        /// <summary>
-        /// Suspend session on current thread
-        /// </summary>
+        /// <inheritdoc/>
         [MethodImpl(MethodImplOptions.AggressiveInlining)]
         internal void UnsafeSuspendThread()
         {
@@ -586,7 +444,7 @@
         }
 
         // This is a struct to allow JIT to inline calls (and bypass default interface call mechanism)
-        internal struct AsyncFasterSession : IFasterSession<Key, Value, Input, Output, Context>, IFunctions<Key, Value, Input, Output, Context>
+        internal struct AsyncFasterSession : IFasterSession<Key, Value, Input, Output, Context>, IAdvancedFunctions<Key, Value, Input, Output, Context>
         {
             private readonly ClientSession<Key, Value, Input, Output, Context, Functions> _clientSession;
 
@@ -602,16 +460,16 @@
             }
 
             public void ConcurrentReader(ref Key key, ref Input input, ref Value value, ref Output dst, long logicalAddress) 
-                => _clientSession.functions.ConcurrentReader(ref key, ref input, ref value, ref dst, logicalAddress);
+                => _clientSession.functions.ConcurrentReader(ref key, ref input, ref value, ref dst);
 
             public bool ConcurrentWriter(ref Key key, ref Value src, ref Value dst, long logicalAddress) 
-                => _clientSession.functions.ConcurrentWriter(ref key, ref src, ref dst, logicalAddress);
+                => _clientSession.functions.ConcurrentWriter(ref key, ref src, ref dst);
 
             public bool NeedCopyUpdate(ref Key key, ref Input input, ref Value oldValue)
                 => _clientSession.functions.NeedCopyUpdate(ref key, ref input, ref oldValue);
 
             public void CopyUpdater(ref Key key, ref Input input, ref Value oldValue, ref Value newValue, long oldLogicalAddress, long newLogicalAddress) 
-                => _clientSession.functions.CopyUpdater(ref key, ref input, ref oldValue, ref newValue, oldLogicalAddress, newLogicalAddress);
+                => _clientSession.functions.CopyUpdater(ref key, ref input, ref oldValue, ref newValue);
 
             public void DeleteCompletionCallback(ref Key key, Context ctx) 
                 => _clientSession.functions.DeleteCompletionCallback(ref key, ctx);
@@ -623,29 +481,22 @@
                 => _clientSession.variableLengthStruct.GetLength(ref t, ref input);
 
             public void InitialUpdater(ref Key key, ref Input input, ref Value value, long logicalAddress) 
-                => _clientSession.functions.InitialUpdater(ref key, ref input, ref value, logicalAddress);
+                => _clientSession.functions.InitialUpdater(ref key, ref input, ref value);
 
             public bool InPlaceUpdater(ref Key key, ref Input input, ref Value value, long logicalAddress) 
-                => _clientSession.functions.InPlaceUpdater(ref key, ref input, ref value, logicalAddress);
-
-<<<<<<< HEAD
-            public void ReadCompletionCallback(ref Key key, ref Input input, ref Output output, Context ctx, Status status, RecordInfo recordInfo) 
-                => _clientSession.functions.ReadCompletionCallback(ref key, ref input, ref output, ctx, status, recordInfo);
-=======
+                => _clientSession.functions.InPlaceUpdater(ref key, ref input, ref value);
+
             public void ReadCompletionCallback(ref Key key, ref Input input, ref Output output, Context ctx, Status status, RecordInfo recordInfo)
-            {
-                _clientSession.functions.ReadCompletionCallback(ref key, ref input, ref output, ctx, status);
-            }
->>>>>>> 9819c7e7
+                => _clientSession.functions.ReadCompletionCallback(ref key, ref input, ref output, ctx, status);
 
             public void RMWCompletionCallback(ref Key key, ref Input input, Context ctx, Status status) 
                 => _clientSession.functions.RMWCompletionCallback(ref key, ref input, ctx, status);
 
             public void SingleReader(ref Key key, ref Input input, ref Value value, ref Output dst, long logicalAddress) 
-                => _clientSession.functions.SingleReader(ref key, ref input, ref value, ref dst, logicalAddress);
+                => _clientSession.functions.SingleReader(ref key, ref input, ref value, ref dst);
 
             public void SingleWriter(ref Key key, ref Value src, ref Value dst, long logicalAddress) 
-                => _clientSession.functions.SingleWriter(ref key, ref src, ref dst, logicalAddress);
+                => _clientSession.functions.SingleWriter(ref key, ref src, ref dst);
 
             public void UnsafeResumeThread() 
                 => _clientSession.UnsafeResumeThread();
@@ -653,14 +504,8 @@
             public void UnsafeSuspendThread() 
                 => _clientSession.UnsafeSuspendThread();
 
-<<<<<<< HEAD
-            public void UpsertCompletionCallback(ref Key key, ref Value value, Context ctx) 
+            public void UpsertCompletionCallback(ref Key key, ref Value value, Context ctx)
                 => _clientSession.functions.UpsertCompletionCallback(ref key, ref value, ctx);
-=======
-            public void UpsertCompletionCallback(ref Key key, ref Value value, Context ctx)
-            {
-                _clientSession.functions.UpsertCompletionCallback(ref key, ref value, ctx);
-            }
 
             public IHeapContainer<Input> GetHeapContainer(ref Input input)
             {
@@ -669,7 +514,6 @@
 
                 return new VarLenHeapContainer<Input>(ref input, _clientSession.inputVariableLengthStruct, _clientSession.fht.hlog.bufferPool);
             }
->>>>>>> 9819c7e7
         }
     }
 }