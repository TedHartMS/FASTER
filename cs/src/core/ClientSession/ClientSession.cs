// Copyright (c) Microsoft Corporation. All rights reserved.
// Licensed under the MIT license.

#pragma warning disable 0162

using System;
using System.Collections.Generic;
using System.Diagnostics;
using System.Runtime.CompilerServices;
using System.Threading;
using System.Threading.Tasks;

namespace FASTER.core
{
    /// <summary>
    /// Thread-independent session interface to FASTER
    /// </summary>
    /// <typeparam name="Key"></typeparam>
    /// <typeparam name="Value"></typeparam>
    /// <typeparam name="Input"></typeparam>
    /// <typeparam name="Output"></typeparam>
    /// <typeparam name="Context"></typeparam>
    /// <typeparam name="Functions"></typeparam>
    public sealed class ClientSession<Key, Value, Input, Output, Context, Functions> : IClientSession, IDisposable
#if DEBUG
        , IClientSession<Key, Value, Input, Output, Context>
#endif
        where Functions : IFunctions<Key, Value, Input, Output, Context>
    {
        private readonly FasterKV<Key, Value> fht;

        internal readonly bool SupportAsync = false;
        internal readonly FasterKV<Key, Value>.FasterExecutionContext<Input, Output, Context> ctx;
        internal CommitPoint LatestCommitPoint;

        internal readonly Functions functions;
        internal readonly IVariableLengthStruct<Value, Input> variableLengthStruct;
        internal readonly IVariableLengthStruct<Input> inputVariableLengthStruct;

        internal readonly AsyncFasterSession FasterSession;

        internal const string NotAsyncSessionErr = "Session does not support async operations";

        internal ClientSession(
            FasterKV<Key, Value> fht,
            FasterKV<Key, Value>.FasterExecutionContext<Input, Output, Context> ctx,
            Functions functions,
            bool supportAsync,
            SessionVariableLengthStructSettings<Value, Input> sessionVariableLengthStructSettings = null)
        {
            this.fht = fht;
            this.ctx = ctx;
            this.functions = functions;
            SupportAsync = supportAsync;
            LatestCommitPoint = new CommitPoint { UntilSerialNo = -1, ExcludedSerialNos = null };
            FasterSession = new AsyncFasterSession(this);

            this.variableLengthStruct = sessionVariableLengthStructSettings?.valueLength;
            if (this.variableLengthStruct == default)
            {
                UpdateVarlen(ref this.variableLengthStruct);

                if ((this.variableLengthStruct == default) && (fht.hlog is VariableLengthBlittableAllocator<Key, Value> allocator))
                {
                    Debug.WriteLine("Warning: Session did not specify Input-specific functions for variable-length values via IVariableLengthStruct<Value, Input>");
                    this.variableLengthStruct = new DefaultVariableLengthStruct<Value, Input>(allocator.ValueLength);
                }
            }
            else
            {
                if (!(fht.hlog is VariableLengthBlittableAllocator<Key, Value>))
                    Debug.WriteLine("Warning: Session param of variableLengthStruct provided for non-varlen allocator");
            }

            this.inputVariableLengthStruct = sessionVariableLengthStructSettings?.inputLength;

            if (inputVariableLengthStruct == default)
            {
                if (typeof(Input) == typeof(SpanByte))
                {
                    inputVariableLengthStruct = new SpanByteVarLenStruct() as IVariableLengthStruct<Input>;
                }
                else if (typeof(Input).IsGenericType && (typeof(Input).GetGenericTypeDefinition() == typeof(Memory<>)) && Utility.IsBlittableType(typeof(Input).GetGenericArguments()[0]))
                {
                    var m = typeof(MemoryVarLenStruct<>).MakeGenericType(typeof(Input).GetGenericArguments());
                    object o = Activator.CreateInstance(m);
                    inputVariableLengthStruct = o as IVariableLengthStruct<Input>;
                }
                else if (typeof(Input).IsGenericType && (typeof(Input).GetGenericTypeDefinition() == typeof(ReadOnlyMemory<>)) && Utility.IsBlittableType(typeof(Input).GetGenericArguments()[0]))
                {
                    var m = typeof(ReadOnlyMemoryVarLenStruct<>).MakeGenericType(typeof(Input).GetGenericArguments());
                    object o = Activator.CreateInstance(m);
                    inputVariableLengthStruct = o as IVariableLengthStruct<Input>;
                }
            }

            // Session runs on a single thread
            if (!supportAsync)
                UnsafeResumeThread();
        }

<<<<<<< HEAD
        /// <inheritdoc/>
=======
        private void UpdateVarlen(ref IVariableLengthStruct<Value, Input> variableLengthStruct)
        {
            if (!(fht.hlog is VariableLengthBlittableAllocator<Key, Value>))
                return;

            if (typeof(Value) == typeof(SpanByte) && typeof(Input) == typeof(SpanByte))
            {
                variableLengthStruct = new SpanByteVarLenStructForSpanByteInput() as IVariableLengthStruct<Value, Input>;
            }
            else if (typeof(Value).IsGenericType && (typeof(Value).GetGenericTypeDefinition() == typeof(Memory<>)) && Utility.IsBlittableType(typeof(Value).GetGenericArguments()[0]))
            {
                if (typeof(Input).IsGenericType && (typeof(Input).GetGenericTypeDefinition() == typeof(Memory<>)) && typeof(Input).GetGenericArguments()[0] == typeof(Value).GetGenericArguments()[0])
                {
                    var m = typeof(MemoryVarLenStructForMemoryInput<>).MakeGenericType(typeof(Value).GetGenericArguments());
                    object o = Activator.CreateInstance(m);
                    variableLengthStruct = o as IVariableLengthStruct<Value, Input>;
                }
                else if (typeof(Input).IsGenericType && (typeof(Input).GetGenericTypeDefinition() == typeof(ReadOnlyMemory<>)) && typeof(Input).GetGenericArguments()[0] == typeof(Value).GetGenericArguments()[0])
                {
                    var m = typeof(MemoryVarLenStructForReadOnlyMemoryInput<>).MakeGenericType(typeof(Value).GetGenericArguments());
                    object o = Activator.CreateInstance(m);
                    variableLengthStruct = o as IVariableLengthStruct<Value, Input>;
                }
            }
        }

        /// <summary>
        /// Get session ID
        /// </summary>
>>>>>>> 0f684f3c
        public string ID { get { return ctx.guid; } }

        /// <summary>
        /// Next sequential serial no for session (current serial no + 1)
        /// </summary>
        public long NextSerialNo => ctx.serialNum + 1;

        /// <summary>
        /// Current serial no for session
        /// </summary>
        public long SerialNo => ctx.serialNum;

        /// <summary>
        /// Dispose session
        /// </summary>
        public void Dispose()
        {
            CompletePending(true);
            fht.DisposeClientSession(ID);

            // Session runs on a single thread
            if (!SupportAsync)
                UnsafeSuspendThread();
        }

        /// <inheritdoc/>
        [MethodImpl(MethodImplOptions.AggressiveInlining)]
        public Status Read(ref Key key, ref Input input, ref Output output, Context userContext = default, long serialNo = 0)
        {
            if (SupportAsync) UnsafeResumeThread();
            try
            {
                return fht.ContextRead(ref key, ref input, ref output, userContext, FasterSession, serialNo, ctx);
            }
            finally
            {
                if (SupportAsync) UnsafeSuspendThread();
            }
        }

        /// <inheritdoc/>
        [MethodImpl(MethodImplOptions.AggressiveInlining)]
        public Status Read(Key key, Input input, out Output output, Context userContext = default, long serialNo = 0)
        {
            output = default;
            return Read(ref key, ref input, ref output, userContext, serialNo);
        }

        /// <inheritdoc/>
        [MethodImpl(MethodImplOptions.AggressiveInlining)]
        public Status Read(ref Key key, ref Output output, Context userContext = default, long serialNo = 0)
        {
            Input input = default;
            return Read(ref key, ref input, ref output, userContext, serialNo);
        }

        /// <inheritdoc/>
        [MethodImpl(MethodImplOptions.AggressiveInlining)]
        public Status Read(Key key, out Output output, Context userContext = default, long serialNo = 0)
        {
            Input input = default;
            output = default;
            return Read(ref key, ref input, ref output, userContext, serialNo);
        }

        /// <inheritdoc/>
        [MethodImpl(MethodImplOptions.AggressiveInlining)]
        public (Status, Output) Read(Key key, Context userContext = default, long serialNo = 0)
        {
            Input input = default;
            Output output = default;
            return (Read(ref key, ref input, ref output, userContext, serialNo), output);
        }

#if DEBUG
        internal const string AdvancedOnlyMethodErr = "This method is not available on non-Advanced ClientSessions";

        /// <summary>This method is not available for non-Advanced ClientSessions, because ReadCompletionCallback does not have RecordInfo.</summary>
        [Obsolete(AdvancedOnlyMethodErr)]
        public Status Read(ref Key key, ref Input input, ref Output output, ref RecordInfo recordInfo, Context userContext = default, long serialNo = 0) 
            => throw new FasterException(AdvancedOnlyMethodErr);
#endif // DEBUG;

        /// <inheritdoc/>
        [MethodImpl(MethodImplOptions.AggressiveInlining)]
        public Status ReadAtAddress(long address, ref Input input, ref Output output, Context userContext = default, long serialNo = 0)
        {
            if (SupportAsync) UnsafeResumeThread();
            try
            {
                return fht.ContextReadAtAddress(address, ref input, ref output, userContext, FasterSession, serialNo, ctx);
            }
            finally
            {
                if (SupportAsync) UnsafeSuspendThread();
            }
        }

        /// <inheritdoc/>
        [MethodImpl(MethodImplOptions.AggressiveInlining)]
        public ValueTask<FasterKV<Key, Value>.ReadAsyncResult<Input, Output, Context>> ReadAsync(ref Key key, ref Input input, Context userContext = default, long serialNo = 0, CancellationToken cancellationToken = default)
        {
            Debug.Assert(SupportAsync, NotAsyncSessionErr);
            return fht.ReadAsync(this.FasterSession, this.ctx, ref key, ref input, Constants.kInvalidAddress, userContext, serialNo, cancellationToken);
        }

        /// <inheritdoc/>
        [MethodImpl(MethodImplOptions.AggressiveInlining)]
        public ValueTask<FasterKV<Key, Value>.ReadAsyncResult<Input, Output, Context>> ReadAsync(Key key, Input input, Context context = default, long serialNo = 0, CancellationToken token = default)
        {
            Debug.Assert(SupportAsync, NotAsyncSessionErr);
            return fht.ReadAsync(this.FasterSession, this.ctx, ref key, ref input, Constants.kInvalidAddress, context, serialNo, token);
        }

        /// <inheritdoc/>
        [MethodImpl(MethodImplOptions.AggressiveInlining)]
        public ValueTask<FasterKV<Key, Value>.ReadAsyncResult<Input, Output, Context>> ReadAsync(ref Key key, Context userContext = default, long serialNo = 0, CancellationToken token = default)
        {
            Debug.Assert(SupportAsync, NotAsyncSessionErr);
            Input input = default;
            return fht.ReadAsync(this.FasterSession, this.ctx, ref key, ref input, Constants.kInvalidAddress, userContext, serialNo, token);
        }

        /// <inheritdoc/>
        [MethodImpl(MethodImplOptions.AggressiveInlining)]
        public ValueTask<FasterKV<Key, Value>.ReadAsyncResult<Input, Output, Context>> ReadAsync(Key key, Context context = default, long serialNo = 0, CancellationToken token = default)
        {
            Debug.Assert(SupportAsync, NotAsyncSessionErr);
            Input input = default;
            return fht.ReadAsync(this.FasterSession, this.ctx, ref key, ref input, Constants.kInvalidAddress, context, serialNo, token);
        }

#if DEBUG
        /// <summary>For consistency with Read(.., ref RecordInfo, ...), this method is not available for non-Advanced ClientSessions.</summary>
        [Obsolete(AdvancedOnlyMethodErr)]
        public ValueTask<FasterKV<Key, Value>.ReadAsyncResult<Input, Output, Context>> ReadAsync(ref Key key, ref Input input, long startAddress, Context userContext = default, long serialNo = 0, CancellationToken cancellationToken = default)
            => throw new FasterException(AdvancedOnlyMethodErr);
#endif

        /// <inheritdoc/>
        [MethodImpl(MethodImplOptions.AggressiveInlining)]
        public ValueTask<FasterKV<Key, Value>.ReadAsyncResult<Input, Output, Context>> ReadAtAddressAsync(long address, ref Input input, Context userContext = default, long serialNo = 0, CancellationToken cancellationToken = default)
        {
            Debug.Assert(SupportAsync, NotAsyncSessionErr);
            Key key = default;
            return fht.ReadAsync(this.FasterSession, this.ctx, ref key, ref input, address, userContext, serialNo, cancellationToken, FasterKV<Key, Value>.PendingContext<Input, Output, Context>.kNoKey);
        }

        /// <inheritdoc/>
        [MethodImpl(MethodImplOptions.AggressiveInlining)]
        public Status Upsert(ref Key key, ref Value desiredValue, Context userContext = default, long serialNo = 0)
        {
            if (SupportAsync) UnsafeResumeThread();
            try
            {
                return fht.ContextUpsert(ref key, ref desiredValue, userContext, FasterSession, serialNo, ctx);
            }
            finally
            {
                if (SupportAsync) UnsafeSuspendThread();
            }
        }

        /// <inheritdoc/>
        [MethodImpl(MethodImplOptions.AggressiveInlining)]
        public Status Upsert(Key key, Value desiredValue, Context userContext = default, long serialNo = 0)
            => Upsert(ref key, ref desiredValue, userContext, serialNo);

        /// <inheritdoc/>
        [MethodImpl(MethodImplOptions.AggressiveInlining)]
        public Status RMW(ref Key key, ref Input input, Context userContext = default, long serialNo = 0)
        {
            if (SupportAsync) UnsafeResumeThread();
            try
            {
                return fht.ContextRMW(ref key, ref input, userContext, FasterSession, serialNo, ctx);
            }
            finally
            {
                if (SupportAsync) UnsafeSuspendThread();
            }
        }

        /// <inheritdoc/>
        [MethodImpl(MethodImplOptions.AggressiveInlining)]
        public Status RMW(Key key, Input input, Context userContext = default, long serialNo = 0)
            => RMW(ref key, ref input, userContext, serialNo);

        /// <inheritdoc/>
        [MethodImpl(MethodImplOptions.AggressiveInlining)]
        public ValueTask<FasterKV<Key, Value>.RmwAsyncResult<Input, Output, Context>> RMWAsync(ref Key key, ref Input input, Context context = default, long serialNo = 0, CancellationToken token = default)
        {
            Debug.Assert(SupportAsync, NotAsyncSessionErr);
            return fht.RmwAsync(this.FasterSession, this.ctx, ref key, ref input, context, serialNo, token);
        }

        /// <inheritdoc/>
        [MethodImpl(MethodImplOptions.AggressiveInlining)]
        public ValueTask<FasterKV<Key, Value>.RmwAsyncResult<Input, Output, Context>> RMWAsync(Key key, Input input, Context context = default, long serialNo = 0, CancellationToken token = default)
            => RMWAsync(ref key, ref input, context, serialNo, token);

        /// <inheritdoc/>
        [MethodImpl(MethodImplOptions.AggressiveInlining)]
        public Status Delete(ref Key key, Context userContext = default, long serialNo = 0)
        {
            if (SupportAsync) UnsafeResumeThread();
            try
            {
                return fht.ContextDelete(ref key, userContext, FasterSession, serialNo, ctx);
            }
            finally
            {
                if (SupportAsync) UnsafeSuspendThread();
            }
        }

        /// <inheritdoc/>
        [MethodImpl(MethodImplOptions.AggressiveInlining)]
        public Status Delete(Key key, Context userContext = default, long serialNo = 0)
            => Delete(ref key, userContext, serialNo);

        /// <summary>
        /// Experimental feature
        /// Checks whether specified record is present in memory
        /// (between HeadAddress and tail, or between fromAddress
        /// and tail)
        /// </summary>
        /// <param name="key">Key of the record.</param>
        /// <param name="fromAddress">Look until this address</param>
        /// <returns>Status</returns>
        internal Status ContainsKeyInMemory(ref Key key, long fromAddress = -1)
        {
            return fht.InternalContainsKeyInMemory(ref key, ctx, FasterSession, fromAddress);
        }

        /// <inheritdoc/>
        public IEnumerable<long> GetPendingRequests()
        {
            foreach (var kvp in ctx.prevCtx?.ioPendingRequests)
                yield return kvp.Value.serialNum;

            foreach (var val in ctx.prevCtx?.retryRequests)
                yield return val.serialNum;

            foreach (var kvp in ctx.ioPendingRequests)
                yield return kvp.Value.serialNum;

            foreach (var val in ctx.retryRequests)
                yield return val.serialNum;
        }

        /// <inheritdoc/>
        public void Refresh()
        {
            if (SupportAsync) UnsafeResumeThread();
            fht.InternalRefresh(ctx, FasterSession);
            if (SupportAsync) UnsafeSuspendThread();
        }

        /// <inheritdoc/>
        public bool CompletePending(bool spinWait = false, bool spinWaitForCommit = false)
        {
            if (SupportAsync) UnsafeResumeThread();
            try
            {
                var result = fht.InternalCompletePending(ctx, FasterSession, spinWait);
                if (spinWaitForCommit)
                {
                    if (spinWait != true)
                    {
                        throw new FasterException("Can spin-wait for checkpoint completion only if spinWait is true");
                    }
                    do
                    {
                        fht.InternalCompletePending(ctx, FasterSession, spinWait);
                        if (fht.InRestPhase())
                        {
                            fht.InternalCompletePending(ctx, FasterSession, spinWait);
                            return true;
                        }
                    } while (spinWait);
                }
                return result;
            }
            finally
            {
                if (SupportAsync) UnsafeSuspendThread();
            }
        }

        /// <inheritdoc/>
        public async ValueTask CompletePendingAsync(bool waitForCommit = false, CancellationToken token = default)
        {
            token.ThrowIfCancellationRequested();

            if (fht.epoch.ThisInstanceProtected())
                throw new NotSupportedException("Async operations not supported over protected epoch");

            // Complete all pending operations on session
            await fht.CompletePendingAsync(this.FasterSession, this.ctx, token);

            // Wait for commit if necessary
            if (waitForCommit)
                await WaitForCommitAsync(token);
        }

        /// <inheritdoc/>
        public async ValueTask ReadyToCompletePendingAsync(CancellationToken token = default)
        {
            token.ThrowIfCancellationRequested();

            if (fht.epoch.ThisInstanceProtected())
                throw new NotSupportedException("Async operations not supported over protected epoch");

            await fht.ReadyToCompletePendingAsync(this.ctx, token);
        }

        /// <inheritdoc/>
        public async ValueTask WaitForCommitAsync(CancellationToken token = default)
        {
            token.ThrowIfCancellationRequested();

            // Complete all pending operations on session
            await CompletePendingAsync();

            var task = fht.CheckpointTask;
            CommitPoint localCommitPoint = LatestCommitPoint;
            if (localCommitPoint.UntilSerialNo >= ctx.serialNum && localCommitPoint.ExcludedSerialNos?.Count == 0)
                return;

            while (true)
            {
                await task.WithCancellationAsync(token);
                Refresh();

                task = fht.CheckpointTask;
                localCommitPoint = LatestCommitPoint;
                if (localCommitPoint.UntilSerialNo >= ctx.serialNum && localCommitPoint.ExcludedSerialNos?.Count == 0)
                    break;
            }
        }

        /// <inheritdoc/>
        [MethodImpl(MethodImplOptions.AggressiveInlining)]
        internal void UnsafeResumeThread()
        {
            fht.epoch.Resume();
            fht.InternalRefresh(ctx, FasterSession);
        }

        /// <inheritdoc/>
        [MethodImpl(MethodImplOptions.AggressiveInlining)]
        internal void UnsafeSuspendThread()
        {
            fht.epoch.Suspend();
        }

        void IClientSession.AtomicSwitch(int version)
        {
            fht.AtomicSwitch(ctx, ctx.prevCtx, version, fht._hybridLogCheckpoint.info.checkpointTokens);
        }

        // This is a struct to allow JIT to inline calls (and bypass default interface call mechanism)
        internal struct AsyncFasterSession : IFasterSession<Key, Value, Input, Output, Context>, IAdvancedFunctions<Key, Value, Input, Output, Context>
        {
            private readonly ClientSession<Key, Value, Input, Output, Context, Functions> _clientSession;

            public AsyncFasterSession(ClientSession<Key, Value, Input, Output, Context, Functions> clientSession)
            {
                _clientSession = clientSession;
            }

            public void CheckpointCompletionCallback(string guid, CommitPoint commitPoint)
            {
                _clientSession.functions.CheckpointCompletionCallback(guid, commitPoint);
                _clientSession.LatestCommitPoint = commitPoint;
            }

<<<<<<< HEAD
            public void ConcurrentReader(ref Key key, ref Input input, ref Value value, ref Output dst, long logicalAddress) 
                => _clientSession.functions.ConcurrentReader(ref key, ref input, ref value, ref dst);

            public bool ConcurrentWriter(ref Key key, ref Value src, ref Value dst, long logicalAddress) 
                => _clientSession.functions.ConcurrentWriter(ref key, ref src, ref dst);
=======
            public void ConcurrentReader(ref Key key, ref Input input, ref Value value, ref Output dst, long address)
            {
                _clientSession.functions.ConcurrentReader(ref key, ref input, ref value, ref dst);
            }

            public bool ConcurrentWriter(ref Key key, ref Value src, ref Value dst, long address)
            {
                return _clientSession.functions.ConcurrentWriter(ref key, ref src, ref dst);
            }
>>>>>>> 0f684f3c

            public bool NeedCopyUpdate(ref Key key, ref Input input, ref Value oldValue)
                => _clientSession.functions.NeedCopyUpdate(ref key, ref input, ref oldValue);

<<<<<<< HEAD
            public void CopyUpdater(ref Key key, ref Input input, ref Value oldValue, ref Value newValue, long oldLogicalAddress, long newLogicalAddress) 
                => _clientSession.functions.CopyUpdater(ref key, ref input, ref oldValue, ref newValue);
=======
            public void CopyUpdater(ref Key key, ref Input input, ref Value oldValue, ref Value newValue, long oldAddress, long newAddress)
            {
                _clientSession.functions.CopyUpdater(ref key, ref input, ref oldValue, ref newValue);
            }
>>>>>>> 0f684f3c

            public void DeleteCompletionCallback(ref Key key, Context ctx) 
                => _clientSession.functions.DeleteCompletionCallback(ref key, ctx);

            public int GetInitialLength(ref Input input)
                => _clientSession.variableLengthStruct.GetInitialLength(ref input);

            public int GetLength(ref Value t, ref Input input) 
                => _clientSession.variableLengthStruct.GetLength(ref t, ref input);

<<<<<<< HEAD
            public void InitialUpdater(ref Key key, ref Input input, ref Value value, long logicalAddress) 
                => _clientSession.functions.InitialUpdater(ref key, ref input, ref value);

            public bool InPlaceUpdater(ref Key key, ref Input input, ref Value value, long logicalAddress) 
                => _clientSession.functions.InPlaceUpdater(ref key, ref input, ref value);
=======
            public void InitialUpdater(ref Key key, ref Input input, ref Value value, long address)
            {
                _clientSession.functions.InitialUpdater(ref key, ref input, ref value);
            }

            public bool InPlaceUpdater(ref Key key, ref Input input, ref Value value, long address)
            {
                return _clientSession.functions.InPlaceUpdater(ref key, ref input, ref value);
            }
>>>>>>> 0f684f3c

            public void ReadCompletionCallback(ref Key key, ref Input input, ref Output output, Context ctx, Status status, RecordInfo recordInfo)
                => _clientSession.functions.ReadCompletionCallback(ref key, ref input, ref output, ctx, status);

            public void RMWCompletionCallback(ref Key key, ref Input input, Context ctx, Status status) 
                => _clientSession.functions.RMWCompletionCallback(ref key, ref input, ctx, status);

<<<<<<< HEAD
            public void SingleReader(ref Key key, ref Input input, ref Value value, ref Output dst, long logicalAddress) 
                => _clientSession.functions.SingleReader(ref key, ref input, ref value, ref dst);

            public void SingleWriter(ref Key key, ref Value src, ref Value dst, long logicalAddress) 
                => _clientSession.functions.SingleWriter(ref key, ref src, ref dst);
=======
            public void SingleReader(ref Key key, ref Input input, ref Value value, ref Output dst, long address)
            {
                _clientSession.functions.SingleReader(ref key, ref input, ref value, ref dst);
            }

            public void SingleWriter(ref Key key, ref Value src, ref Value dst, long address)
            {
                _clientSession.functions.SingleWriter(ref key, ref src, ref dst);
            }
>>>>>>> 0f684f3c

            public void UnsafeResumeThread() 
                => _clientSession.UnsafeResumeThread();

            public void UnsafeSuspendThread() 
                => _clientSession.UnsafeSuspendThread();

            public void UpsertCompletionCallback(ref Key key, ref Value value, Context ctx)
                => _clientSession.functions.UpsertCompletionCallback(ref key, ref value, ctx);

            public IHeapContainer<Input> GetHeapContainer(ref Input input)
            {
                if (_clientSession.inputVariableLengthStruct == default)
                    return new StandardHeapContainer<Input>(ref input);

                return new VarLenHeapContainer<Input>(ref input, _clientSession.inputVariableLengthStruct, _clientSession.fht.hlog.bufferPool);
            }
        }
    }
}<|MERGE_RESOLUTION|>--- conflicted
+++ resolved
@@ -99,9 +99,6 @@
                 UnsafeResumeThread();
         }
 
-<<<<<<< HEAD
-        /// <inheritdoc/>
-=======
         private void UpdateVarlen(ref IVariableLengthStruct<Value, Input> variableLengthStruct)
         {
             if (!(fht.hlog is VariableLengthBlittableAllocator<Key, Value>))
@@ -131,7 +128,6 @@
         /// <summary>
         /// Get session ID
         /// </summary>
->>>>>>> 0f684f3c
         public string ID { get { return ctx.guid; } }
 
         /// <summary>
@@ -157,7 +153,15 @@
                 UnsafeSuspendThread();
         }
 
-        /// <inheritdoc/>
+        /// <summary>
+        /// Read operation
+        /// </summary>
+        /// <param name="key">The key to look up</param>
+        /// <param name="input">Input to help extract the retrieved value into <paramref name="output"/></param>
+        /// <param name="output">The location to place the retrieved value</param>
+        /// <param name="userContext">User application context passed in case the read goes pending due to IO</param>
+        /// <param name="serialNo">The serial number of the operation (used in recovery)</param>
+        /// <returns><paramref name="output"/> is populated by the <see cref="IFunctions{Key, Value, Context}"/> implementation</returns>
         [MethodImpl(MethodImplOptions.AggressiveInlining)]
         public Status Read(ref Key key, ref Input input, ref Output output, Context userContext = default, long serialNo = 0)
         {
@@ -172,7 +176,15 @@
             }
         }
 
-        /// <inheritdoc/>
+        /// <summary>
+        /// Read operation
+        /// </summary>
+        /// <param name="key">The key to look up</param>
+        /// <param name="input">Input to help extract the retrieved value into <paramref name="output"/></param>
+        /// <param name="output">The location to place the retrieved value</param>
+        /// <param name="userContext">User application context passed in case the read goes pending due to IO</param>
+        /// <param name="serialNo">The serial number of the operation (used in recovery)</param>
+        /// <returns><paramref name="output"/> is populated by the <see cref="IFunctions{Key, Value, Context}"/> implementation</returns>
         [MethodImpl(MethodImplOptions.AggressiveInlining)]
         public Status Read(Key key, Input input, out Output output, Context userContext = default, long serialNo = 0)
         {
@@ -180,7 +192,14 @@
             return Read(ref key, ref input, ref output, userContext, serialNo);
         }
 
-        /// <inheritdoc/>
+        /// <summary>
+        /// Read operation
+        /// </summary>
+        /// <param name="key">The key to look up</param>
+        /// <param name="output">The location to place the retrieved value</param>
+        /// <param name="userContext">User application context passed in case the read goes pending due to IO</param>
+        /// <param name="serialNo">The serial number of the operation (used in recovery)</param>
+        /// <returns><paramref name="output"/> is populated by the <see cref="IFunctions{Key, Value, Context}"/> implementation</returns>
         [MethodImpl(MethodImplOptions.AggressiveInlining)]
         public Status Read(ref Key key, ref Output output, Context userContext = default, long serialNo = 0)
         {
@@ -188,7 +207,14 @@
             return Read(ref key, ref input, ref output, userContext, serialNo);
         }
 
-        /// <inheritdoc/>
+        /// <summary>
+        /// Read operation
+        /// </summary>
+        /// <param name="key"></param>
+        /// <param name="output"></param>
+        /// <param name="userContext"></param>
+        /// <param name="serialNo"></param>
+        /// <returns></returns>
         [MethodImpl(MethodImplOptions.AggressiveInlining)]
         public Status Read(Key key, out Output output, Context userContext = default, long serialNo = 0)
         {
@@ -197,7 +223,13 @@
             return Read(ref key, ref input, ref output, userContext, serialNo);
         }
 
-        /// <inheritdoc/>
+        /// <summary>
+        /// Read operation
+        /// </summary>
+        /// <param name="key"></param>
+        /// <param name="userContext"></param>
+        /// <param name="serialNo"></param>
+        /// <returns></returns>
         [MethodImpl(MethodImplOptions.AggressiveInlining)]
         public (Status, Output) Read(Key key, Context userContext = default, long serialNo = 0)
         {
@@ -215,7 +247,15 @@
             => throw new FasterException(AdvancedOnlyMethodErr);
 #endif // DEBUG;
 
-        /// <inheritdoc/>
+        /// <summary>
+        /// Read operation that accepts an <paramref name="address"/> argument to lookup at, instead of a key.
+        /// </summary>
+        /// <param name="address">The address to look up</param>
+        /// <param name="input">Input to help extract the retrieved value into <paramref name="output"/></param>
+        /// <param name="output">The location to place the retrieved value</param>
+        /// <param name="userContext">User application context passed in case the read goes pending due to IO</param>
+        /// <param name="serialNo">The serial number of the operation (used in recovery)</param>
+        /// <returns><paramref name="output"/> is populated by the <see cref="IFunctions{Key, Value, Context}"/> implementation; this should store the key if it needs it</returns>
         [MethodImpl(MethodImplOptions.AggressiveInlining)]
         public Status ReadAtAddress(long address, ref Input input, ref Output output, Context userContext = default, long serialNo = 0)
         {
@@ -230,7 +270,18 @@
             }
         }
 
-        /// <inheritdoc/>
+        /// <summary>
+        /// Async read operation. May return uncommitted results; to ensure reading of committed results, complete the read and then call WaitForCommitAsync.
+        /// </summary>
+        /// <param name="key">The key to look up</param>
+        /// <param name="input">Input to help extract the retrieved value into output</param>
+        /// <param name="userContext">User application context passed in case the read goes pending due to IO</param>
+        /// <param name="serialNo">The serial number of the operation (used in recovery)</param>
+        /// <param name="cancellationToken">Token to cancel the operation</param>
+        /// <returns>ReadAsyncResult - call <see cref="FasterKV{Key, Value}.ReadAsyncResult{Input, Output, Context}.Complete()"/>
+        ///     or <see cref="FasterKV{Key, Value}.ReadAsyncResult{Input, Output, Context}.Complete(out RecordInfo)"/> 
+        ///     on the return value to complete the read operation and obtain the result status, the output that is populated by the 
+        ///     <see cref="IFunctions{Key, Value, Context}"/> implementation, and optionally a copy of the header for the retrieved record</returns>
         [MethodImpl(MethodImplOptions.AggressiveInlining)]
         public ValueTask<FasterKV<Key, Value>.ReadAsyncResult<Input, Output, Context>> ReadAsync(ref Key key, ref Input input, Context userContext = default, long serialNo = 0, CancellationToken cancellationToken = default)
         {
@@ -238,7 +289,16 @@
             return fht.ReadAsync(this.FasterSession, this.ctx, ref key, ref input, Constants.kInvalidAddress, userContext, serialNo, cancellationToken);
         }
 
-        /// <inheritdoc/>
+        /// <summary>
+        /// Async read operation, may return uncommitted result
+        /// To ensure reading of committed result, complete the read and then call WaitForCommitAsync.
+        /// </summary>
+        /// <param name="key"></param>
+        /// <param name="input"></param>
+        /// <param name="context"></param>
+        /// <param name="serialNo"></param>
+        /// <param name="token"></param>
+        /// <returns>ReadAsyncResult - call Complete() on the return value to complete the read operation</returns>
         [MethodImpl(MethodImplOptions.AggressiveInlining)]
         public ValueTask<FasterKV<Key, Value>.ReadAsyncResult<Input, Output, Context>> ReadAsync(Key key, Input input, Context context = default, long serialNo = 0, CancellationToken token = default)
         {
@@ -246,7 +306,17 @@
             return fht.ReadAsync(this.FasterSession, this.ctx, ref key, ref input, Constants.kInvalidAddress, context, serialNo, token);
         }
 
-        /// <inheritdoc/>
+        /// <summary>
+        /// Async read operation. May return uncommitted results; to ensure reading of committed results, complete the read and then call WaitForCommitAsync.
+        /// </summary>
+        /// <param name="key">The key to look up</param>
+        /// <param name="userContext">User application context passed in case the read goes pending due to IO</param>
+        /// <param name="serialNo">The serial number of the operation (used in recovery)</param>
+        /// <param name="token">Token to cancel the operation</param>
+        /// <returns>ReadAsyncResult - call <see cref="FasterKV{Key, Value}.ReadAsyncResult{Input, Output, Context}.Complete()"/>
+        ///     or <see cref="FasterKV{Key, Value}.ReadAsyncResult{Input, Output, Context}.Complete(out RecordInfo)"/> 
+        ///     on the return value to complete the read operation and obtain the result status, the output that is populated by the 
+        ///     <see cref="IFunctions{Key, Value, Context}"/> implementation, and optionally a copy of the header for the retrieved record</returns>
         [MethodImpl(MethodImplOptions.AggressiveInlining)]
         public ValueTask<FasterKV<Key, Value>.ReadAsyncResult<Input, Output, Context>> ReadAsync(ref Key key, Context userContext = default, long serialNo = 0, CancellationToken token = default)
         {
@@ -255,7 +325,15 @@
             return fht.ReadAsync(this.FasterSession, this.ctx, ref key, ref input, Constants.kInvalidAddress, userContext, serialNo, token);
         }
 
-        /// <inheritdoc/>
+        /// <summary>
+        /// Async read operation, may return uncommitted result
+        /// To ensure reading of committed result, complete the read and then call WaitForCommitAsync.
+        /// </summary>
+        /// <param name="key"></param>
+        /// <param name="context"></param>
+        /// <param name="serialNo"></param>
+        /// <param name="token"></param>
+        /// <returns>ReadAsyncResult - call Complete() on the return value to complete the read operation</returns>
         [MethodImpl(MethodImplOptions.AggressiveInlining)]
         public ValueTask<FasterKV<Key, Value>.ReadAsyncResult<Input, Output, Context>> ReadAsync(Key key, Context context = default, long serialNo = 0, CancellationToken token = default)
         {
@@ -271,7 +349,18 @@
             => throw new FasterException(AdvancedOnlyMethodErr);
 #endif
 
-        /// <inheritdoc/>
+        /// <summary>
+        /// Async Read operation that accepts an <paramref name="address"/> argument to lookup at, instead of a key.
+        /// </summary>
+        /// <param name="address">The address to look up</param>
+        /// <param name="input">Input to help extract the retrieved value into output</param>
+        /// <param name="userContext">User application context passed in case the read goes pending due to IO</param>
+        /// <param name="serialNo">The serial number of the operation (used in recovery)</param>
+        /// <param name="cancellationToken">Token to cancel the operation</param>
+        /// <returns>ReadAsyncResult - call <see cref="FasterKV{Key, Value}.ReadAsyncResult{Input, Output, Context}.Complete()"/>
+        ///     or <see cref="FasterKV{Key, Value}.ReadAsyncResult{Input, Output, Context}.Complete(out RecordInfo)"/> 
+        ///     on the return value to complete the read operation and obtain the result status, the output that is populated by the 
+        ///     <see cref="IFunctions{Key, Value, Context}"/> implementation, and optionally a copy of the header for the retrieved record</returns>
         [MethodImpl(MethodImplOptions.AggressiveInlining)]
         public ValueTask<FasterKV<Key, Value>.ReadAsyncResult<Input, Output, Context>> ReadAtAddressAsync(long address, ref Input input, Context userContext = default, long serialNo = 0, CancellationToken cancellationToken = default)
         {
@@ -280,7 +369,14 @@
             return fht.ReadAsync(this.FasterSession, this.ctx, ref key, ref input, address, userContext, serialNo, cancellationToken, FasterKV<Key, Value>.PendingContext<Input, Output, Context>.kNoKey);
         }
 
-        /// <inheritdoc/>
+        /// <summary>
+        /// Upsert operation
+        /// </summary>
+        /// <param name="key"></param>
+        /// <param name="desiredValue"></param>
+        /// <param name="userContext"></param>
+        /// <param name="serialNo"></param>
+        /// <returns></returns>
         [MethodImpl(MethodImplOptions.AggressiveInlining)]
         public Status Upsert(ref Key key, ref Value desiredValue, Context userContext = default, long serialNo = 0)
         {
@@ -295,12 +391,26 @@
             }
         }
 
-        /// <inheritdoc/>
+        /// <summary>
+        /// Upsert operation
+        /// </summary>
+        /// <param name="key"></param>
+        /// <param name="desiredValue"></param>
+        /// <param name="userContext"></param>
+        /// <param name="serialNo"></param>
+        /// <returns></returns>
         [MethodImpl(MethodImplOptions.AggressiveInlining)]
         public Status Upsert(Key key, Value desiredValue, Context userContext = default, long serialNo = 0)
             => Upsert(ref key, ref desiredValue, userContext, serialNo);
 
-        /// <inheritdoc/>
+        /// <summary>
+        /// RMW operation
+        /// </summary>
+        /// <param name="key"></param>
+        /// <param name="input"></param>
+        /// <param name="userContext"></param>
+        /// <param name="serialNo"></param>
+        /// <returns></returns>
         [MethodImpl(MethodImplOptions.AggressiveInlining)]
         public Status RMW(ref Key key, ref Input input, Context userContext = default, long serialNo = 0)
         {
@@ -315,12 +425,28 @@
             }
         }
 
-        /// <inheritdoc/>
+        /// <summary>
+        /// RMW operation
+        /// </summary>
+        /// <param name="key"></param>
+        /// <param name="input"></param>
+        /// <param name="userContext"></param>
+        /// <param name="serialNo"></param>
+        /// <returns></returns>
         [MethodImpl(MethodImplOptions.AggressiveInlining)]
         public Status RMW(Key key, Input input, Context userContext = default, long serialNo = 0)
             => RMW(ref key, ref input, userContext, serialNo);
 
-        /// <inheritdoc/>
+        /// <summary>
+        /// Async RMW operation
+        /// Await operation in session before issuing next one
+        /// </summary>
+        /// <param name="key"></param>
+        /// <param name="input"></param>
+        /// <param name="context"></param>
+        /// <param name="serialNo"></param>
+        /// <param name="token"></param>
+        /// <returns>ValueTask for RMW result, user needs to await and then call Complete() on the result</returns>
         [MethodImpl(MethodImplOptions.AggressiveInlining)]
         public ValueTask<FasterKV<Key, Value>.RmwAsyncResult<Input, Output, Context>> RMWAsync(ref Key key, ref Input input, Context context = default, long serialNo = 0, CancellationToken token = default)
         {
@@ -328,12 +454,27 @@
             return fht.RmwAsync(this.FasterSession, this.ctx, ref key, ref input, context, serialNo, token);
         }
 
-        /// <inheritdoc/>
+        /// <summary>
+        /// Async RMW operation
+        /// Await operation in session before issuing next one
+        /// </summary>
+        /// <param name="key"></param>
+        /// <param name="input"></param>
+        /// <param name="context"></param>
+        /// <param name="serialNo"></param>
+        /// <param name="token"></param>
+        /// <returns>ValueTask for RMW result, user needs to await and then call Complete() on the result</returns>
         [MethodImpl(MethodImplOptions.AggressiveInlining)]
         public ValueTask<FasterKV<Key, Value>.RmwAsyncResult<Input, Output, Context>> RMWAsync(Key key, Input input, Context context = default, long serialNo = 0, CancellationToken token = default)
             => RMWAsync(ref key, ref input, context, serialNo, token);
 
-        /// <inheritdoc/>
+        /// <summary>
+        /// Delete operation
+        /// </summary>
+        /// <param name="key"></param>
+        /// <param name="userContext"></param>
+        /// <param name="serialNo"></param>
+        /// <returns></returns>
         [MethodImpl(MethodImplOptions.AggressiveInlining)]
         public Status Delete(ref Key key, Context userContext = default, long serialNo = 0)
         {
@@ -348,7 +489,13 @@
             }
         }
 
-        /// <inheritdoc/>
+        /// <summary>
+        /// Delete operation
+        /// </summary>
+        /// <param name="key"></param>
+        /// <param name="userContext"></param>
+        /// <param name="serialNo"></param>
+        /// <returns></returns>
         [MethodImpl(MethodImplOptions.AggressiveInlining)]
         public Status Delete(Key key, Context userContext = default, long serialNo = 0)
             => Delete(ref key, userContext, serialNo);
@@ -367,7 +514,10 @@
             return fht.InternalContainsKeyInMemory(ref key, ctx, FasterSession, fromAddress);
         }
 
-        /// <inheritdoc/>
+        /// <summary>
+        /// Get list of pending requests (for current session)
+        /// </summary>
+        /// <returns></returns>
         public IEnumerable<long> GetPendingRequests()
         {
             foreach (var kvp in ctx.prevCtx?.ioPendingRequests)
@@ -383,7 +533,10 @@
                 yield return val.serialNum;
         }
 
-        /// <inheritdoc/>
+        /// <summary>
+        /// Refresh session epoch and handle checkpointing phases. Used only
+        /// in case of thread-affinitized sessions (async support is disabled).
+        /// </summary>
         public void Refresh()
         {
             if (SupportAsync) UnsafeResumeThread();
@@ -391,7 +544,13 @@
             if (SupportAsync) UnsafeSuspendThread();
         }
 
-        /// <inheritdoc/>
+        /// <summary>
+        /// Sync complete all outstanding pending operations
+        /// Async operations (ReadAsync) must be completed individually
+        /// </summary>
+        /// <param name="spinWait">Spin-wait for all pending operations on session to complete</param>
+        /// <param name="spinWaitForCommit">Extend spin-wait until ongoing commit/checkpoint, if any, completes</param>
+        /// <returns></returns>
         public bool CompletePending(bool spinWait = false, bool spinWaitForCommit = false)
         {
             if (SupportAsync) UnsafeResumeThread();
@@ -422,7 +581,11 @@
             }
         }
 
-        /// <inheritdoc/>
+        /// <summary>
+        /// Complete all outstanding pending operations asynchronously
+        /// Async operations (ReadAsync) must be completed individually
+        /// </summary>
+        /// <returns></returns>
         public async ValueTask CompletePendingAsync(bool waitForCommit = false, CancellationToken token = default)
         {
             token.ThrowIfCancellationRequested();
@@ -438,7 +601,12 @@
                 await WaitForCommitAsync(token);
         }
 
-        /// <inheritdoc/>
+        /// <summary>
+        /// Check if at least one request is ready for CompletePending to be called on
+        /// Returns completed immediately if there are no outstanding requests
+        /// </summary>
+        /// <param name="token"></param>
+        /// <returns></returns>
         public async ValueTask ReadyToCompletePendingAsync(CancellationToken token = default)
         {
             token.ThrowIfCancellationRequested();
@@ -449,7 +617,11 @@
             await fht.ReadyToCompletePendingAsync(this.ctx, token);
         }
 
-        /// <inheritdoc/>
+        /// <summary>
+        /// Wait for commit of all operations completed until the current point in session.
+        /// Does not itself issue checkpoint/commits.
+        /// </summary>
+        /// <returns></returns>
         public async ValueTask WaitForCommitAsync(CancellationToken token = default)
         {
             token.ThrowIfCancellationRequested();
@@ -474,7 +646,10 @@
             }
         }
 
-        /// <inheritdoc/>
+        /// <summary>
+        /// Resume session on current thread
+        /// Call SuspendThread before any async op
+        /// </summary>
         [MethodImpl(MethodImplOptions.AggressiveInlining)]
         internal void UnsafeResumeThread()
         {
@@ -482,7 +657,9 @@
             fht.InternalRefresh(ctx, FasterSession);
         }
 
-        /// <inheritdoc/>
+        /// <summary>
+        /// Suspend session on current thread
+        /// </summary>
         [MethodImpl(MethodImplOptions.AggressiveInlining)]
         internal void UnsafeSuspendThread()
         {
@@ -495,7 +672,7 @@
         }
 
         // This is a struct to allow JIT to inline calls (and bypass default interface call mechanism)
-        internal struct AsyncFasterSession : IFasterSession<Key, Value, Input, Output, Context>, IAdvancedFunctions<Key, Value, Input, Output, Context>
+        internal struct AsyncFasterSession : IFasterSession<Key, Value, Input, Output, Context>
         {
             private readonly ClientSession<Key, Value, Input, Output, Context, Functions> _clientSession;
 
@@ -510,13 +687,6 @@
                 _clientSession.LatestCommitPoint = commitPoint;
             }
 
-<<<<<<< HEAD
-            public void ConcurrentReader(ref Key key, ref Input input, ref Value value, ref Output dst, long logicalAddress) 
-                => _clientSession.functions.ConcurrentReader(ref key, ref input, ref value, ref dst);
-
-            public bool ConcurrentWriter(ref Key key, ref Value src, ref Value dst, long logicalAddress) 
-                => _clientSession.functions.ConcurrentWriter(ref key, ref src, ref dst);
-=======
             public void ConcurrentReader(ref Key key, ref Input input, ref Value value, ref Output dst, long address)
             {
                 _clientSession.functions.ConcurrentReader(ref key, ref input, ref value, ref dst);
@@ -526,37 +696,30 @@
             {
                 return _clientSession.functions.ConcurrentWriter(ref key, ref src, ref dst);
             }
->>>>>>> 0f684f3c
 
             public bool NeedCopyUpdate(ref Key key, ref Input input, ref Value oldValue)
                 => _clientSession.functions.NeedCopyUpdate(ref key, ref input, ref oldValue);
 
-<<<<<<< HEAD
-            public void CopyUpdater(ref Key key, ref Input input, ref Value oldValue, ref Value newValue, long oldLogicalAddress, long newLogicalAddress) 
-                => _clientSession.functions.CopyUpdater(ref key, ref input, ref oldValue, ref newValue);
-=======
             public void CopyUpdater(ref Key key, ref Input input, ref Value oldValue, ref Value newValue, long oldAddress, long newAddress)
             {
                 _clientSession.functions.CopyUpdater(ref key, ref input, ref oldValue, ref newValue);
             }
->>>>>>> 0f684f3c
-
-            public void DeleteCompletionCallback(ref Key key, Context ctx) 
-                => _clientSession.functions.DeleteCompletionCallback(ref key, ctx);
+
+            public void DeleteCompletionCallback(ref Key key, Context ctx)
+            {
+                _clientSession.functions.DeleteCompletionCallback(ref key, ctx);
+            }
 
             public int GetInitialLength(ref Input input)
-                => _clientSession.variableLengthStruct.GetInitialLength(ref input);
-
-            public int GetLength(ref Value t, ref Input input) 
-                => _clientSession.variableLengthStruct.GetLength(ref t, ref input);
-
-<<<<<<< HEAD
-            public void InitialUpdater(ref Key key, ref Input input, ref Value value, long logicalAddress) 
-                => _clientSession.functions.InitialUpdater(ref key, ref input, ref value);
-
-            public bool InPlaceUpdater(ref Key key, ref Input input, ref Value value, long logicalAddress) 
-                => _clientSession.functions.InPlaceUpdater(ref key, ref input, ref value);
-=======
+            {
+                return _clientSession.variableLengthStruct.GetInitialLength(ref input);
+            }
+
+            public int GetLength(ref Value t, ref Input input)
+            {
+                return _clientSession.variableLengthStruct.GetLength(ref t, ref input);
+            }
+
             public void InitialUpdater(ref Key key, ref Input input, ref Value value, long address)
             {
                 _clientSession.functions.InitialUpdater(ref key, ref input, ref value);
@@ -566,21 +729,17 @@
             {
                 return _clientSession.functions.InPlaceUpdater(ref key, ref input, ref value);
             }
->>>>>>> 0f684f3c
 
             public void ReadCompletionCallback(ref Key key, ref Input input, ref Output output, Context ctx, Status status, RecordInfo recordInfo)
-                => _clientSession.functions.ReadCompletionCallback(ref key, ref input, ref output, ctx, status);
-
-            public void RMWCompletionCallback(ref Key key, ref Input input, Context ctx, Status status) 
-                => _clientSession.functions.RMWCompletionCallback(ref key, ref input, ctx, status);
-
-<<<<<<< HEAD
-            public void SingleReader(ref Key key, ref Input input, ref Value value, ref Output dst, long logicalAddress) 
-                => _clientSession.functions.SingleReader(ref key, ref input, ref value, ref dst);
-
-            public void SingleWriter(ref Key key, ref Value src, ref Value dst, long logicalAddress) 
-                => _clientSession.functions.SingleWriter(ref key, ref src, ref dst);
-=======
+            {
+                _clientSession.functions.ReadCompletionCallback(ref key, ref input, ref output, ctx, status);
+            }
+
+            public void RMWCompletionCallback(ref Key key, ref Input input, Context ctx, Status status)
+            {
+                _clientSession.functions.RMWCompletionCallback(ref key, ref input, ctx, status);
+            }
+
             public void SingleReader(ref Key key, ref Input input, ref Value value, ref Output dst, long address)
             {
                 _clientSession.functions.SingleReader(ref key, ref input, ref value, ref dst);
@@ -590,16 +749,21 @@
             {
                 _clientSession.functions.SingleWriter(ref key, ref src, ref dst);
             }
->>>>>>> 0f684f3c
-
-            public void UnsafeResumeThread() 
-                => _clientSession.UnsafeResumeThread();
-
-            public void UnsafeSuspendThread() 
-                => _clientSession.UnsafeSuspendThread();
+
+            public void UnsafeResumeThread()
+            {
+                _clientSession.UnsafeResumeThread();
+            }
+
+            public void UnsafeSuspendThread()
+            {
+                _clientSession.UnsafeSuspendThread();
+            }
 
             public void UpsertCompletionCallback(ref Key key, ref Value value, Context ctx)
-                => _clientSession.functions.UpsertCompletionCallback(ref key, ref value, ctx);
+            {
+                _clientSession.functions.UpsertCompletionCallback(ref key, ref value, ctx);
+            }
 
             public IHeapContainer<Input> GetHeapContainer(ref Input input)
             {
