--- conflicted
+++ resolved
@@ -21,7 +21,7 @@
     /// <typeparam name="Output"></typeparam>
     /// <typeparam name="Context"></typeparam>
     /// <typeparam name="Functions"></typeparam>
-    public sealed partial class ClientSession<Key, Value, Input, Output, Context, Functions> : IClientSession, IClientSession<Key, Value, Input, Output, Context, Functions>
+    public sealed class ClientSession<Key, Value, Input, Output, Context, Functions> : IClientSession, IClientSession<Key, Value, Input, Output, Context, Functions>
         where Functions : IFunctions<Key, Value, Input, Output, Context>
     {
         private readonly FasterKV<Key, Value> fht;
@@ -110,19 +110,7 @@
             }
         }
 
-<<<<<<< HEAD
-        /// <inheritdoc/>
-=======
-        /// <summary>
-        /// Read operation
-        /// </summary>
-        /// <param name="key"></param>
-        /// <param name="input"></param>
-        /// <param name="output"></param>
-        /// <param name="userContext"></param>
-        /// <param name="serialNo"></param>
-        /// <returns></returns>
->>>>>>> f2b3483e
+        /// <inheritdoc/>
         [MethodImpl(MethodImplOptions.AggressiveInlining)]
         public Status Read(Key key, Input input, out Output output, Context userContext = default, long serialNo = 0)
         {
@@ -130,40 +118,15 @@
             return Read(ref key, ref input, ref output, userContext, serialNo);
         }
 
-<<<<<<< HEAD
-        /// <inheritdoc/>
-=======
-        /// <summary>
-        /// Read operation
-        /// </summary>
-        /// <param name="key"></param>
-        /// <param name="output"></param>
-        /// <param name="userContext"></param>
-        /// <param name="serialNo"></param>
-        /// <returns></returns>
->>>>>>> f2b3483e
+        /// <inheritdoc/>
         [MethodImpl(MethodImplOptions.AggressiveInlining)]
         public Status Read(ref Key key, ref Output output, Context userContext = default, long serialNo = 0)
         {
             Input input = default;
-<<<<<<< HEAD
-            return this.Read(ref key, ref input, ref output, userContext, serialNo);
-        }
-
-        /// <inheritdoc/>
-=======
             return Read(ref key, ref input, ref output, userContext, serialNo);
         }
 
-        /// <summary>
-        /// Read operation
-        /// </summary>
-        /// <param name="key"></param>
-        /// <param name="output"></param>
-        /// <param name="userContext"></param>
-        /// <param name="serialNo"></param>
-        /// <returns></returns>
->>>>>>> f2b3483e
+        /// <inheritdoc/>
         [MethodImpl(MethodImplOptions.AggressiveInlining)]
         public Status Read(Key key, out Output output, Context userContext = default, long serialNo = 0)
         {
@@ -172,17 +135,7 @@
             return Read(ref key, ref input, ref output, userContext, serialNo);
         }
 
-<<<<<<< HEAD
-        /// <inheritdoc/>
-=======
-        /// <summary>
-        /// Read operation
-        /// </summary>
-        /// <param name="key"></param>
-        /// <param name="userContext"></param>
-        /// <param name="serialNo"></param>
-        /// <returns></returns>
->>>>>>> f2b3483e
+        /// <inheritdoc/>
         [MethodImpl(MethodImplOptions.AggressiveInlining)]
         public (Status, Output) Read(Key key, Context userContext = default, long serialNo = 0)
         {
@@ -191,7 +144,6 @@
             return (Read(ref key, ref input, ref output, userContext, serialNo), output);
         }
 
-<<<<<<< HEAD
         /// <inheritdoc/>
         [MethodImpl(MethodImplOptions.AggressiveInlining)]
         public Status Read(ref Key key, ref Input input, ref Output output, long startAddress, out RecordInfo recordInfo, Context userContext = default, long serialNo = 0)
@@ -213,73 +165,6 @@
         {
             Debug.Assert(SupportAsync, "Session does not support async operations");
             return fht.ReadAsync(this, ref key, ref input, Constants.kInvalidAddress, userContext, serialNo, cancellationToken);
-=======
-        /// <summary>
-        /// Async read operation, may return uncommitted result
-        /// To ensure reading of committed result, complete the read and then call WaitForCommitAsync.
-        /// </summary>
-        /// <param name="key"></param>
-        /// <param name="input"></param>
-        /// <param name="context"></param>
-        /// <param name="serialNo"></param>
-        /// <param name="token"></param>
-        /// <returns>ReadAsyncResult - call Complete() on the return value to complete the read operation</returns>
-        [MethodImpl(MethodImplOptions.AggressiveInlining)]
-        public ValueTask<FasterKV<Key, Value>.ReadAsyncResult<Input, Output, Context, Functions>> ReadAsync(ref Key key, ref Input input, Context context = default, long serialNo = 0, CancellationToken token = default)
-        {
-            Debug.Assert(SupportAsync, "Session does not support async operations");
-            return fht.ReadAsync(this, ref key, ref input, context, serialNo, token);
-        }
-
-        /// <summary>
-        /// Async read operation, may return uncommitted result
-        /// To ensure reading of committed result, complete the read and then call WaitForCommitAsync.
-        /// </summary>
-        /// <param name="key"></param>
-        /// <param name="input"></param>
-        /// <param name="context"></param>
-        /// <param name="serialNo"></param>
-        /// <param name="token"></param>
-        /// <returns>ReadAsyncResult - call Complete() on the return value to complete the read operation</returns>
-        [MethodImpl(MethodImplOptions.AggressiveInlining)]
-        public ValueTask<FasterKV<Key, Value>.ReadAsyncResult<Input, Output, Context, Functions>> ReadAsync(Key key, Input input, Context context = default, long serialNo = 0, CancellationToken token = default)
-        {
-            Debug.Assert(SupportAsync, "Session does not support async operations");
-            return fht.ReadAsync(this, ref key, ref input, context, serialNo, token);
-        }
-
-
-        /// <summary>
-        /// Async read operation, may return uncommitted result
-        /// To ensure reading of committed result, complete the read and then call WaitForCommitAsync.
-        /// </summary>
-        /// <param name="key"></param>
-        /// <param name="context"></param>
-        /// <param name="serialNo"></param>
-        /// <param name="token"></param>
-        /// <returns>ReadAsyncResult - call Complete() on the return value to complete the read operation</returns>
-        [MethodImpl(MethodImplOptions.AggressiveInlining)]
-        public ValueTask<FasterKV<Key, Value>.ReadAsyncResult<Input, Output, Context, Functions>> ReadAsync(ref Key key, Context context = default, long serialNo = 0, CancellationToken token = default)
-        {
-            Input input = default;
-            return fht.ReadAsync(this, ref key, ref input, context, serialNo, token);
-        }
-
-        /// <summary>
-        /// Async read operation, may return uncommitted result
-        /// To ensure reading of committed result, complete the read and then call WaitForCommitAsync.
-        /// </summary>
-        /// <param name="key"></param>
-        /// <param name="context"></param>
-        /// <param name="serialNo"></param>
-        /// <param name="token"></param>
-        /// <returns>ReadAsyncResult - call Complete() on the return value to complete the read operation</returns>
-        [MethodImpl(MethodImplOptions.AggressiveInlining)]
-        public ValueTask<FasterKV<Key, Value>.ReadAsyncResult<Input, Output, Context, Functions>> ReadAsync(Key key, Context context = default, long serialNo = 0, CancellationToken token = default)
-        {
-            Input input = default;
-            return fht.ReadAsync(this, ref key, ref input, context, serialNo, token);
->>>>>>> f2b3483e
         }
 
         /// <inheritdoc/>
@@ -342,18 +227,7 @@
             }
         }
 
-<<<<<<< HEAD
-        /// <inheritdoc/>
-=======
-        /// <summary>
-        /// Upsert operation
-        /// </summary>
-        /// <param name="key"></param>
-        /// <param name="desiredValue"></param>
-        /// <param name="userContext"></param>
-        /// <param name="serialNo"></param>
-        /// <returns></returns>
->>>>>>> f2b3483e
+        /// <inheritdoc/>
         [MethodImpl(MethodImplOptions.AggressiveInlining)]
         public Status Upsert(Key key, Value desiredValue, Context userContext = default, long serialNo = 0)
             => Upsert(ref key, ref desiredValue, userContext, serialNo);
@@ -373,36 +247,12 @@
             }
         }
 
-<<<<<<< HEAD
-        /// <inheritdoc/>
-        [MethodImpl(MethodImplOptions.AggressiveInlining)]
-        public Status RMW(ref Key key, ref Input input) => this.RMW(ref key, ref input, default, 0);
-
-        /// <inheritdoc/>
-=======
-        /// <summary>
-        /// RMW operation
-        /// </summary>
-        /// <param name="key"></param>
-        /// <param name="input"></param>
-        /// <param name="userContext"></param>
-        /// <param name="serialNo"></param>
-        /// <returns></returns>
+        /// <inheritdoc/>
         [MethodImpl(MethodImplOptions.AggressiveInlining)]
         public Status RMW(Key key, Input input, Context userContext = default, long serialNo = 0)
             => RMW(ref key, ref input, userContext, serialNo);
 
-        /// <summary>
-        /// Async RMW operation
-        /// Await operation in session before issuing next one
-        /// </summary>
-        /// <param name="key"></param>
-        /// <param name="input"></param>
-        /// <param name="context"></param>
-        /// <param name="serialNo"></param>
-        /// <param name="token"></param>
-        /// <returns>ValueTask for RMW result, user needs to await and then call Complete() on the result</returns>
->>>>>>> f2b3483e
+        /// <inheritdoc/>
         [MethodImpl(MethodImplOptions.AggressiveInlining)]
         public ValueTask<FasterKV<Key, Value>.RmwAsyncResult<Input, Output, Context, Functions>> RMWAsync(ref Key key, ref Input input, Context context = default, long serialNo = 0, CancellationToken token = default)
         {
@@ -410,44 +260,15 @@
             return fht.RmwAsync(this, ref key, ref input, context, serialNo, token);
         }
 
-<<<<<<< HEAD
-        /// <inheritdoc/>
-=======
-        /// <summary>
-        /// Async RMW operation
-        /// Await operation in session before issuing next one
-        /// </summary>
-        /// <param name="key"></param>
-        /// <param name="input"></param>
-        /// <param name="context"></param>
-        /// <param name="serialNo"></param>
-        /// <param name="token"></param>
-        /// <returns>ValueTask for RMW result, user needs to await and then call Complete() on the result</returns>
->>>>>>> f2b3483e
+        /// <inheritdoc/>
         [MethodImpl(MethodImplOptions.AggressiveInlining)]
         public ValueTask<FasterKV<Key, Value>.RmwAsyncResult<Input, Output, Context, Functions>> RMWAsync(Key key, Input input, Context context = default, long serialNo = 0, CancellationToken token = default)
             => RMWAsync(ref key, ref input, context, serialNo, token);
 
-<<<<<<< HEAD
-        /// <inheritdoc/>
-=======
-        /// <summary>
-        /// Delete operation
-        /// </summary>
-        /// <param name="key"></param>
-        /// <param name="userContext"></param>
-        /// <param name="serialNo"></param>
-        /// <returns></returns>
->>>>>>> f2b3483e
+        /// <inheritdoc/>
         [MethodImpl(MethodImplOptions.AggressiveInlining)]
         public Status Delete(ref Key key, Context userContext = default, long serialNo = 0)
         {
-<<<<<<< HEAD
-                return this.Delete(ref key, default, 0);
-        }
-
-        /// <inheritdoc/>
-=======
             if (SupportAsync) UnsafeResumeThread();
             try
             {
@@ -459,14 +280,7 @@
             }
         }
 
-        /// <summary>
-        /// Delete operation
-        /// </summary>
-        /// <param name="key"></param>
-        /// <param name="userContext"></param>
-        /// <param name="serialNo"></param>
-        /// <returns></returns>
->>>>>>> f2b3483e
+        /// <inheritdoc/>
         [MethodImpl(MethodImplOptions.AggressiveInlining)]
         public Status Delete(Key key, Context userContext = default, long serialNo = 0)
             => Delete(ref key, userContext, serialNo);
@@ -617,49 +431,6 @@
             fht.AtomicSwitch(ctx, ctx.prevCtx, version, fht._hybridLogCheckpoint.info.checkpointTokens);
         }
 
-<<<<<<< HEAD
-=======
-        /// <summary>
-        /// State storage for the completion of an async Read, or the result if the read was completed synchronously
-        /// </summary>
-        public struct ReadAsyncResult
-        {
-            readonly Status status;
-            readonly Output output;
-
-            readonly FasterKV<Key, Value>.ReadAsyncInternal<Input, Output, Context, Functions> readAsyncInternal;
-
-            internal ReadAsyncResult(Status status, Output output)
-            {
-                this.status = status;
-                this.output = output;
-                readAsyncInternal = default;
-            }
-
-            internal ReadAsyncResult(
-                FasterKV<Key, Value> fasterKV,
-                ClientSession<Key, Value, Input, Output, Context, Functions> clientSession,
-                FasterKV<Key, Value>.PendingContext<Input, Output, Context> pendingContext, AsyncIOContext<Key, Value> diskRequest)
-            {
-                status = Status.PENDING;
-                output = default;
-                readAsyncInternal = new FasterKV<Key, Value>.ReadAsyncInternal<Input, Output, Context, Functions>(fasterKV, clientSession, pendingContext, diskRequest);
-            }
-
-            /// <summary>
-            /// Complete the read operation, after any I/O is completed.
-            /// </summary>
-            /// <returns>The read result, or throws an exception if error encountered.</returns>
-            public (Status, Output) Complete()
-            {
-                if (status != Status.PENDING)
-                    return (status, output);
-
-                return readAsyncInternal.Complete();
-            }
-        }
-
->>>>>>> f2b3483e
         // This is a struct to allow JIT to inline calls (and bypass default interface call mechanism)
         internal struct AsyncFasterSession : IFasterSession<Key, Value, Input, Output, Context>, IFunctions<Key, Value, Input, Output, Context>
         {
@@ -682,18 +453,11 @@
             public bool ConcurrentWriter(ref Key key, ref Value src, ref Value dst, long logicalAddress) 
                 => _clientSession.functions.ConcurrentWriter(ref key, ref src, ref dst, logicalAddress);
 
-<<<<<<< HEAD
+            public bool NeedCopyUpdate(ref Key key, ref Input input, ref Value oldValue)
+                => _clientSession.functions.NeedCopyUpdate(ref key, ref input, ref oldValue);
+
             public void CopyUpdater(ref Key key, ref Input input, ref Value oldValue, ref Value newValue, long oldLogicalAddress, long newLogicalAddress) 
                 => _clientSession.functions.CopyUpdater(ref key, ref input, ref oldValue, ref newValue, oldLogicalAddress, newLogicalAddress);
-=======
-            public bool NeedCopyUpdate(ref Key key, ref Input input, ref Value oldValue)
-                => _clientSession.functions.NeedCopyUpdate(ref key, ref input, ref oldValue);
-
-            public void CopyUpdater(ref Key key, ref Input input, ref Value oldValue, ref Value newValue)
-            {
-                _clientSession.functions.CopyUpdater(ref key, ref input, ref oldValue, ref newValue);
-            }
->>>>>>> f2b3483e
 
             public void DeleteCompletionCallback(ref Key key, Context ctx) 
                 => _clientSession.functions.DeleteCompletionCallback(ref key, ctx);
