--- conflicted
+++ resolved
@@ -891,15 +891,11 @@
 
             [MethodImpl(MethodImplOptions.AggressiveInlining)]
             private bool ConcurrentWriterNoLock(ref Key key, ref Value src, ref Value dst, ref RecordInfo recordInfo, long address)
-<<<<<<< HEAD
-                => _clientSession.functions.ConcurrentWriter(ref key, ref src, ref dst)
+            {
+                recordInfo.Version = _clientSession.ctx.version;
+                return _clientSession.functions.ConcurrentWriter(ref key, ref src, ref dst)
                     && _clientSession.fht.UpdateSIForIPU(ref dst, new RecordId(address, recordInfo), this.SecondaryIndexSessionBroker);
-=======
-            {
-                recordInfo.Version = _clientSession.ctx.version;
-                return _clientSession.functions.ConcurrentWriter(ref key, ref src, ref dst);
-            }
->>>>>>> 32fc08cc
+            }
 
             [MethodImpl(MethodImplOptions.AggressiveInlining)]
             private bool ConcurrentWriterLock(ref Key key, ref Value src, ref Value dst, ref RecordInfo recordInfo, long address)
@@ -984,15 +980,11 @@
 
             [MethodImpl(MethodImplOptions.AggressiveInlining)]
             private bool InPlaceUpdaterNoLock(ref Key key, ref Input input, ref Value value, ref RecordInfo recordInfo, long address)
-<<<<<<< HEAD
-                => _clientSession.functions.InPlaceUpdater(ref key, ref input, ref value)
+            {
+                recordInfo.Version = _clientSession.ctx.version;
+                return _clientSession.functions.InPlaceUpdater(ref key, ref input, ref value)
                     && _clientSession.fht.UpdateSIForIPU(ref value, new RecordId(address, recordInfo), this.SecondaryIndexSessionBroker);
-=======
-            {
-                recordInfo.Version = _clientSession.ctx.version;
-                return _clientSession.functions.InPlaceUpdater(ref key, ref input, ref value);
-            }
->>>>>>> 32fc08cc
+            }
 
             private bool InPlaceUpdaterLock(ref Key key, ref Input input, ref Value value, ref RecordInfo recordInfo, long address)
             {
