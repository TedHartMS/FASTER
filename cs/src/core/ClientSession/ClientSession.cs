--- conflicted
+++ resolved
@@ -772,23 +772,15 @@
             }
 
             [MethodImpl(MethodImplOptions.AggressiveInlining)]
-<<<<<<< HEAD
             public bool ConcurrentWriter(ref Key key, ref Value src, ref Value dst, ref RecordInfo recordInfo, long address) 
-=======
-            public bool ConcurrentWriter(ref Key key, ref Value src, ref Value dst, ref RecordInfo recordInfo, long address)
->>>>>>> 71070107
                 => !this.SupportsLocking
                     ? ConcurrentWriterNoLock(ref key, ref src, ref dst, address)
                     : ConcurrentWriterLock(ref key, ref src, ref dst, ref recordInfo, address);
 
             [MethodImpl(MethodImplOptions.AggressiveInlining)]
             private bool ConcurrentWriterNoLock(ref Key key, ref Value src, ref Value dst, long address)
-<<<<<<< HEAD
                 => _clientSession.functions.ConcurrentWriter(ref key, ref src, ref dst)
                     && _clientSession.fht.UpdateSIForIPU(ref dst, address);
-=======
-                => _clientSession.functions.ConcurrentWriter(ref key, ref src, ref dst);
->>>>>>> 71070107
 
             [MethodImpl(MethodImplOptions.AggressiveInlining)]
             private bool ConcurrentWriterLock(ref Key key, ref Value src, ref Value dst, ref RecordInfo recordInfo, long address)
@@ -806,38 +798,11 @@
             }
 
             [MethodImpl(MethodImplOptions.AggressiveInlining)]
-<<<<<<< HEAD
-            public bool ConcurrentDeleter(ref Key key, ref Value value, ref RecordInfo recordInfo, long address)
-                => !this.SupportsLocking
-                    ? ConcurrentDeleterNoLock(ref key, ref value, ref recordInfo, address)
-                    : ConcurrentDeleterLock(ref key, ref value, ref recordInfo, address);
-
-            [MethodImpl(MethodImplOptions.AggressiveInlining)]
-            private bool ConcurrentDeleterNoLock(ref Key key, ref Value value, ref RecordInfo recordInfo, long address)
+            public void ConcurrentDeleter(ref Key key, ref Value value, ref RecordInfo recordInfo, long address)
             {
                 // Non-Advanced IFunctions has no ConcurrentDeleter
-                _clientSession.fht.SetRecordDeleted(ref value, ref recordInfo);
-                return _clientSession.fht.UpdateSIForDelete(ref key, address, isNewRecord: false);
-            }
-
-            private bool ConcurrentDeleterLock(ref Key key, ref Value value, ref RecordInfo recordInfo, long address)
-            {
-                long context = 0;
-                this.Lock(ref recordInfo, ref key, ref value, LockType.Exclusive, ref context);
-                try
-                {
-                    return ConcurrentDeleterNoLock(ref key, ref value, ref recordInfo, address);
-                }
-                finally
-                {
-                    this.Unlock(ref recordInfo, ref key, ref value, LockType.Exclusive, context);
-                }
-=======
-            public void ConcurrentDeleter(ref Key key, ref Value value, ref RecordInfo recordInfo, long address)
-            {
-                // Non-Advanced IFunctions has no ConcurrentDeleter
->>>>>>> 71070107
-            }
+            }
+
 
             public bool NeedCopyUpdate(ref Key key, ref Input input, ref Value oldValue)
                 => _clientSession.functions.NeedCopyUpdate(ref key, ref input, ref oldValue);
@@ -875,12 +840,8 @@
 
             [MethodImpl(MethodImplOptions.AggressiveInlining)]
             private bool InPlaceUpdaterNoLock(ref Key key, ref Input input, ref Value value, long address)
-<<<<<<< HEAD
                 => _clientSession.functions.InPlaceUpdater(ref key, ref input, ref value)
                     && _clientSession.fht.UpdateSIForIPU(ref value, address);
-=======
-                => _clientSession.functions.InPlaceUpdater(ref key, ref input, ref value);
->>>>>>> 71070107
 
             private bool InPlaceUpdaterLock(ref Key key, ref Input input, ref Value value, ref RecordInfo recordInfo, long address)
             {
@@ -933,15 +894,9 @@
 
             public bool SupportsLocking => _clientSession.functions.SupportsLocking;
 
-<<<<<<< HEAD
-            public void Lock(ref RecordInfo recordInfo, ref Key key, ref Value value, LockType lockType, ref long context) => _clientSession.functions.Lock(ref recordInfo, ref key, ref value, lockType, ref context);
-
-            public bool Unlock(ref RecordInfo recordInfo, ref Key key, ref Value value, LockType lockType, long context) => _clientSession.functions.Unlock(ref recordInfo, ref key, ref value, lockType, context);
-=======
             public void Lock(ref RecordInfo recordInfo, ref Key key, ref Value value, LockType lockType, ref long lockContext) => _clientSession.functions.Lock(ref recordInfo, ref key, ref value, lockType, ref lockContext);
 
             public bool Unlock(ref RecordInfo recordInfo, ref Key key, ref Value value, LockType lockType, long lockContext) => _clientSession.functions.Unlock(ref recordInfo, ref key, ref value, lockType, lockContext);
->>>>>>> 71070107
 
             public IHeapContainer<Input> GetHeapContainer(ref Input input)
             {
