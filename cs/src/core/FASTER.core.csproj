﻿<Project Sdk="Microsoft.NET.Sdk">

  <PropertyGroup>
    <TargetFrameworks>netstandard2.0;net46</TargetFrameworks>
    <Platforms>AnyCPU;x64</Platforms>
  </PropertyGroup>

  <PropertyGroup>
    <AllowUnsafeBlocks>true</AllowUnsafeBlocks>
    <RootNamespace>FASTER.core</RootNamespace>
    <AssemblyName>FASTER.core</AssemblyName>
    <ErrorReport>prompt</ErrorReport>
    <SignAssembly>true</SignAssembly>
    <ApplicationIcon />
    <OutputType>Library</OutputType>
    <StartupObject />
    <AssemblyOriginatorKeyFile>../../FASTER.snk</AssemblyOriginatorKeyFile>
    <DelaySign>false</DelaySign>
    <DocumentationFile>bin\$(Platform)\$(Configuration)\$(TargetFramework)\$(AssemblyName).xml</DocumentationFile>
  </PropertyGroup>

  <PropertyGroup Condition="'$(Configuration)' == 'Debug'">
    <DefineConstants>TRACE;DEBUG</DefineConstants>
    <DebugType>full</DebugType>
    <OutputPath>bin\$(Platform)\Debug\</OutputPath>
  </PropertyGroup>
  <PropertyGroup Condition="'$(Configuration)' == 'Release'">
    <DefineConstants>TRACE</DefineConstants>
    <DebugType>pdbonly</DebugType>
    <Optimize>true</Optimize>
    <OutputPath>bin\$(Platform)\Release\</OutputPath>
  </PropertyGroup>
  <PropertyGroup Condition="'$(TargetFramework)'!='net46'">
    <DefineConstants>$(DefineConstants);DOTNETCORE</DefineConstants>
  </PropertyGroup>

  <ItemGroup>
    <PackageReference Include="System.Memory" Version="4.5.3" />
    <PackageReference Include="System.Runtime.CompilerServices.Unsafe" Version="4.5.2" />
<<<<<<< HEAD
    <PackageReference Include="System.Threading.Tasks.Extensions" Version="4.5.2" />
=======
    <PackageReference Include="System.Threading.Tasks.Extensions" Version="4.5.3" />
>>>>>>> 6dc7af61
  </ItemGroup>
</Project><|MERGE_RESOLUTION|>--- conflicted
+++ resolved
@@ -37,10 +37,6 @@
   <ItemGroup>
     <PackageReference Include="System.Memory" Version="4.5.3" />
     <PackageReference Include="System.Runtime.CompilerServices.Unsafe" Version="4.5.2" />
-<<<<<<< HEAD
-    <PackageReference Include="System.Threading.Tasks.Extensions" Version="4.5.2" />
-=======
     <PackageReference Include="System.Threading.Tasks.Extensions" Version="4.5.3" />
->>>>>>> 6dc7af61
   </ItemGroup>
 </Project>