﻿// Copyright (c) Microsoft Corporation. All rights reserved.
// Licensed under the MIT license.

using System.Buffers;

namespace FASTER.core
{
    /// <summary>
    /// Callback functions for SpanByte key, value
    /// </summary>
    public class SpanByteFunctions<Key, Output, Context> : FunctionsBase<Key, SpanByte, SpanByte, Output, Context>
    {
        /// <summary>
        /// Constructor
        /// </summary>
        /// <param name="locking"></param>
        public SpanByteFunctions(bool locking = false) : base(locking) { }

        /// <inheritdoc />
        public override void SingleWriter(ref Key key, ref SpanByte src, ref SpanByte dst)
        {
            src.CopyTo(ref dst);
        }

        /// <inheritdoc />
        public override bool ConcurrentWriter(ref Key key, ref SpanByte src, ref SpanByte dst)
        {
            if (locking) dst.SpinLock();

            // We can write the source (src) data to the existing destination (dst) in-place, 
            // only if there is sufficient space
            if (dst.Length < src.Length || dst.IsMarkedReadOnly())
            {
                dst.MarkReadOnly();
                if (locking) dst.Unlock();
                return false;
            }

            // Option 1: write the source data, leaving the destination size unchanged. You will need
            // to mange the actual space used by the value if you stop here.
            src.CopyTo(ref dst);

            // We can adjust the length header on the serialized log, if we wish.
            // This method will also zero out the extra space to retain log scan correctness.
            dst.ShrinkSerializedLength(src.Length);

            if (locking) dst.Unlock();
            return true;
        }

        /// <inheritdoc/>
        public override void InitialUpdater(ref Key key, ref SpanByte input, ref SpanByte value)
        {
            input.CopyTo(ref value);
        }

        /// <inheritdoc/>
        public override void CopyUpdater(ref Key key, ref SpanByte input, ref SpanByte oldValue, ref SpanByte newValue)
        {
            oldValue.CopyTo(ref newValue);
        }

        /// <inheritdoc/>
        public override bool InPlaceUpdater(ref Key key, ref SpanByte input, ref SpanByte value)
        {
            // The default implementation of IPU simply writes input to destination, if there is space
            return ConcurrentWriter(ref key, ref input, ref value);
        }
    }

    /// <summary>
    /// Callback functions using SpanByteAndMemory output, for SpanByte key, value, input
    /// </summary>
    public class SpanByteFunctions<Context> : SpanByteFunctions<SpanByte, SpanByteAndMemory, Context>
    {
        readonly MemoryPool<byte> memoryPool;

        /// <summary>
        /// Constructor
        /// </summary>
        /// <param name="memoryPool"></param>
        /// <param name="locking"></param>
        public SpanByteFunctions(MemoryPool<byte> memoryPool = default, bool locking = false) : base(locking)
        {
            this.memoryPool = memoryPool ?? MemoryPool<byte>.Shared;
        }

        /// <inheritdoc />
        public unsafe override void SingleReader(ref SpanByte key, ref SpanByte input, ref SpanByte value, ref SpanByteAndMemory dst)
        {
            value.CopyTo(ref dst, memoryPool);
        }

        /// <inheritdoc />
        public unsafe override void ConcurrentReader(ref SpanByte key, ref SpanByte input, ref SpanByte value, ref SpanByteAndMemory dst)
        {
            value.CopyTo(ref dst, memoryPool);
        }

        /// <inheritdoc />
        public override bool SupportsLocking => locking;

        /// <inheritdoc />
<<<<<<< HEAD
        public override void Lock(ref RecordInfo recordInfo, ref SpanByte key, ref SpanByte value, LockType lockType, ref long context)
        {
            if (locking) value.SpinLock();
        }

        /// <inheritdoc />
        public override bool Unlock(ref RecordInfo recordInfo, ref SpanByte key, ref SpanByte value, LockType lockType, long context)
        {
            if (locking) value.Unlock();
=======
        public override void Lock(ref RecordInfo recordInfo, ref SpanByte key, ref SpanByte value, LockType lockType, ref long lockContext)
        {
            value.SpinLock();
        }

        /// <inheritdoc />
        public override bool Unlock(ref RecordInfo recordInfo, ref SpanByte key, ref SpanByte value, LockType lockType, long lockContext)
        {
            value.Unlock();
>>>>>>> 71070107
            return true;
        }
    }

    /// <summary>
    /// Callback functions for SpanByte with byte[] output, for SpanByte key, value, input
    /// </summary>
    public class SpanByteFunctions_ByteArrayOutput<Context> : SpanByteFunctions<SpanByte, byte[], Context>
    {
        /// <summary>
        /// Constructor
        /// </summary>
        /// <param name="locking"></param>
        public SpanByteFunctions_ByteArrayOutput(bool locking = false) : base(locking) { }

        /// <inheritdoc />
        public override void SingleReader(ref SpanByte key, ref SpanByte input, ref SpanByte value, ref byte[] dst)
        {
            dst = value.ToByteArray();
        }

        /// <inheritdoc />
        public override void ConcurrentReader(ref SpanByte key, ref SpanByte input, ref SpanByte value, ref byte[] dst)
        {
            dst = value.ToByteArray();
        }

        /// <inheritdoc />
        public override bool SupportsLocking => locking;

        /// <inheritdoc />
<<<<<<< HEAD
        public override void Lock(ref RecordInfo recordInfo, ref SpanByte key, ref SpanByte value, LockType lockType, ref long context)
        {
            if (locking) value.SpinLock();
        }

        /// <inheritdoc />
        public override bool Unlock(ref RecordInfo recordInfo, ref SpanByte key, ref SpanByte value, LockType lockType, long context)
        {
            if (locking) value.Unlock();
=======
        public override void Lock(ref RecordInfo recordInfo, ref SpanByte key, ref SpanByte value, LockType lockType, ref long lockContext)
        {
            value.SpinLock();
        }

        /// <inheritdoc />
        public override bool Unlock(ref RecordInfo recordInfo, ref SpanByte key, ref SpanByte value, LockType lockType, long lockContext)
        {
            value.Unlock();
>>>>>>> 71070107
            return true;
        }
    }
}<|MERGE_RESOLUTION|>--- conflicted
+++ resolved
@@ -101,17 +101,6 @@
         public override bool SupportsLocking => locking;
 
         /// <inheritdoc />
-<<<<<<< HEAD
-        public override void Lock(ref RecordInfo recordInfo, ref SpanByte key, ref SpanByte value, LockType lockType, ref long context)
-        {
-            if (locking) value.SpinLock();
-        }
-
-        /// <inheritdoc />
-        public override bool Unlock(ref RecordInfo recordInfo, ref SpanByte key, ref SpanByte value, LockType lockType, long context)
-        {
-            if (locking) value.Unlock();
-=======
         public override void Lock(ref RecordInfo recordInfo, ref SpanByte key, ref SpanByte value, LockType lockType, ref long lockContext)
         {
             value.SpinLock();
@@ -121,7 +110,6 @@
         public override bool Unlock(ref RecordInfo recordInfo, ref SpanByte key, ref SpanByte value, LockType lockType, long lockContext)
         {
             value.Unlock();
->>>>>>> 71070107
             return true;
         }
     }
@@ -153,17 +141,6 @@
         public override bool SupportsLocking => locking;
 
         /// <inheritdoc />
-<<<<<<< HEAD
-        public override void Lock(ref RecordInfo recordInfo, ref SpanByte key, ref SpanByte value, LockType lockType, ref long context)
-        {
-            if (locking) value.SpinLock();
-        }
-
-        /// <inheritdoc />
-        public override bool Unlock(ref RecordInfo recordInfo, ref SpanByte key, ref SpanByte value, LockType lockType, long context)
-        {
-            if (locking) value.Unlock();
-=======
         public override void Lock(ref RecordInfo recordInfo, ref SpanByte key, ref SpanByte value, LockType lockType, ref long lockContext)
         {
             value.SpinLock();
@@ -173,7 +150,6 @@
         public override bool Unlock(ref RecordInfo recordInfo, ref SpanByte key, ref SpanByte value, LockType lockType, long lockContext)
         {
             value.Unlock();
->>>>>>> 71070107
             return true;
         }
     }
