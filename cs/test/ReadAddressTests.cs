﻿// Copyright (c) Microsoft Corporation. All rights reserved.
// Licensed under the MIT license.

using System;
using FASTER.core;
using System.IO;
using NUnit.Framework;
using System.Threading.Tasks;
using System.Threading;

namespace FASTER.test.readaddress
{
<<<<<<< HEAD
=======
#if false // TODO temporarily deactivated due to removal of addresses from single-writer callbacks (also add UpsertAsync where we do RMWAsync/Upsert)
>>>>>>> ebb5e783
    [TestFixture]
    public class ReadAddressTests
    {
        const int numKeys = 1000;
        const int keyMod = 100;
        const int maxLap = numKeys / keyMod;
        const int deleteLap = maxLap / 2;
        const int defaultKeyToScan = 42;

        private static int LapOffset(int lap) => lap * numKeys * 100;

        public struct Key
        {
            public long key;

            public Key(long first) => key = first;

            public override string ToString() => key.ToString();

            internal class Comparer : IFasterEqualityComparer<Key>
            {
                public long GetHashCode64(ref Key key) => Utility.GetHashCode(key.key);

                public bool Equals(ref Key k1, ref Key k2) => k1.key == k2.key;
            }
        }

        public struct Value
        {
            public long value;

            public Value(long value) => this.value = value;

            public override string ToString() => value.ToString();
        }

        public class Context
        {
            public Value output;
            public RecordInfo recordInfo;
            public Status status;

            public void Reset()
            {
                this.output = default;
                this.recordInfo = default;
                this.status = Status.OK;
            }
        }

        private class InsertValueIndex : ISecondaryValueIndex<Value>
        {
            public long lastWriteAddress;

            public string Name => nameof(InsertValueIndex);

            public bool IsMutable => true;

            public void SetSessionSlot(long slot) { }

            public void Delete(long recordId, SecondaryIndexSessionBroker indexSessionBroker) { }

            public void Insert(ref Value value, long recordId, SecondaryIndexSessionBroker indexSessionBroker) => lastWriteAddress = recordId;

            public void Upsert(ref Value value, long recordId, bool isMutableRecord, SecondaryIndexSessionBroker indexSessionBroker) { }
        }

        private static long SetReadOutput(long key, long value) => (key << 32) | value;

        internal class Functions : AdvancedSimpleFunctions<Key, Value, Context>
        {
            public override void ConcurrentReader(ref Key key, ref Value input, ref Value value, ref Value dst, ref RecordInfo recordInfo, long address) 
                => dst.value = SetReadOutput(key.key, value.value);

            public override void SingleReader(ref Key key, ref Value input, ref Value value, ref Value dst, long address) 
                => dst.value = SetReadOutput(key.key, value.value);

            // Return false to force a chain of values.
            public override bool ConcurrentWriter(ref Key key, ref Value src, ref Value dst, ref RecordInfo recordInfo, long address) => false;

            public override bool InPlaceUpdater(ref Key key, ref Value input, ref Value value, ref RecordInfo recordInfo, long address) => false;

            // Track the recordInfo for its PreviousAddress.
            public override void ReadCompletionCallback(ref Key key, ref Value input, ref Value output, Context ctx, Status status, RecordInfo recordInfo)
            {
                if (ctx is {})
                {
                    ctx.output = output;
                    ctx.recordInfo = recordInfo;
                    ctx.status = status;
                }
            }

            public override void RMWCompletionCallback(ref Key key, ref Value input, Context ctx, Status status)
            {
                if (ctx is {})
                {
                    ctx.output = input;
                    ctx.recordInfo = default;
                    ctx.status = status;
                }
                base.RMWCompletionCallback(ref key, ref input, ctx, status);
            }
        }

        private class TestStore : IDisposable
        {
            internal FasterKV<Key, Value> fkv;
            internal IDevice logDevice;
            internal string testDir;
            private readonly bool flush;
            InsertValueIndex insertValueIndex = new InsertValueIndex();

            internal long[] InsertAddresses = new long[numKeys];

            internal TestStore(bool useReadCache, CopyReadsToTail copyReadsToTail, bool flush)
            {
                this.testDir = $"{TestContext.CurrentContext.TestDirectory}/{TestContext.CurrentContext.Test.Name}";
                this.logDevice = Devices.CreateLogDevice($"{testDir}/hlog.log");
                this.flush = flush;

                var logSettings = new LogSettings
                {
                    LogDevice = logDevice,
                    ObjectLogDevice = new NullDevice(),
                    ReadCacheSettings = useReadCache ? new ReadCacheSettings() : null,
                    CopyReadsToTail = copyReadsToTail,
                    // Use small-footprint values
                    PageSizeBits = 12, // (4K pages)
                    MemorySizeBits = 20 // (1M memory for main log)
                };

                this.fkv = new FasterKV<Key, Value>(
                    size: 1L << 20,
                    logSettings: logSettings,
                    checkpointSettings: new CheckpointSettings { CheckpointDir = $"{this.testDir}/CheckpointDir" },
                    serializerSettings: null,
                    comparer: new Key.Comparer()
                    );

                this.fkv.SecondaryIndexBroker.AddIndex(insertValueIndex);
            }

            internal async ValueTask Flush()
            {
                if (this.flush)
                {
                    if (!this.fkv.UseReadCache)
                        await this.fkv.TakeFullCheckpointAsync(CheckpointType.FoldOver);
                    this.fkv.Log.FlushAndEvict(wait: true);
                }
            }

            internal async Task Populate(bool useRMW, bool useAsync)
            {
                var functions = new Functions();
                using var session = this.fkv.For(functions).NewSession<Functions>();
                var context = new Context();

                var prevLap = 0;
                for (int ii = 0; ii < numKeys; ii++)
                {
                    // lap is used to illustrate the changing values
                    var lap = ii / keyMod;

                    if (lap != prevLap)
                    {
                        await Flush();
                        prevLap = lap;
                    }

                    var key = new Key(ii % keyMod);
                    var value = new Value(key.key + LapOffset(lap));

                    var status = useRMW
                        ? useAsync
                            ? (await session.RMWAsync(ref key, ref value, context, serialNo: lap)).Complete()
                            : session.RMW(ref key, ref value, serialNo: lap)
                        : session.Upsert(ref key, ref value, serialNo: lap);

                    if (status == Status.PENDING)
                        await session.CompletePendingAsync();

                    InsertAddresses[ii] = insertValueIndex.lastWriteAddress;
                    //Assert.IsTrue(session.ctx.HasNoPendingRequests);

                    // Illustrate that deleted records can be shown as well (unless overwritten by in-place operations, which are not done here)
                    if (lap == deleteLap)
                        session.Delete(ref key, serialNo: lap);
                }

                await Flush();
            }

            internal bool ProcessChainRecord(Status status, RecordInfo recordInfo, int lap, ref Value actualOutput, ref int previousVersion)
            {
                Assert.GreaterOrEqual(lap, 0);
                long expectedValue = SetReadOutput(defaultKeyToScan, LapOffset(lap) + defaultKeyToScan);

                Assert.AreEqual(status == Status.NOTFOUND, recordInfo.Tombstone, $"status({status}) == NOTFOUND != Tombstone ({recordInfo.Tombstone})");
                Assert.AreEqual(lap == deleteLap, recordInfo.Tombstone, $"lap({lap}) == deleteLap({deleteLap}) != Tombstone ({recordInfo.Tombstone})");
                Assert.GreaterOrEqual(previousVersion, recordInfo.Version);
                if (!recordInfo.Tombstone)
                    Assert.AreEqual(expectedValue, actualOutput.value);

                // Check for end of loop
                previousVersion = recordInfo.Version;
                return recordInfo.PreviousAddress >= this.fkv.Log.BeginAddress;
            }

            internal void ProcessNoKeyRecord(Status status, ref Value actualOutput, int keyOrdinal)
            {
                if (status != Status.NOTFOUND)
                {
                    var keyToScan = keyOrdinal % keyMod;
                    var lap = keyOrdinal / keyMod;
                    long expectedValue = SetReadOutput(keyToScan, LapOffset(lap) + keyToScan);
                    Assert.AreEqual(expectedValue, actualOutput.value);
                }
            }

            public void Dispose()
            {
                if (!(this.fkv is null))
                    this.fkv.Dispose();
                if (!(this.logDevice is null))
                    this.logDevice.Dispose();
                if (!string.IsNullOrEmpty(this.testDir))
                    new DirectoryInfo(this.testDir).Delete(true);
            }
        }

        // readCache and copyReadsToTail are mutually exclusive and orthogonal to populating by RMW vs. Upsert.
        [TestCase(false, CopyReadsToTail.None, false, false)]
        [TestCase(false, CopyReadsToTail.FromStorage, true, true)]
        [TestCase(true, CopyReadsToTail.None, false, true)]
        [Category("FasterKV")]
        public void VersionedReadSyncTests(bool useReadCache, CopyReadsToTail copyReadsToTail, bool useRMW, bool flush)
        {
            using var testStore = new TestStore(useReadCache, copyReadsToTail, flush);
            testStore.Populate(useRMW, useAsync:false).GetAwaiter().GetResult();
            using var session = testStore.fkv.For(new Functions()).NewSession<Functions>();

            // Two iterations to ensure no issues due to read-caching or copying to tail.
            for (int iteration = 0; iteration < 2; ++iteration)
            {
                var output = default(Value);
                var input = default(Value);
                var key = new Key(defaultKeyToScan);
                var context = new Context();
                RecordInfo recordInfo = default;
                int version = int.MaxValue;

                for (int lap = maxLap - 1; /* tested in loop */; --lap)
                {
                    var status = session.Read(ref key, ref input, ref output, ref recordInfo, userContext: context, serialNo: maxLap + 1);
                    if (status == Status.PENDING)
                    {
                        // This will spin CPU for each retrieved record; not recommended for performance-critical code or when retrieving chains for multiple records.
                        session.CompletePending(wait: true);
                        output = context.output;
                        recordInfo = context.recordInfo;
                        status = context.status;
                        context.Reset();
                    }
                    if (!testStore.ProcessChainRecord(status, recordInfo, lap, ref output, ref version))
                        break;
                }
            }
        }

        // readCache and copyReadsToTail are mutually exclusive and orthogonal to populating by RMW vs. Upsert.
        [TestCase(false, CopyReadsToTail.None, false, false)]
        [TestCase(false, CopyReadsToTail.FromStorage, true, true)]
        [TestCase(true, CopyReadsToTail.None, false, true)]
        [Category("FasterKV")]
        public async Task VersionedReadAsyncTests(bool useReadCache, CopyReadsToTail copyReadsToTail, bool useRMW, bool flush)
        {
            using var testStore = new TestStore(useReadCache, copyReadsToTail, flush);
            await testStore.Populate(useRMW, useAsync: true);
            using var session = testStore.fkv.For(new Functions()).NewSession<Functions>();

            // Two iterations to ensure no issues due to read-caching or copying to tail.
            for (int iteration = 0; iteration < 2; ++iteration)
            {
                var input = default(Value);
                var key = new Key(defaultKeyToScan);
                RecordInfo recordInfo = default;
                int version = int.MaxValue;

                for (int lap = maxLap - 1; /* tested in loop */; --lap)
                {
                    var readAsyncResult = await session.ReadAsync(ref key, ref input, recordInfo.PreviousAddress, default, serialNo: maxLap + 1);
                    var (status, output) = readAsyncResult.Complete(out recordInfo);
                    if (!testStore.ProcessChainRecord(status, recordInfo, lap, ref output, ref version))
                        break;
                }
            }
        }

        // readCache and copyReadsToTail are mutually exclusive and orthogonal to populating by RMW vs. Upsert.
        [TestCase(false, CopyReadsToTail.None, false, false)]
        [TestCase(false, CopyReadsToTail.FromStorage, true, true)]
        [TestCase(true, CopyReadsToTail.None, false, true)]
        [Category("FasterKV")]
        public void ReadAtAddressSyncTests(bool useReadCache, CopyReadsToTail copyReadsToTail, bool useRMW, bool flush)
        {
            using var testStore = new TestStore(useReadCache, copyReadsToTail, flush);
            testStore.Populate(useRMW, useAsync: false).GetAwaiter().GetResult();
            using var session = testStore.fkv.For(new Functions()).NewSession<Functions>();

            // Two iterations to ensure no issues due to read-caching or copying to tail.
            for (int iteration = 0; iteration < 2; ++iteration)
            {
                var output = default(Value);
                var input = default(Value);
                var key = new Key(defaultKeyToScan);
                var context = new Context();
                RecordInfo recordInfo = default;
                int version = int.MaxValue;

                for (int lap = maxLap - 1; /* tested in loop */; --lap)
                {
                    var readAtAddress = recordInfo.PreviousAddress;

                    var status = session.Read(ref key, ref input, ref output, ref recordInfo, userContext: context, serialNo: maxLap + 1);
                    if (status == Status.PENDING)
                    {
                        // This will spin CPU for each retrieved record; not recommended for performance-critical code or when retrieving chains for multiple records.
                        session.CompletePending(wait: true);
                        output = context.output;
                        recordInfo = context.recordInfo;
                        status = context.status;
                        context.Reset();
                    }
                    if (!testStore.ProcessChainRecord(status, recordInfo, lap, ref output, ref version))
                        break;

                    if (readAtAddress >= testStore.fkv.Log.BeginAddress)
                    {
                        var saveOutput = output;
                        var saveRecordInfo = recordInfo;

                        status = session.ReadAtAddress(readAtAddress, ref input, ref output, userContext: context, serialNo: maxLap + 1);
                        if (status == Status.PENDING)
                        {
                            // This will spin CPU for each retrieved record; not recommended for performance-critical code or when retrieving chains for multiple records.
                            session.CompletePending(wait: true);
                            output = context.output;
                            recordInfo = context.recordInfo;
                            status = context.status;
                            context.Reset();
                        }

                        Assert.AreEqual(saveOutput, output);
                        Assert.AreEqual(saveRecordInfo, recordInfo);
                    }
                }
            }
        }

        // readCache and copyReadsToTail are mutually exclusive and orthogonal to populating by RMW vs. Upsert.
        [TestCase(false, CopyReadsToTail.None, false, false)]
        [TestCase(false, CopyReadsToTail.FromStorage, true, true)]
        [TestCase(true, CopyReadsToTail.None, false, true)]
        [Category("FasterKV")]
        public async Task ReadAtAddressAsyncTests(bool useReadCache, CopyReadsToTail copyReadsToTail, bool useRMW, bool flush)
        {
            using var testStore = new TestStore(useReadCache, copyReadsToTail, flush);
            await testStore.Populate(useRMW, useAsync: true);
            using var session = testStore.fkv.For(new Functions()).NewSession<Functions>();

            // Two iterations to ensure no issues due to read-caching or copying to tail.
            for (int iteration = 0; iteration < 2; ++iteration)
            {
                var input = default(Value);
                var key = new Key(defaultKeyToScan);
                RecordInfo recordInfo = default;
                int version = int.MaxValue;

                for (int lap = maxLap - 1; /* tested in loop */; --lap)
                {
                    var readAtAddress = recordInfo.PreviousAddress;

                    var readAsyncResult = await session.ReadAsync(ref key, ref input, recordInfo.PreviousAddress, default, serialNo: maxLap + 1);
                    var (status, output) = readAsyncResult.Complete(out recordInfo);
                    if (!testStore.ProcessChainRecord(status, recordInfo, lap, ref output, ref version))
                        break;

                    if (readAtAddress >= testStore.fkv.Log.BeginAddress)
                    {
                        var saveOutput = output;
                        var saveRecordInfo = recordInfo;

                        readAsyncResult = await session.ReadAtAddressAsync(readAtAddress, ref input, default, serialNo: maxLap + 1);
                        (status, output) = readAsyncResult.Complete(out recordInfo);

                        Assert.AreEqual(saveOutput, output);
                        Assert.AreEqual(saveRecordInfo, recordInfo);
                    }
                }
            }
        }

        // Test is similar to others but tests the Overload where RadFlag.none is set -- probably don't need all combinations of test but doesn't hurt 
        [TestCase(false, CopyReadsToTail.None, false, false)]
        [TestCase(false, CopyReadsToTail.FromStorage, true, true)]
        [TestCase(true, CopyReadsToTail.None, false, true)]
        [Category("FasterKV")]
        public async Task ReadAtAddressAsyncReadFlagsNoneTests(bool useReadCache, CopyReadsToTail copyReadsToTail, bool useRMW, bool flush)
        {
            CancellationToken cancellationToken;
            using var testStore = new TestStore(useReadCache, copyReadsToTail, flush);
            await testStore.Populate(useRMW, useAsync: true);
            using var session = testStore.fkv.For(new Functions()).NewSession<Functions>();

            // Two iterations to ensure no issues due to read-caching or copying to tail.
            for (int iteration = 0; iteration < 2; ++iteration)
            {
                var input = default(Value);
                var key = new Key(defaultKeyToScan);
                RecordInfo recordInfo = default;
                int version = int.MaxValue;

                for (int lap = maxLap - 1; /* tested in loop */; --lap)
                {
                    var readAtAddress = recordInfo.PreviousAddress;

                    var readAsyncResult = await session.ReadAsync(ref key, ref input, recordInfo.PreviousAddress, default, serialNo: maxLap + 1);
                    var (status, output) = readAsyncResult.Complete(out recordInfo);
                    if (!testStore.ProcessChainRecord(status, recordInfo, lap, ref output, ref version))
                        break;

                    if (readAtAddress >= testStore.fkv.Log.BeginAddress)
                    {
                        var saveOutput = output;
                        var saveRecordInfo = recordInfo;

                        readAsyncResult = await session.ReadAtAddressAsync(readAtAddress, ref input, ReadFlags.None, default, serialNo: maxLap + 1, cancellationToken);
                        (status, output) = readAsyncResult.Complete(out recordInfo);

                        Assert.AreEqual(saveOutput, output);
                        Assert.AreEqual(saveRecordInfo, recordInfo);
                    }
                }
            }
        }

        // Test is similar to others but tests the Overload where RadFlag.SkipReadCache is set
        [TestCase(false, CopyReadsToTail.None, false, false)]
        [TestCase(false, CopyReadsToTail.FromStorage, true, true)]
        [TestCase(true, CopyReadsToTail.None, false, true)]
        [Category("FasterKV")]
        public async Task ReadAtAddressAsyncReadFlagsSkipCacheTests(bool useReadCache, CopyReadsToTail copyReadsToTail, bool useRMW, bool flush)
        {
            CancellationToken cancellationToken;
            using var testStore = new TestStore(useReadCache, copyReadsToTail, flush);
            await testStore.Populate(useRMW, useAsync: true);
            using var session = testStore.fkv.For(new Functions()).NewSession<Functions>();

            // Two iterations to ensure no issues due to read-caching or copying to tail.
            for (int iteration = 0; iteration < 2; ++iteration)
            {
                var input = default(Value);
                var key = new Key(defaultKeyToScan);
                RecordInfo recordInfo = default;
                int version = int.MaxValue;

                for (int lap = maxLap - 1; /* tested in loop */; --lap)
                {
                    var readAtAddress = recordInfo.PreviousAddress;

                    var readAsyncResult = await session.ReadAsync(ref key, ref input, recordInfo.PreviousAddress, default, serialNo: maxLap + 1);
                    var (status, output) = readAsyncResult.Complete(out recordInfo);
                    if (!testStore.ProcessChainRecord(status, recordInfo, lap, ref output, ref version))
                        break;

                    if (readAtAddress >= testStore.fkv.Log.BeginAddress)
                    {
                        var saveOutput = output;
                        var saveRecordInfo = recordInfo;

                        readAsyncResult = await session.ReadAtAddressAsync(readAtAddress, ref input, ReadFlags.SkipReadCache, default, maxLap + 1, cancellationToken);
                        (status, output) = readAsyncResult.Complete(out recordInfo);

                        Assert.AreEqual(saveOutput, output);
                        Assert.AreEqual(saveRecordInfo, recordInfo);
                    }
                }
            }
        }

        // readCache and copyReadsToTail are mutually exclusive and orthogonal to populating by RMW vs. Upsert.
        [TestCase(false, CopyReadsToTail.None, false, false)]
        [TestCase(false, CopyReadsToTail.FromStorage, true, true)]
        [TestCase(true, CopyReadsToTail.None, false, true)]
        [Category("FasterKV")]
        public void ReadNoKeySyncTests(bool useReadCache, CopyReadsToTail copyReadsToTail, bool useRMW, bool flush)        // readCache and copyReadsToTail are mutually exclusive and orthogonal to populating by RMW vs. Upsert.
        {
            using var testStore = new TestStore(useReadCache, copyReadsToTail, flush);
            testStore.Populate(useRMW, useAsync: false).GetAwaiter().GetResult();
            using var session = testStore.fkv.For(new Functions()).NewSession<Functions>();

            // Two iterations to ensure no issues due to read-caching or copying to tail.
            for (int iteration = 0; iteration < 2; ++iteration)
            {
                var rng = new Random(101);
                var output = default(Value);
                var input = default(Value);
                var context = new Context();

                for (int ii = 0; ii < numKeys; ++ii)
                {
                    var keyOrdinal = rng.Next(numKeys);
                    var status = session.ReadAtAddress(testStore.InsertAddresses[keyOrdinal], ref input, ref output, userContext: context, serialNo: maxLap + 1);
                    if (status == Status.PENDING)
                    {
                        // This will spin CPU for each retrieved record; not recommended for performance-critical code or when retrieving chains for multiple records.
                        session.CompletePending(wait: true);
                        output = context.output;
                        status = context.status;
                        context.Reset();
                    }

                    testStore.ProcessNoKeyRecord(status, ref output, keyOrdinal);
                }

                testStore.Flush().GetAwaiter().GetResult();
            }
        }

        // readCache and copyReadsToTail are mutually exclusive and orthogonal to populating by RMW vs. Upsert.
        [TestCase(false, CopyReadsToTail.None, false, false)]
        [TestCase(false, CopyReadsToTail.FromStorage, true, true)]
        [TestCase(true, CopyReadsToTail.None, false, true)]
        [Category("FasterKV")]
        public async Task ReadNoKeyAsyncTests(bool useReadCache, CopyReadsToTail copyReadsToTail, bool useRMW, bool flush)
        {
            using var testStore = new TestStore(useReadCache, copyReadsToTail, flush);
            await testStore.Populate(useRMW, useAsync: true);
            using var session = testStore.fkv.For(new Functions()).NewSession<Functions>();

            // Two iterations to ensure no issues due to read-caching or copying to tail.
            for (int iteration = 0; iteration < 2; ++iteration)
            {
                var rng = new Random(101);
                var input = default(Value);
                RecordInfo recordInfo = default;

                for (int ii = 0; ii < numKeys; ++ii)
                {
                    var keyOrdinal = rng.Next(numKeys);
                    var readAsyncResult = await session.ReadAtAddressAsync(testStore.InsertAddresses[keyOrdinal], ref input, default, serialNo: maxLap + 1);
                    var (status, output) = readAsyncResult.Complete(out recordInfo);
                    testStore.ProcessNoKeyRecord(status, ref output, keyOrdinal);
                }
            }

            await testStore.Flush();
        }
    }
}<|MERGE_RESOLUTION|>--- conflicted
+++ resolved
@@ -10,10 +10,6 @@
 
 namespace FASTER.test.readaddress
 {
-<<<<<<< HEAD
-=======
-#if false // TODO temporarily deactivated due to removal of addresses from single-writer callbacks (also add UpsertAsync where we do RMWAsync/Upsert)
->>>>>>> ebb5e783
     [TestFixture]
     public class ReadAddressTests
     {
