--- conflicted
+++ resolved
@@ -66,23 +66,11 @@
         /// </summary>
         public class Functions : AdvancedSimpleFunctions<Key, Value, Context>
         {
-<<<<<<< HEAD
-            public override void ConcurrentReader(ref Key key, ref Value input, ref Value value, ref Value dst, long address)
-            {
-                dst.value = SetReadOutput(key.key, value.value);
-            }
-
-            public override void SingleReader(ref Key key, ref Value input, ref Value value, ref Value dst, long address)
-            {
-                dst.value = SetReadOutput(key.key, value.value);
-            }
-=======
             public override void ConcurrentReader(ref Key key, ref Value input, ref Value value, ref Value dst, long address) 
                 => dst.value = SetReadOutput(key.key, value.value);
 
             public override void SingleReader(ref Key key, ref Value input, ref Value value, ref Value dst, long address) 
                 => dst.value = SetReadOutput(key.key, value.value);
->>>>>>> 0f684f3c
 
             // Return false to force a chain of values.
             public override bool ConcurrentWriter(ref Key key, ref Value src, ref Value dst, long address) => false;
