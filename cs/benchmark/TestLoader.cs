﻿// Copyright (c) Microsoft Corporation. All rights reserved.
// Licensed under the MIT license.

using CommandLine;
using FASTER.core;
using System;
using System.Collections.Generic;
using System.Diagnostics;
using System.IO;
using System.Runtime.InteropServices;
using System.Threading;

#pragma warning disable CS0162 // Unreachable code detected -- when switching on YcsbConstants 

namespace FASTER.benchmark
{
    internal interface IKeySetter<TKey>
    {
        void Set(TKey[] vector, long idx, long value);
    }

    class TestLoader
    {
        internal Options Options;

        internal BenchmarkType BenchmarkType;
        internal LockImpl LockImpl;
        internal SecondaryIndexType SecondaryIndexType;
        internal string Distribution;

        internal Key[] init_keys = default;
        internal Key[] txn_keys = default;
        internal KeySpanByte[] init_span_keys = default;
        internal KeySpanByte[] txn_span_keys = default;

        internal long InitCount;
        internal long TxnCount;
        internal int MaxKey;

        internal bool Parse(string[] args)
        {
            ParserResult<Options> result = Parser.Default.ParseArguments<Options>(args);
            if (result.Tag == ParserResultType.NotParsed)
            {
                return false;
            }
            Options = result.MapResult(o => o, xs => new Options());

            static bool verifyOption(bool isValid, string name)
            {
                if (!isValid)
                    Console.WriteLine($"Invalid {name} argument");
                return isValid;
            }

            this.BenchmarkType = (BenchmarkType)Options.Benchmark;
            if (!verifyOption(Enum.IsDefined(typeof(BenchmarkType), this.BenchmarkType), "Benchmark"))
                return false;

            if (!verifyOption(Options.NumaStyle >= 0 && Options.NumaStyle <= 1, "NumaStyle"))
                return false;

            this.LockImpl = (LockImpl)Options.LockImpl;
            if (!verifyOption(Enum.IsDefined(typeof(LockImpl), this.LockImpl), "Lock Implementation"))
                return false;

            this.SecondaryIndexType = (SecondaryIndexType)Options.SecondaryIndexType;
            if (!verifyOption(Enum.IsDefined(typeof(SecondaryIndexType), this.SecondaryIndexType), "Secondary Index Type"))
                return false;

            if (!verifyOption(Options.IterationCount > 0, "Iteration Count"))
                return false;

            if (!verifyOption(Options.ReadPercent >= -1 && Options.ReadPercent <= 100, "Read Percent"))
                return false;

            this.Distribution = Options.DistributionName.ToLower();
            if (!verifyOption(this.Distribution == YcsbConstants.UniformDist || this.Distribution == YcsbConstants.ZipfDist, "Distribution"))
                return false;

            if (!verifyOption(this.Options.RunSeconds >= 0, "RunSeconds"))
                return false;

<<<<<<< HEAD
            Console.WriteLine($"Scenario: {this.BenchmarkType}, Locking: {(LockImpl)Options.LockImpl}, Indexing: {(SecondaryIndexType)Options.SecondaryIndexType}");
=======
            this.InitCount = this.Options.UseSmallData ? 2500480 : 250000000;
            this.TxnCount = this.Options.UseSmallData ? 10000000 : 1000000000;
            this.MaxKey = this.Options.UseSmallData ? 1 << 22 : 1 << 28;

>>>>>>> b0284918
            return true;
        }

        internal void LoadData()
        {
            var worker = new Thread(LoadDataThreadProc);
            worker.Start();
            worker.Join();
        }

        private void LoadDataThreadProc()
        {
            Native32.AffinitizeThreadShardedNuma(0, 2);

            switch (this.BenchmarkType)
            {
                case BenchmarkType.Ycsb:
                    FASTER_YcsbBenchmark.CreateKeyVectors(this, out this.init_keys, out this.txn_keys);
                    LoadData(this, this.init_keys, this.txn_keys, new FASTER_YcsbBenchmark.KeySetter());
                    break;
                case BenchmarkType.SpanByte:
                    FasterSpanByteYcsbBenchmark.CreateKeyVectors(this, out this.init_span_keys, out this.txn_span_keys);
                    LoadData(this, this.init_span_keys, this.txn_span_keys, new FasterSpanByteYcsbBenchmark.KeySetter());
                    break;
                case BenchmarkType.ConcurrentDictionaryYcsb:
                    ConcurrentDictionary_YcsbBenchmark.CreateKeyVectors(this, out this.init_keys, out this.txn_keys);
                    LoadData(this, this.init_keys, this.txn_keys, new ConcurrentDictionary_YcsbBenchmark.KeySetter());
                    break;
                default:
                    throw new ApplicationException("Unknown benchmark type");
            }
        }

        private void LoadData<TKey, TKeySetter>(TestLoader testLoader, TKey[] init_keys, TKey[] txn_keys, TKeySetter keySetter)
            where TKeySetter : IKeySetter<TKey>
        {
            if (testLoader.Options.UseSyntheticData)
            {
                LoadSyntheticData(testLoader.Distribution, (uint)testLoader.Options.RandomSeed, init_keys, txn_keys, keySetter);
                return;
            }

            string filePath = "C:/ycsb_files";

            if (!Directory.Exists(filePath))
            {
                filePath = "D:/ycsb_files";
            }
            if (!Directory.Exists(filePath))
            {
                filePath = "E:/ycsb_files";
            }

            if (Directory.Exists(filePath))
            {
                LoadDataFromFile(filePath, testLoader.Distribution, init_keys, txn_keys, keySetter);
            }
            else
            {
                Console.WriteLine("WARNING: Could not find YCSB directory, loading synthetic data instead");
                LoadSyntheticData(testLoader.Distribution, (uint)testLoader.Options.RandomSeed, init_keys, txn_keys, keySetter);
            }
        }

        private unsafe void LoadDataFromFile<TKey, TKeySetter>(string filePath, string distribution, TKey[] init_keys, TKey[] txn_keys, TKeySetter keySetter)
            where TKeySetter : IKeySetter<TKey>
        {
            string init_filename = filePath + "/load_" + distribution + "_250M_raw.dat";
            string txn_filename = filePath + "/run_" + distribution + "_250M_1000M_raw.dat";

            var sw = Stopwatch.StartNew();

            if (this.Options.UseSmallData)
            {
                Console.WriteLine($"loading subset of keys and txns from {txn_filename} into memory...");
                using FileStream stream = File.Open(txn_filename, FileMode.Open, FileAccess.Read, FileShare.Read);
                byte[] chunk = new byte[YcsbConstants.kFileChunkSize];
                GCHandle chunk_handle = GCHandle.Alloc(chunk, GCHandleType.Pinned);
                byte* chunk_ptr = (byte*)chunk_handle.AddrOfPinnedObject();

                var initValueSet = new HashSet<long>(init_keys.Length);

                long init_count = 0;
                long txn_count = 0;

                long offset = 0;

                while (true)
                {
                    stream.Position = offset;
                    int size = stream.Read(chunk, 0, YcsbConstants.kFileChunkSize);
                    for (int idx = 0; idx < size && txn_count < txn_keys.Length; idx += 8)
                    {
                        var value = *(long*)(chunk_ptr + idx);
                        if (!initValueSet.Contains(value))
                        {
                            if (init_count >= init_keys.Length)
                            {
                                if (distribution == YcsbConstants.ZipfDist)
                                    continue;

                                // Uniform distribution at current small-data counts is about a 1% hit rate, which is too slow here, so just modulo.
                                value %= init_keys.Length;
                            }
                            else
                            {
                                initValueSet.Add(value);
                                keySetter.Set(init_keys, init_count, value);
                                ++init_count;
                            }
                        }
                        keySetter.Set(txn_keys, txn_count, value);
                        ++txn_count;
                    }
                    if (size == YcsbConstants.kFileChunkSize)
                        offset += YcsbConstants.kFileChunkSize;
                    else
                        break;

                    if (txn_count == txn_keys.Length)
                        break;
                }

                sw.Stop();
                chunk_handle.Free();

                if (init_count != init_keys.Length)
                    throw new InvalidDataException($"Init file subset load fail! Expected {init_keys.Length} keys; found {init_count}");
                if (txn_count != txn_keys.Length)
                    throw new InvalidDataException($"Txn file subset load fail! Expected {txn_keys.Length} keys; found {txn_count}");

                Console.WriteLine($"loaded {init_keys.Length:N0} keys and {txn_keys.Length:N0} txns in {(double)sw.ElapsedMilliseconds / 1000:N3} seconds");
                return;
            }

            Console.WriteLine($"loading all keys from {init_filename} into memory...");
            long count = 0;

            using (FileStream stream = File.Open(init_filename, FileMode.Open, FileAccess.Read,
                FileShare.Read))
            {
                byte[] chunk = new byte[YcsbConstants.kFileChunkSize];
                GCHandle chunk_handle = GCHandle.Alloc(chunk, GCHandleType.Pinned);
                byte* chunk_ptr = (byte*)chunk_handle.AddrOfPinnedObject();

                long offset = 0;

                while (true)
                {
                    stream.Position = offset;
                    int size = stream.Read(chunk, 0, YcsbConstants.kFileChunkSize);
                    for (int idx = 0; idx < size; idx += 8)
                    {
                        keySetter.Set(init_keys, count, *(long*)(chunk_ptr + idx));
                        ++count;
                        if (count == init_keys.Length)
                            break;
                    }
                    if (size == YcsbConstants.kFileChunkSize)
                        offset += YcsbConstants.kFileChunkSize;
                    else
                        break;

                    if (count == init_keys.Length)
                        break;
                }

                chunk_handle.Free();

                if (count != init_keys.Length)
                    throw new InvalidDataException($"Init file load fail! Expected {init_keys.Length} keys; found {count}");
            }

            sw.Stop();
            Console.WriteLine($"loaded {init_keys.Length:N0} keys in {(double)sw.ElapsedMilliseconds / 1000:N3} seconds");

            Console.WriteLine($"loading all txns from {txn_filename} into memory...");
            sw.Restart();

            using (FileStream stream = File.Open(txn_filename, FileMode.Open, FileAccess.Read, FileShare.Read))
            {
                byte[] chunk = new byte[YcsbConstants.kFileChunkSize];
                GCHandle chunk_handle = GCHandle.Alloc(chunk, GCHandleType.Pinned);
                byte* chunk_ptr = (byte*)chunk_handle.AddrOfPinnedObject();

                count = 0;
                long offset = 0;

                while (true)
                {
                    stream.Position = offset;
                    int size = stream.Read(chunk, 0, YcsbConstants.kFileChunkSize);
                    for (int idx = 0; idx < size; idx += 8)
                    {
                        keySetter.Set(txn_keys, count, *(long*)(chunk_ptr + idx));
                        ++count;
                        if (count == txn_keys.Length)
                            break;
                    }
                    if (size == YcsbConstants.kFileChunkSize)
                        offset += YcsbConstants.kFileChunkSize;
                    else
                        break;

                    if (count == txn_keys.Length)
                        break;
                }

                chunk_handle.Free();

                if (count != txn_keys.Length)
                    throw new InvalidDataException($"Txn file load fail! Expected {txn_keys.Length} keys; found {count}");
            }

            sw.Stop();
            Console.WriteLine($"loaded {txn_keys.Length:N0} txns in {(double)sw.ElapsedMilliseconds / 1000:N3} seconds");
        }

        private static void LoadSyntheticData<TKey, TKeySetter>(string distribution, uint seed, TKey[] init_keys, TKey[] txn_keys, TKeySetter keySetter)
            where TKeySetter : IKeySetter<TKey>
        {
            Console.WriteLine($"Loading synthetic data ({distribution} distribution {(distribution == "zipf" ? "theta " + YcsbConstants.SyntheticZipfTheta : "")}), seed = {seed}");
            var sw = Stopwatch.StartNew();

            long val = 0;
            for (int idx = 0; idx < init_keys.Length; idx++)
            {
                keySetter.Set(init_keys, idx, val++);
            }

            sw.Stop();
            Console.WriteLine($"loaded {init_keys.Length:N0} keys in {(double)sw.ElapsedMilliseconds / 1000:N3} seconds");

            RandomGenerator generator = new RandomGenerator(seed);
            var zipf = new ZipfGenerator(generator, (int)init_keys.Length, theta: YcsbConstants.SyntheticZipfTheta);

            sw.Restart();
            for (int idx = 0; idx < txn_keys.Length; idx++)
            {
                var rand = distribution == YcsbConstants.UniformDist ? (long)generator.Generate64((ulong)init_keys.Length) : zipf.Next();
                keySetter.Set(txn_keys, idx, rand);
            }

            sw.Stop();
            Console.WriteLine($"loaded {txn_keys.Length:N0} txns in {(double)sw.ElapsedMilliseconds / 1000:N3} seconds");
        }

        internal const string DataPath = "D:/data/FasterYcsbBenchmark";
        
        internal static string DevicePath => $"{DataPath}/hlog";

        internal string BackupPath => $"{DataPath}/{this.Distribution}_{(this.Options.UseSyntheticData ? "synthetic" : "ycsb")}_{(this.Options.UseSmallData ? "2.5M_10M" : "250M_1000M")}";

        internal bool MaybeRecoverStore<K, V>(FasterKV<K, V> store)
        {
            // Recover database for fast benchmark repeat runs.
            if (this.Options.BackupAndRestore && this.Options.PeriodicCheckpointMilliseconds <= 0)
            {
                if (this.Options.UseSmallData)
                {
                    Console.WriteLine("Skipping Recover() for kSmallData");
                    return false;
                }

                Console.WriteLine($"Recovering FasterKV from {this.BackupPath} for fast restart");
                try
                {
                    var sw = Stopwatch.StartNew();
                    store.Recover();
                    sw.Stop();
                    Console.WriteLine($"  Completed recovery in {(double)sw.ElapsedMilliseconds / 1000:N3} seconds");
                    return true;
                }
                catch (Exception ex)
                {
                    var suffix = Directory.Exists(this.BackupPath) ? "" : " (directory does not exist)";
                    Console.WriteLine($"  Unable to recover prior store: {ex.Message}{suffix}");
                }
            }
            return false;
        }

        internal void MaybeCheckpointStore<K, V>(FasterKV<K, V> store)
        {
            // Checkpoint database for fast benchmark repeat runs.
            if (this.Options.BackupAndRestore && this.Options.PeriodicCheckpointMilliseconds <= 0)
            {
                Console.WriteLine($"Checkpointing FasterKV to {this.BackupPath} for fast restart");
                Stopwatch sw = Stopwatch.StartNew();
                store.TakeFullCheckpoint(out _, CheckpointType.Snapshot);
                store.CompleteCheckpointAsync().GetAwaiter().GetResult();
                sw.Stop();
                Console.WriteLine($"  Completed checkpoint in {(double)sw.ElapsedMilliseconds / 1000:N3} seconds");
            }
        }
    }
}<|MERGE_RESOLUTION|>--- conflicted
+++ resolved
@@ -81,14 +81,11 @@
             if (!verifyOption(this.Options.RunSeconds >= 0, "RunSeconds"))
                 return false;
 
-<<<<<<< HEAD
-            Console.WriteLine($"Scenario: {this.BenchmarkType}, Locking: {(LockImpl)Options.LockImpl}, Indexing: {(SecondaryIndexType)Options.SecondaryIndexType}");
-=======
             this.InitCount = this.Options.UseSmallData ? 2500480 : 250000000;
             this.TxnCount = this.Options.UseSmallData ? 10000000 : 1000000000;
             this.MaxKey = this.Options.UseSmallData ? 1 << 22 : 1 << 28;
 
->>>>>>> b0284918
+            Console.WriteLine($"Scenario: {this.BenchmarkType}, Locking: {(LockImpl)Options.LockImpl}, Indexing: {(SecondaryIndexType)Options.SecondaryIndexType}");
             return true;
         }
 
