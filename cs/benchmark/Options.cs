﻿// Copyright (c) Microsoft Corporation. All rights reserved.
// Licensed under the MIT license.

using CommandLine;
using FASTER.core;

namespace FASTER.benchmark
{
    class Options
    {
        [Option('b', "benchmark", Required = false, Default = 0,
        HelpText = "Benchmark to run:" +
                        "\n    0 = YCSB" +
                        "\n    1 = YCSB with SpanByte" +
                        "\n    2 = ConcurrentDictionary")]
        public int Benchmark { get; set; }

        [Option('t', "threads", Required = false, Default = 8,
         HelpText = "Number of threads to run the workload on")]
        public int ThreadCount { get; set; }

        [Option('n', "numa", Required = false, Default = 0,
             HelpText = "NUMA options:" +
                        "\n    0 = No sharding across NUMA sockets" +
                        "\n    1 = Sharding across NUMA sockets")]
        public int NumaStyle { get; set; }

        [Option('k', "recover", Required = false, Default = false,
             HelpText = "Enable Backup and Restore of FasterKV for fast test startup." +
                        "\n    True = Recover FasterKV if a Checkpoint is available, else populate FasterKV from data and Checkpoint it so it can be Restored in a subsequent run" +
                        "\n    False = Populate FasterKV from data and do not Checkpoint a backup" +
                        "\n    (Checkpoints are stored in directories under " + TestLoader.DataPath + " in directories named by distribution, ycsb vs. synthetic data, and key counts)")]
        public bool BackupAndRestore { get; set; }

        [Option('z', "locking", Required = false, Default = 0,
             HelpText = "Locking Implementation:" +
                        "\n    0 = None (default)" +
                        "\n    1 = RecordInfo.SpinLock()")]
        public int LockImpl { get; set; }

        [Option('x', "index", Required = false, Default = 0,
             HelpText = "Secondary index type(s); these implement a no-op index to test the overhead on FasterKV operations:" +
                        "\n    0 = None (default)" +
                        "\n    1 = Key-based index" +
                        "\n    2 = Value-based index" +
                        "\n    3 = Both index types")]
        public int SecondaryIndexType { get; set; }

        [Option('i', "iterations", Required = false, Default = 1,
         HelpText = "Number of iterations of the test to run")]
        public int IterationCount { get; set; }

        [Option('r', "read_percent", Required = false, Default = 50,
         HelpText = "Percentage of reads (-1 for 100% read-modify-write")]
        public int ReadPercent { get; set; }

        [Option('d', "distribution", Required = false, Default = YcsbConstants.UniformDist,
            HelpText = "Distribution of keys in workload")]
        public string DistributionName { get; set; }

        [Option('s', "seed", Required = false, Default = 211,
            HelpText = "Seed for synthetic data distribution")]
        public int RandomSeed { get; set; }

        [Option("synth", Required = false, Default = false,
            HelpText = "Use synthetic data")]
        public bool UseSyntheticData { get; set; }

        [Option("runsec", Required = false, Default = 30,
            HelpText = "Number of seconds to execute experiment")]
        public int RunSeconds { get; set; }

        [Option("sd", Required = false, Default = false,
            HelpText = "Use SmallData in experiment")]
        public bool UseSmallData { get; set; }

        [Option("sm", Required = false, Default = false,
            HelpText = "Use Small Memory log in experiment")]
        public bool UseSmallMemoryLog { get; set; }

        [Option("noaff", Required = false, Default = false,
            HelpText = "Do not use thread affinitization in experiment")]
        public bool NoThreadAffinity { get; set; }

        [Option("chkptms", Required = false, Default = 0,
            HelpText = "If > 0, the number of milliseconds between checkpoints in experiment (else checkpointing is not done")]
        public int PeriodicCheckpointMilliseconds { get; set; }

        [Option("chkptsnap", Required = false, Default = false,
            HelpText = "Use Snapshot checkpoint if doing periodic checkpoints (default is FoldOver")]
        public bool PeriodicCheckpointUseSnapshot { get; set; }

        [Option("chkptincr", Required = false, Default = false,
            HelpText = "Try incremental checkpoint if doing periodic checkpoints (default is false")]
        public bool PeriodicCheckpointTryIncremental { get; set; }

        [Option("dumpdist", Required = false, Default = false,
            HelpText = "Dump the distribution of each non-empty bucket in the hash table")]
        public bool DumpDistribution { get; set; }

        internal CheckpointType PeriodicCheckpointType => this.PeriodicCheckpointUseSnapshot ? CheckpointType.Snapshot : CheckpointType.FoldOver;

        public string GetOptionsString()
        {
            static string boolStr(bool value) => value ? "y" : "n";
<<<<<<< HEAD
            return $"d: {DistributionName.ToLower()}; n: {NumaStyle}; r: {ReadPercent}; t: {ThreadCount}; x: {SecondaryIndexType}; z: {LockImpl}; i: {IterationCount};"
                        + $" sd: {boolStr(YcsbConstants.kUseSmallData)}; sm: {boolStr(YcsbConstants.kSmallMemoryLog)}; sy: {boolStr(this.UseSyntheticData)}";
=======
            return $"d: {DistributionName.ToLower()}; n: {NumaStyle}; r: {ReadPercent}; t: {ThreadCount}; z: {LockImpl}; i: {IterationCount};"
                        + $" sd: {boolStr(UseSmallData)}; sm: {boolStr(UseSmallMemoryLog)}; sy: {boolStr(this.UseSyntheticData)}; noaff: {boolStr(this.NoThreadAffinity)};"
                        + $" chkptms: {this.PeriodicCheckpointMilliseconds}; chkpttype: {(this.PeriodicCheckpointMilliseconds > 0 ? this.PeriodicCheckpointType.ToString() : "None")}; chkptincr: {boolStr(this.PeriodicCheckpointTryIncremental)}";
>>>>>>> b0284918
        }
    }
}<|MERGE_RESOLUTION|>--- conflicted
+++ resolved
@@ -103,14 +103,9 @@
         public string GetOptionsString()
         {
             static string boolStr(bool value) => value ? "y" : "n";
-<<<<<<< HEAD
             return $"d: {DistributionName.ToLower()}; n: {NumaStyle}; r: {ReadPercent}; t: {ThreadCount}; x: {SecondaryIndexType}; z: {LockImpl}; i: {IterationCount};"
-                        + $" sd: {boolStr(YcsbConstants.kUseSmallData)}; sm: {boolStr(YcsbConstants.kSmallMemoryLog)}; sy: {boolStr(this.UseSyntheticData)}";
-=======
-            return $"d: {DistributionName.ToLower()}; n: {NumaStyle}; r: {ReadPercent}; t: {ThreadCount}; z: {LockImpl}; i: {IterationCount};"
                         + $" sd: {boolStr(UseSmallData)}; sm: {boolStr(UseSmallMemoryLog)}; sy: {boolStr(this.UseSyntheticData)}; noaff: {boolStr(this.NoThreadAffinity)};"
                         + $" chkptms: {this.PeriodicCheckpointMilliseconds}; chkpttype: {(this.PeriodicCheckpointMilliseconds > 0 ? this.PeriodicCheckpointType.ToString() : "None")}; chkptincr: {boolStr(this.PeriodicCheckpointTryIncremental)}";
->>>>>>> b0284918
         }
     }
 }